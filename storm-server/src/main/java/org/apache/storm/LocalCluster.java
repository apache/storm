--- conflicted
+++ resolved
@@ -354,15 +354,9 @@
     }
 
     /**
-<<<<<<< HEAD
-     * Main.
-     * @param args args
-     * @throws Exception
-=======
      * Main entry point to running in local mode.
      * @param args arguments to be run in local mode
      * @throws Exception on any error when running.
->>>>>>> 26e6c06c
      */
     public static void main(final String[] args) throws Exception {
         if (args.length < 1) {
