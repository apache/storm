--- conflicted
+++ resolved
@@ -1315,7 +1315,6 @@
         return false;
     }
 
-<<<<<<< HEAD
     @VisibleForTesting
     public static void validateTopologyWorkerMaxHeapSizeConfigs(
         Map<String, Object> stormConf, StormTopology topology, double defaultWorkerMaxHeapSizeMb)
@@ -1405,7 +1404,6 @@
         return entry.getTotalMemoryMb();
     }
 
-=======
     /**
      * Support method to obtain additional log info for the process. Use the contents of comm and cmdline
      * in the process directory. Note that this method works properly only on posix systems with /proc directory.
@@ -1430,5 +1428,4 @@
         }
         return String.format("process(comm=\"%s\", cmdline=\"%s\")", comm, cmdline);
     }
->>>>>>> 9a959668
 }