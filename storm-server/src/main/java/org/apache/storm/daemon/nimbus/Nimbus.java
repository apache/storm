--- conflicted
+++ resolved
@@ -4883,12 +4883,7 @@
 
                 for (StormBase base : ownerToBasesEntry.getValue()) {
                     try {
-<<<<<<< HEAD
-                        String topoId = state.getTopoId(base.get_name())
-                                             .orElseThrow(() -> new NotAliveException(base.get_name() + " is not alive"));
-=======
                         String topoId = toTopoId(base.get_name());
->>>>>>> e794990f
                         TopologyResources resources = getResourcesForTopology(topoId, base);
                         totalResourcesAggregate = totalResourcesAggregate.add(resources);
                         Assignment ownerAssignment = topoIdToAssignments.get(topoId);
