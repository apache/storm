--- conflicted
+++ resolved
@@ -126,16 +126,11 @@
     }
 
     private Slot mkSlot(int port) throws Exception {
-<<<<<<< HEAD
         return new Slot(
                 localizer, superConf, launcher, host, port,
-                localState, stormClusterState, iSuper, cachedAssignments,
+                localState, stormClusterState, supervisor, cachedAssignments,
                 metricsExec, metricsProcessor, slotMetrics
         );
-=======
-        return new Slot(localizer, superConf, launcher, host, port,
-                        localState, stormClusterState, supervisor, cachedAssignments, metricsExec, metricsProcessor, slotMetrics);
->>>>>>> 4c69b963
     }
 
     @Override
