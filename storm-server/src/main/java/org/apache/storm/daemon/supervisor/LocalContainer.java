--- conflicted
+++ resolved
@@ -55,19 +55,15 @@
 
     @Override
     public void launch() throws IOException {
-<<<<<<< HEAD
         String numaId = Utils.getNumaIdForPort(_port, _conf);
         String supervisorId = _supervisorId;
         if (numaId != null) {
             supervisorId +=  Constants.NUMA_ID_SEPARATOR + _supervisorId;
         }
-        Worker worker = new Worker(_conf, _sharedContext, _topologyId, supervisorId, _supervisorPort, _port, _workerId);
-=======
-        Worker worker = new Worker(_conf, _sharedContext, _topologyId, _supervisorId, _supervisorPort, _port, _workerId,
+        Worker worker = new Worker(_conf, _sharedContext, _topologyId, supervisorId, _supervisorPort, _port, _workerId,
             () -> {
                 return () -> localSupervisor;
             });
->>>>>>> 26e6c06c
         try {
             worker.start();
         } catch (Exception e) {
