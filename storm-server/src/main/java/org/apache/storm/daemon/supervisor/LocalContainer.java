/**
 * Licensed to the Apache Software Foundation (ASF) under one or more contributor license agreements.  See the NOTICE file distributed with
 * this work for additional information regarding copyright ownership.  The ASF licenses this file to you under the Apache License, Version
 * 2.0 (the "License"); you may not use this file except in compliance with the License.  You may obtain a copy of the License at
 *
 * http://www.apache.org/licenses/LICENSE-2.0
 *
 * Unless required by applicable law or agreed to in writing, software distributed under the License is distributed on an "AS IS" BASIS,
 * WITHOUT WARRANTIES OR CONDITIONS OF ANY KIND, either express or implied. See the License for the specific language governing permissions
 * and limitations under the License.
 */

package org.apache.storm.daemon.supervisor;

import java.io.IOException;
import java.util.Map;

import org.apache.storm.Constants;
import org.apache.storm.ProcessSimulator;
import org.apache.storm.daemon.worker.Worker;
import org.apache.storm.generated.LocalAssignment;
import org.apache.storm.generated.ProfileRequest;
import org.apache.storm.messaging.IContext;
import org.apache.storm.metric.StormMetricsRegistry;
import org.apache.storm.utils.Utils;
import org.slf4j.Logger;
import org.slf4j.LoggerFactory;

public class LocalContainer extends Container {
    private static final Logger LOG = LoggerFactory.getLogger(LocalContainer.class);
    private final IContext sharedContext;
    private final org.apache.storm.generated.Supervisor.Iface localSupervisor;
    private volatile boolean isAlive = false;

    public LocalContainer(Map<String, Object> conf, String supervisorId, int supervisorPort, int port,
                          LocalAssignment assignment, IContext sharedContext, StormMetricsRegistry metricsRegistry,
                          ContainerMemoryTracker containerMemoryTracker,
                          org.apache.storm.generated.Supervisor.Iface localSupervisor) throws IOException {
        super(ContainerType.LAUNCH, conf, supervisorId, supervisorPort, port, assignment, null, null, null, null, metricsRegistry, 
            containerMemoryTracker);
        this.sharedContext = sharedContext;
        workerId = Utils.uuid();
        this.localSupervisor = localSupervisor;
    }

    @Override
    protected void createArtifactsLink() {
        //NOOP no need to create links in local mode
    }

    @Override
    protected void createBlobstoreLinks() {
        // NOOP no need to create links in local mode
    }

    @Override
    public void launch() throws IOException {
<<<<<<< HEAD
        String numaId = Utils.getNumaIdForPort(_port, _conf);
        String supervisorId = _supervisorId;
        if (numaId != null) {
            supervisorId +=  Constants.NUMA_ID_SEPARATOR + _supervisorId;
        }
        Worker worker = new Worker(_conf, _sharedContext, _topologyId, supervisorId, _supervisorPort, _port, _workerId,
=======
        Worker worker = new Worker(conf, sharedContext, topologyId, supervisorId, supervisorPort, port, workerId,
>>>>>>> 4c69b963
            () -> {
                return () -> localSupervisor;
            });
        try {
            worker.start();
        } catch (Exception e) {
            throw new IOException(e);
        }
        saveWorkerUser(System.getProperty("user.name"));
        ProcessSimulator.registerProcess(workerId, worker);
        isAlive = true;
    }

    @Override
    public void kill() throws IOException {
        ProcessSimulator.killProcess(workerId);
        isAlive = false;
        //Make sure the worker is down before we try to shoot any child processes
        super.kill();
    }

    @Override
    public boolean areAllProcessesDead() throws IOException {
        return !isAlive && super.areAllProcessesDead();
    }

    @Override
    public void relaunch() throws IOException {
        LOG.warn("NOOP relaunch in local mode...");
    }

    @Override
    public boolean didMainProcessExit() {
        //In local mode the main process should never exit on it's own
        return false;
    }

    @Override
    public boolean runProfiling(ProfileRequest request, boolean stop) throws IOException, InterruptedException {
        throw new RuntimeException("Profiling requests are not supported in local mode");
    }
}<|MERGE_RESOLUTION|>--- conflicted
+++ resolved
@@ -36,7 +36,7 @@
                           LocalAssignment assignment, IContext sharedContext, StormMetricsRegistry metricsRegistry,
                           ContainerMemoryTracker containerMemoryTracker,
                           org.apache.storm.generated.Supervisor.Iface localSupervisor) throws IOException {
-        super(ContainerType.LAUNCH, conf, supervisorId, supervisorPort, port, assignment, null, null, null, null, metricsRegistry, 
+        super(ContainerType.LAUNCH, conf, supervisorId, supervisorPort, port, assignment, null, null, null, null, metricsRegistry,
             containerMemoryTracker);
         this.sharedContext = sharedContext;
         workerId = Utils.uuid();
@@ -55,16 +55,11 @@
 
     @Override
     public void launch() throws IOException {
-<<<<<<< HEAD
-        String numaId = Utils.getNumaIdForPort(_port, _conf);
-        String supervisorId = _supervisorId;
+        String numaId = Utils.getNumaIdForPort(port, conf);
         if (numaId != null) {
-            supervisorId +=  Constants.NUMA_ID_SEPARATOR + _supervisorId;
+            supervisorId +=  Constants.NUMA_ID_SEPARATOR + supervisorId;
         }
-        Worker worker = new Worker(_conf, _sharedContext, _topologyId, supervisorId, _supervisorPort, _port, _workerId,
-=======
         Worker worker = new Worker(conf, sharedContext, topologyId, supervisorId, supervisorPort, port, workerId,
->>>>>>> 4c69b963
             () -> {
                 return () -> localSupervisor;
             });
