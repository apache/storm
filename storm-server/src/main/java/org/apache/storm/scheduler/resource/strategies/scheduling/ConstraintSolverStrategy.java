--- conflicted
+++ resolved
@@ -360,17 +360,11 @@
 
         //get a sorted list of unassigned executors based on number of constraints
         Set<ExecutorDetails> unassignedExecutors = new HashSet<>(cluster.getUnassignedExecutors(td));
-<<<<<<< HEAD
-        List<ExecutorDetails> sortedExecs = getSortedExecs(spreadComps, constraintMatrix, compToExecs).stream()
-                .filter(unassignedExecutors::contains)
-                .collect(Collectors.toList());
-=======
         List<ExecutorDetails> sortedExecs;
         sortedExecs = getSortedExecs(constraintConfig.maxCoLocationCnts, constraintConfig.incompatibleComponents, compToExecs).stream()
                 .filter(unassignedExecutors::contains)
                 .collect(Collectors.toList());
 
->>>>>>> 1137f61a
         //populate with existing assignments
         SchedulerAssignment existingAssignment = cluster.getAssignmentById(td.getId());
         if (existingAssignment != null) {
