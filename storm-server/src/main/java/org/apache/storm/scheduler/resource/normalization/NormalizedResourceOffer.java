/*
 * Licensed to the Apache Software Foundation (ASF) under one
 * or more contributor license agreements.  See the NOTICE file
 * distributed with this work for additional information
 * regarding copyright ownership.  The ASF licenses this file
 * to you under the Apache License, Version 2.0 (the
 * "License"); you may not use this file except in compliance
 * with the License.  You may obtain a copy of the License at
 *
 * http://www.apache.org/licenses/LICENSE-2.0
 *
 * Unless required by applicable law or agreed to in writing, software
 * distributed under the License is distributed on an "AS IS" BASIS,
 * WITHOUT WARRANTIES OR CONDITIONS OF ANY KIND, either express or implied.
 * See the License for the specific language governing permissions and
 * limitations under the License.
 */

package org.apache.storm.scheduler.resource.normalization;

import java.util.Map;
import org.apache.storm.Constants;
import org.apache.storm.generated.WorkerResources;
import org.slf4j.Logger;
import org.slf4j.LoggerFactory;

/**
 * An offer of resources with normalized resource names.
 */
public class NormalizedResourceOffer implements NormalizedResourcesWithMemory {

    private static final Logger LOG = LoggerFactory.getLogger(NormalizedResourceOffer.class);
    private final NormalizedResources normalizedResources;
    private double totalMemoryMb;

    /**
     * Create a new normalized resource offer.
     *
     * @param resources the resources to be normalized.
     */
    public NormalizedResourceOffer(Map<String, ? extends Number> resources) {
        Map<String, Double> normalizedResourceMap = NormalizedResources.RESOURCE_NAME_NORMALIZER.normalizedResourceMap(resources);
        totalMemoryMb = normalizedResourceMap.getOrDefault(Constants.COMMON_TOTAL_MEMORY_RESOURCE_NAME, 0.0);
        this.normalizedResources = new NormalizedResources(normalizedResourceMap);
    }

    /**
     * Create an offer with all resources set to 0.
     */
    public NormalizedResourceOffer() {
        normalizedResources = new NormalizedResources();
        totalMemoryMb = 0.0;
    }

    /**
     * Copy Constructor.
     * @param other what to copy.
     */
    public NormalizedResourceOffer(NormalizedResourceOffer other) {
        this.totalMemoryMb = other.totalMemoryMb;
        this.normalizedResources = new NormalizedResources(other.normalizedResources);
    }

    @Override
    public double getTotalMemoryMb() {
        return totalMemoryMb;
    }

    /**
     * Return these resources as a normalized map.
     * @return the normalized map.
     */
    public Map<String, Double> toNormalizedMap() {
        Map<String, Double> ret = normalizedResources.toNormalizedMap();
        ret.put(Constants.COMMON_TOTAL_MEMORY_RESOURCE_NAME, totalMemoryMb);
        return ret;
    }

    public void add(NormalizedResourcesWithMemory other) {
        normalizedResources.add(other.getNormalizedResources());
        totalMemoryMb += other.getTotalMemoryMb();
    }

    /**
     * Remove the resources in other from this.
     * @param other the resources to be removed.
     * @return true if one or more resources in other were larger than available resources in this, else false.
     */
    public boolean remove(NormalizedResourcesWithMemory other) {
        boolean negativeResources = normalizedResources.remove(other.getNormalizedResources(), null);
        totalMemoryMb -= other.getTotalMemoryMb();
        if (totalMemoryMb < 0.0) {
            negativeResources = true;
            totalMemoryMb = 0.0;
        }
        return negativeResources;
    }
    /**
     * Remove the resources in other from this.
     * @param other the resources to be removed.
     * @param resourceMetrics The resource related metrics
     * @return true if one or more resources in other were larger than available resources in this, else false.
     */
    public boolean remove(NormalizedResourcesWithMemory other, ResourceMetrics resourceMetrics) {
        boolean negativeResources = normalizedResources.remove(other.getNormalizedResources(), resourceMetrics);
        totalMemoryMb -= other.getTotalMemoryMb();
        if (totalMemoryMb < 0.0) {
            negativeResources = true;
            resourceMetrics.getNegativeResourceEventsMeter().mark();
            totalMemoryMb = 0.0;
        }
        return negativeResources;
    }

    /**
     * Remove the resources in other from this.
     * @param other the resources to be removed.
     * @param resourceMetrics The resource related metrics
     * @return true if one or more resources in other were larger than available resources in this, else false.
     */
    public boolean remove(WorkerResources other, ResourceMetrics resourceMetrics) {
        boolean negativeResources = normalizedResources.remove(other);
        totalMemoryMb -= (other.get_mem_off_heap() + other.get_mem_on_heap());
        if (totalMemoryMb < 0.0) {
            negativeResources = true;
            resourceMetrics.getNegativeResourceEventsMeter().mark();
            totalMemoryMb = 0.0;
        }
        return negativeResources;
    }

    /**
     * Calculate the average percentage used.
     * @see NormalizedResources#calculateAveragePercentageUsedBy(org.apache.storm.scheduler.resource.normalization.NormalizedResources,
     *     double, double)
     */
    public double calculateAveragePercentageUsedBy(NormalizedResourceOffer used) {
        return normalizedResources.calculateAveragePercentageUsedBy(
            used.getNormalizedResources(), getTotalMemoryMb(), used.getTotalMemoryMb());
    }

    /**
     * Calculate the min percentage used of the resource.
     * @see NormalizedResources#calculateMinPercentageUsedBy(org.apache.storm.scheduler.resource.normalization.NormalizedResources, double,
     *     double)
     */
    public double calculateMinPercentageUsedBy(NormalizedResourceOffer used) {
        return normalizedResources.calculateMinPercentageUsedBy(used.getNormalizedResources(), getTotalMemoryMb(), used.getTotalMemoryMb());
    }

    /**
     * Check if resources might be able to fit.
     * @see NormalizedResources#couldHoldIgnoringSharedMemory(org.apache.storm.scheduler.resource.normalization.NormalizedResources, double,
     *     double)
     */
    public boolean couldHoldIgnoringSharedMemory(NormalizedResourcesWithMemory other) {
        return normalizedResources.couldHoldIgnoringSharedMemory(
            other.getNormalizedResources(), getTotalMemoryMb(), other.getTotalMemoryMb());
    }

    public boolean couldHoldIgnoringSharedMemoryAndCpu(NormalizedResourcesWithMemory other) {
        return normalizedResources.couldHoldIgnoringSharedMemoryAndCpu(
                other.getNormalizedResources(), getTotalMemoryMb(), other.getTotalMemoryMb());
    }

    public double getTotalCpu() {
        return normalizedResources.getTotalCpu();
    }

    @Override
    public NormalizedResources getNormalizedResources() {
        return normalizedResources;
    }

    @Override
    public String toString() {
        return "Normalized resources: " + toNormalizedMap();
    }

    /**
     * If a node or rack has a kind of resource not in a request, make that resource negative so when sorting that node or rack will
     * be less likely to be selected.
     * @param requestedResources the requested resources.
     */
    public void updateForRareResourceAffinity(NormalizedResourceRequest requestedResources) {
        normalizedResources.updateForRareResourceAffinity(requestedResources.getNormalizedResources());
    }

    @Override
    public void clear() {
        this.totalMemoryMb = 0.0;
        this.normalizedResources.clear();
    }

    @Override
    public boolean areAnyOverZero() {
        return totalMemoryMb > 0 || normalizedResources.areAnyOverZero();
    }

<<<<<<< HEAD
    @Override
    public boolean areAnyZeroOrLess() {
        return totalMemoryMb <= 0 || normalizedResources.areAnyZeroOrLess();
=======
    /**
     * Is there any possibility that a resource request could ever fit on this.
     * @param minWorkerCpu the configured minimum worker CPU
     * @param requestedResources the requested resources
     * @return true if there is the possibility it might fit, no guarantee that it will, or false if there is no
     *     way it would ever fit.
     */
    public boolean couldFit(double minWorkerCpu, NormalizedResourceRequest requestedResources) {
        if (minWorkerCpu < 0.001) {
            return this.couldHoldIgnoringSharedMemory(requestedResources);
        } else {
            // Assume that there could be a worker already on the node that is under the minWorkerCpu budget.
            // It's possible we could combine with it.  Let's disregard minWorkerCpu from the request
            // and validate that CPU as a rough fit.
            double requestedCpu = Math.max(requestedResources.getTotalCpu() - minWorkerCpu, 0.0);
            if (requestedCpu > this.getTotalCpu()) {
                return false;
            }
            // now check memory only
            return this.couldHoldIgnoringSharedMemoryAndCpu(requestedResources);
        }
>>>>>>> 26e6c06c
    }
}<|MERGE_RESOLUTION|>--- conflicted
+++ resolved
@@ -54,6 +54,7 @@
 
     /**
      * Copy Constructor.
+     *
      * @param other what to copy.
      */
     public NormalizedResourceOffer(NormalizedResourceOffer other) {
@@ -68,6 +69,7 @@
 
     /**
      * Return these resources as a normalized map.
+     *
      * @return the normalized map.
      */
     public Map<String, Double> toNormalizedMap() {
@@ -83,6 +85,7 @@
 
     /**
      * Remove the resources in other from this.
+     *
      * @param other the resources to be removed.
      * @return true if one or more resources in other were larger than available resources in this, else false.
      */
@@ -95,9 +98,11 @@
         }
         return negativeResources;
     }
+
     /**
      * Remove the resources in other from this.
-     * @param other the resources to be removed.
+     *
+     * @param other           the resources to be removed.
      * @param resourceMetrics The resource related metrics
      * @return true if one or more resources in other were larger than available resources in this, else false.
      */
@@ -114,7 +119,8 @@
 
     /**
      * Remove the resources in other from this.
-     * @param other the resources to be removed.
+     *
+     * @param other           the resources to be removed.
      * @param resourceMetrics The resource related metrics
      * @return true if one or more resources in other were larger than available resources in this, else false.
      */
@@ -131,18 +137,20 @@
 
     /**
      * Calculate the average percentage used.
+     *
      * @see NormalizedResources#calculateAveragePercentageUsedBy(org.apache.storm.scheduler.resource.normalization.NormalizedResources,
-     *     double, double)
+     * double, double)
      */
     public double calculateAveragePercentageUsedBy(NormalizedResourceOffer used) {
         return normalizedResources.calculateAveragePercentageUsedBy(
-            used.getNormalizedResources(), getTotalMemoryMb(), used.getTotalMemoryMb());
+                used.getNormalizedResources(), getTotalMemoryMb(), used.getTotalMemoryMb());
     }
 
     /**
      * Calculate the min percentage used of the resource.
+     *
      * @see NormalizedResources#calculateMinPercentageUsedBy(org.apache.storm.scheduler.resource.normalization.NormalizedResources, double,
-     *     double)
+     * double)
      */
     public double calculateMinPercentageUsedBy(NormalizedResourceOffer used) {
         return normalizedResources.calculateMinPercentageUsedBy(used.getNormalizedResources(), getTotalMemoryMb(), used.getTotalMemoryMb());
@@ -150,12 +158,13 @@
 
     /**
      * Check if resources might be able to fit.
+     *
      * @see NormalizedResources#couldHoldIgnoringSharedMemory(org.apache.storm.scheduler.resource.normalization.NormalizedResources, double,
-     *     double)
+     * double)
      */
     public boolean couldHoldIgnoringSharedMemory(NormalizedResourcesWithMemory other) {
         return normalizedResources.couldHoldIgnoringSharedMemory(
-            other.getNormalizedResources(), getTotalMemoryMb(), other.getTotalMemoryMb());
+                other.getNormalizedResources(), getTotalMemoryMb(), other.getTotalMemoryMb());
     }
 
     public boolean couldHoldIgnoringSharedMemoryAndCpu(NormalizedResourcesWithMemory other) {
@@ -180,6 +189,7 @@
     /**
      * If a node or rack has a kind of resource not in a request, make that resource negative so when sorting that node or rack will
      * be less likely to be selected.
+     *
      * @param requestedResources the requested resources.
      */
     public void updateForRareResourceAffinity(NormalizedResourceRequest requestedResources) {
@@ -197,11 +207,11 @@
         return totalMemoryMb > 0 || normalizedResources.areAnyOverZero();
     }
 
-<<<<<<< HEAD
     @Override
     public boolean areAnyZeroOrLess() {
         return totalMemoryMb <= 0 || normalizedResources.areAnyZeroOrLess();
-=======
+    }
+
     /**
      * Is there any possibility that a resource request could ever fit on this.
      * @param minWorkerCpu the configured minimum worker CPU
@@ -209,7 +219,7 @@
      * @return true if there is the possibility it might fit, no guarantee that it will, or false if there is no
      *     way it would ever fit.
      */
-    public boolean couldFit(double minWorkerCpu, NormalizedResourceRequest requestedResources) {
+    public boolean couldFit(double minWorkerCpu, NormalizedResourceRequest requestedResources){
         if (minWorkerCpu < 0.001) {
             return this.couldHoldIgnoringSharedMemory(requestedResources);
         } else {
@@ -223,6 +233,5 @@
             // now check memory only
             return this.couldHoldIgnoringSharedMemoryAndCpu(requestedResources);
         }
->>>>>>> 26e6c06c
     }
 }