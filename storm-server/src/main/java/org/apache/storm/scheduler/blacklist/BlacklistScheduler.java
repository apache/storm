/**
 * Licensed to the Apache Software Foundation (ASF) under one or more contributor license agreements.  See the NOTICE file distributed with
 * this work for additional information regarding copyright ownership.  The ASF licenses this file to you under the Apache License, Version
 * 2.0 (the "License"); you may not use this file except in compliance with the License.  You may obtain a copy of the License at
 *
 * http://www.apache.org/licenses/LICENSE-2.0
 *
 * Unless required by applicable law or agreed to in writing, software distributed under the License is distributed on an "AS IS" BASIS,
 * WITHOUT WARRANTIES OR CONDITIONS OF ANY KIND, either express or implied. See the License for the specific language governing permissions
 * and limitations under the License.
 */

package org.apache.storm.scheduler.blacklist;

import java.util.ArrayList;
import java.util.Collections;
import java.util.HashMap;
import java.util.HashSet;
import java.util.Map;
import java.util.Set;
import org.apache.storm.DaemonConfig;
import org.apache.storm.metric.StormMetricsRegistry;
import org.apache.storm.scheduler.Cluster;
import org.apache.storm.scheduler.IScheduler;
import org.apache.storm.scheduler.SupervisorDetails;
import org.apache.storm.scheduler.Topologies;
import org.apache.storm.scheduler.WorkerSlot;
import org.apache.storm.scheduler.blacklist.reporters.IReporter;
import org.apache.storm.scheduler.blacklist.reporters.LogReporter;
import org.apache.storm.scheduler.blacklist.strategies.DefaultBlacklistStrategy;
import org.apache.storm.scheduler.blacklist.strategies.IBlacklistStrategy;
import org.apache.storm.shade.com.google.common.collect.EvictingQueue;
import org.apache.storm.shade.com.google.common.collect.Sets;
import org.apache.storm.utils.ObjectReader;
import org.apache.storm.utils.ReflectionUtils;
import org.apache.storm.utils.RotatingMap;
import org.apache.storm.utils.Time;
import org.slf4j.Logger;
import org.slf4j.LoggerFactory;


public class BlacklistScheduler implements IScheduler {
    public static final int DEFAULT_BLACKLIST_SCHEDULER_RESUME_TIME = 1800;
    public static final int DEFAULT_BLACKLIST_SCHEDULER_TOLERANCE_COUNT = 3;
    public static final int DEFAULT_BLACKLIST_SCHEDULER_TOLERANCE_TIME = 300;
    public static final int DEFAULT_BLACKLIST_SCHEDULER_ASSIGNMENT_FAILURE_TOLERANCE_COUNT = 0;
    private static final Logger LOG = LoggerFactory.getLogger(BlacklistScheduler.class);
    private static final int ASSIGNMENT_ROTATION_INTERVAL_SECONDS = 3600;
    private final IScheduler underlyingScheduler;
    private StormMetricsRegistry metricsRegistry;
    protected int toleranceTime;
    protected int toleranceCount;
    protected int resumeTime;
    protected IReporter reporter;
    protected IBlacklistStrategy blacklistStrategy;
    protected int nimbusMonitorFreqSecs;
    protected Map<String, Set<Integer>> cachedSupervisors;
    //key is supervisor key ,value is supervisor ports
    protected EvictingQueue<HashMap<String, Set<Integer>>> badSupervisorsToleranceSlidingWindow;
    protected int windowSize;
    protected volatile Set<String> blacklistedSupervisorIds;     // supervisor ids
    private boolean blacklistOnBadSlots;
    private Map<String, Object> conf;
    private RotatingMap<String, Integer> failedAssignmentNodeCounts;  // tracks repeated counts for failed assignment calls for nodes
    private long lastAssignmentRotationSecs = Time.currentTimeSecs();
    private int failedAssignmentToleranceCount;

    public BlacklistScheduler(IScheduler underlyingScheduler) {
        this.underlyingScheduler = underlyingScheduler;
<<<<<<< HEAD
        this.metricsRegistry = metricsRegistry;
        this.failedAssignmentNodeCounts = new RotatingMap<>(null);
=======
>>>>>>> 4a9fc42f
    }

    @Override
    public void prepare(Map<String, Object> conf, StormMetricsRegistry metricsRegistry) {
        LOG.info("Preparing black list scheduler");
        underlyingScheduler.prepare(conf, metricsRegistry);
        this.conf = conf;
        this.metricsRegistry = metricsRegistry;

        toleranceTime = ObjectReader.getInt(this.conf.get(DaemonConfig.BLACKLIST_SCHEDULER_TOLERANCE_TIME),
                                            DEFAULT_BLACKLIST_SCHEDULER_TOLERANCE_TIME);
        toleranceCount = ObjectReader.getInt(this.conf.get(DaemonConfig.BLACKLIST_SCHEDULER_TOLERANCE_COUNT),
                                             DEFAULT_BLACKLIST_SCHEDULER_TOLERANCE_COUNT);
        failedAssignmentToleranceCount = ObjectReader.getInt(this.conf.get(
                DaemonConfig.BLACKLIST_SCHEDULER_ASSIGNMENT_FAILURE_TOLERANCE_COUNT),
                DEFAULT_BLACKLIST_SCHEDULER_ASSIGNMENT_FAILURE_TOLERANCE_COUNT);
        resumeTime = ObjectReader.getInt(this.conf.get(DaemonConfig.BLACKLIST_SCHEDULER_RESUME_TIME),
                                         DEFAULT_BLACKLIST_SCHEDULER_RESUME_TIME);

        String reporterClassName = ObjectReader.getString(this.conf.get(DaemonConfig.BLACKLIST_SCHEDULER_REPORTER),
                                                          LogReporter.class.getName());
        reporter = (IReporter) initializeInstance(reporterClassName, "blacklist reporter");

        String strategyClassName = ObjectReader.getString(this.conf.get(DaemonConfig.BLACKLIST_SCHEDULER_STRATEGY),
                                                          DefaultBlacklistStrategy.class.getName());
        blacklistStrategy = (IBlacklistStrategy) initializeInstance(strategyClassName, "blacklist strategy");

        nimbusMonitorFreqSecs = ObjectReader.getInt(this.conf.get(DaemonConfig.NIMBUS_MONITOR_FREQ_SECS));
        blacklistStrategy.prepare(this.conf);

        windowSize = toleranceTime / nimbusMonitorFreqSecs;
        badSupervisorsToleranceSlidingWindow = EvictingQueue.create(windowSize);
        cachedSupervisors = new HashMap<>();
        blacklistedSupervisorIds = new HashSet<>();
        blacklistOnBadSlots = ObjectReader.getBoolean(
                this.conf.get(DaemonConfig.BLACKLIST_SCHEDULER_ASSUME_SUPERVISOR_BAD_BASED_ON_BAD_SLOT),
                true);

        //nimbus:num-blacklisted-supervisor + non-blacklisted supervisor = nimbus:num-supervisors
        metricsRegistry.registerGauge("nimbus:num-blacklisted-supervisor", () -> blacklistedSupervisorIds.size());
    }

    @Override
    public void cleanup() {
        LOG.info("Cleanup black list scheduler");
        underlyingScheduler.cleanup();
    }

    @Override
    public void schedule(Topologies topologies, Cluster cluster) {
        LOG.debug("running Black List scheduler");
        LOG.debug("AssignableSlots: {}", cluster.getAssignableSlots());
        LOG.debug("AvailableSlots: {}", cluster.getAvailableSlots());
        LOG.debug("UsedSlots: {}", cluster.getUsedSlots());

        blacklistStrategy.resumeFromBlacklist();

        Map<String, SupervisorDetails> supervisors = cluster.getSupervisors();
        determineBadSupervisorsFromHeartbeating(supervisors);
        Map<String, Integer> nodeAssignmentFailures = getNodeAssignmentFailures();
        // this step also frees up some bad supervisors to greylist due to resource shortage
        blacklistedSupervisorIds = refreshBlacklistedSupervisorIds(cluster, nodeAssignmentFailures);
        Set<String> blacklistHosts = getBlacklistHosts(cluster, blacklistedSupervisorIds);
        cluster.setBlacklistedHosts(blacklistHosts);
        removeLongTimeDisappearFromCache();

        underlyingScheduler.schedule(topologies, cluster);
    }

    @Override
    public Map<String, Map<String, Double>> config() {
        return underlyingScheduler.config();
    }

    private Map<String, Integer> getNodeAssignmentFailures() {
        Map<String, Integer> nodeFailures = new HashMap<>();
        if (failedAssignmentToleranceCount <= 0) {
            return nodeFailures;
        }

        synchronized (failedAssignmentNodeCounts) {
            // rotate out old assignment failures periodically to prevent tracking supervisors that are
            // no longer in rotation or could have been fixed and added back in rotation.
            if (Time.currentTimeSecs() > lastAssignmentRotationSecs + ASSIGNMENT_ROTATION_INTERVAL_SECONDS) {
                failedAssignmentNodeCounts.rotate();
                lastAssignmentRotationSecs = Time.currentTimeSecs();
            }
            Set<String> keys = failedAssignmentNodeCounts.keyset();
            for (String node : keys) {
                int failures = failedAssignmentNodeCounts.getOrDefault(node, 0);
                nodeFailures.put(node, failures);
                if (failures >= failedAssignmentToleranceCount) {
                    // if we're past the tolerance for this node, we're going to blacklist it.  Clear out the failures so
                    // we don't re-add it to the blacklist immediately once the node comes back into rotation.
                    failedAssignmentNodeCounts.remove(node);
                }
            }
        }
        return nodeFailures;
    }

    private void determineBadSupervisorsFromHeartbeating(Map<String, SupervisorDetails> supervisors) {
        Set<String> cachedSupervisorsKeySet = cachedSupervisors.keySet();
        Set<String> supervisorsKeySet = supervisors.keySet();

        Set<String> badSupervisorKeys = Sets.difference(cachedSupervisorsKeySet, supervisorsKeySet); //cached supervisor doesn't show up
        HashMap<String, Set<Integer>> badSupervisors = new HashMap<>();
        for (String key : badSupervisorKeys) {
            badSupervisors.put(key, cachedSupervisors.get(key));
        }
        for (Map.Entry<String, SupervisorDetails> entry : supervisors.entrySet()) {
            String key = entry.getKey();
            SupervisorDetails supervisorDetails = entry.getValue();
            if (cachedSupervisors.containsKey(key)) {
                if (blacklistOnBadSlots) {
                    Set<Integer> badSlots = badSlots(supervisorDetails, key);
                    if (badSlots.size() > 0) { //supervisor contains bad slots
                        badSupervisors.put(key, badSlots);
                    }
                }
            } else {
                cachedSupervisors.put(key, supervisorDetails.getAllPorts()); //new supervisor to cache
            }
        }
        badSupervisorsToleranceSlidingWindow.add(badSupervisors);
    }

    private Set<Integer> badSlots(SupervisorDetails supervisor, String supervisorKey) {
        Set<Integer> cachedSupervisorPorts = cachedSupervisors.get(supervisorKey);
        Set<Integer> supervisorPorts = supervisor.getAllPorts();

        Set<Integer> newPorts = Sets.difference(supervisorPorts, cachedSupervisorPorts);
        if (newPorts.size() > 0) {
            // add new ports to cached supervisor.  We need a modifiable set to allow removing ports later.
            Set<Integer> allPorts = new HashSet<>(newPorts);
            allPorts.addAll(cachedSupervisorPorts);
            cachedSupervisors.put(supervisorKey, allPorts);
        }
        Set<Integer> badSlots = Sets.difference(cachedSupervisorPorts, supervisorPorts);
        return badSlots;
    }

    private Set<String> refreshBlacklistedSupervisorIds(Cluster cluster, Map<String, Integer> nodeAssignmentFailures) {
        Set<String> blacklistedSupervisors = blacklistStrategy.getBlacklist(new ArrayList<>(badSupervisorsToleranceSlidingWindow),
                cluster, nodeAssignmentFailures);
        LOG.info("Supervisors {} are blacklisted.", blacklistedSupervisors);
        return blacklistedSupervisors;
    }

    private Set<String> getBlacklistHosts(Cluster cluster, Set<String> blacklistIds) {
        Set<String> blacklistHostSet = new HashSet<>();
        for (String supervisor : blacklistIds) {
            String host = cluster.getHost(supervisor);
            if (host != null) {
                blacklistHostSet.add(host);
            } else {
                LOG.info("supervisor {} is not alive, do not need to add to blacklist.", supervisor);
            }
        }
        return blacklistHostSet;
    }

    /**
     * supervisor or port never exits once in tolerance time will be removed from cache.
     */
    private void removeLongTimeDisappearFromCache() {

        Map<String, Integer> supervisorCountMap = new HashMap<String, Integer>();
        Map<WorkerSlot, Integer> slotCountMap = new HashMap<WorkerSlot, Integer>();

        for (Map<String, Set<Integer>> item : badSupervisorsToleranceSlidingWindow) {
            Set<String> supervisors = item.keySet();
            for (String supervisor : supervisors) {
                int supervisorCount = supervisorCountMap.getOrDefault(supervisor, 0);
                Set<Integer> slots = item.get(supervisor);
                // treat supervisor as bad only if all of its slots matched the cached supervisor
                if (slots.equals(cachedSupervisors.get(supervisor))) {
                    // track how many times a cached supervisor has been marked bad
                    supervisorCountMap.put(supervisor, supervisorCount + 1);
                }
                // track how many times each supervisor slot has been listed as bad
                for (Integer slot : slots) {
                    WorkerSlot workerSlot = new WorkerSlot(supervisor, slot);
                    int slotCount = slotCountMap.getOrDefault(workerSlot, 0);
                    slotCountMap.put(workerSlot, slotCount + 1);
                }
            }
        }

        for (Map.Entry<String, Integer> entry : supervisorCountMap.entrySet()) {
            String key = entry.getKey();
            int value = entry.getValue();
            if (value == windowSize) { // supervisor which was never back to normal in tolerance period will be removed from cache
                cachedSupervisors.remove(key);
                LOG.info("Supervisor {} was never back to normal during tolerance period, probably dead. Will remove from cache.", key);
            }
        }

        for (Map.Entry<WorkerSlot, Integer> entry : slotCountMap.entrySet()) {
            WorkerSlot workerSlot = entry.getKey();
            String supervisorKey = workerSlot.getNodeId();
            Integer slot = workerSlot.getPort();
            int slotFailures = entry.getValue();
            if (slotFailures == windowSize) { // worker slot which was never back to normal in tolerance period will be removed from cache
                Set<Integer> slots = cachedSupervisors.get(supervisorKey);
                if (slots != null) { // slots will be null while supervisor has been removed from cached supervisors
                    slots.remove(slot);
                    cachedSupervisors.put(supervisorKey, slots);
                }
                LOG.info("Worker slot {} was never back to normal during tolerance period, probably dead. Will be removed from cache.",
                         workerSlot);
            }
        }
    }

    private Object initializeInstance(String className, String representation) {
        try {
            return ReflectionUtils.newInstance(className);
        } catch (RuntimeException e) {
            Throwable cause = e.getCause();

            if (cause instanceof ClassNotFoundException) {
                LOG.error("Can't find {} for name {}", representation, className);
            } else if (cause instanceof InstantiationException) {
                LOG.error("Throw InstantiationException {} for name {}", representation, className);
            } else if (cause instanceof IllegalAccessException) {
                LOG.error("Throw IllegalAccessException {} for name {}", representation, className);
            } else {
                LOG.error("Throw unexpected exception {} {} for name {}", cause, representation, className);
            }

            throw e;
        }
    }

    public Set<String> getBlacklistSupervisorIds() {
        return Collections.unmodifiableSet(blacklistedSupervisorIds);
    }

    @Override
    public void nodeAssignmentSent(String node, boolean successful) {
        if (failedAssignmentToleranceCount <= 0) {
            // no need to track (and cause synchronization) if we're not blacklisting for this
            return;
        }

        synchronized (failedAssignmentNodeCounts) {
            if (successful) {
                failedAssignmentNodeCounts.remove(node);
            } else {
                int failureCount = failedAssignmentNodeCounts.getOrDefault(node, 0) + 1;
                failedAssignmentNodeCounts.put(node, failureCount);
            }
        }
    }
}<|MERGE_RESOLUTION|>--- conflicted
+++ resolved
@@ -67,11 +67,7 @@
 
     public BlacklistScheduler(IScheduler underlyingScheduler) {
         this.underlyingScheduler = underlyingScheduler;
-<<<<<<< HEAD
-        this.metricsRegistry = metricsRegistry;
         this.failedAssignmentNodeCounts = new RotatingMap<>(null);
-=======
->>>>>>> 4a9fc42f
     }
 
     @Override
