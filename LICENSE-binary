
                                 Apache License
                           Version 2.0, January 2004
                        http://www.apache.org/licenses/

   TERMS AND CONDITIONS FOR USE, REPRODUCTION, AND DISTRIBUTION

   1. Definitions.

      "License" shall mean the terms and conditions for use, reproduction,
      and distribution as defined by Sections 1 through 9 of this document.

      "Licensor" shall mean the copyright owner or entity authorized by
      the copyright owner that is granting the License.

      "Legal Entity" shall mean the union of the acting entity and all
      other entities that control, are controlled by, or are under common
      control with that entity. For the purposes of this definition,
      "control" means (i) the power, direct or indirect, to cause the
      direction or management of such entity, whether by contract or
      otherwise, or (ii) ownership of fifty percent (50%) or more of the
      outstanding shares, or (iii) beneficial ownership of such entity.

      "You" (or "Your") shall mean an individual or Legal Entity
      exercising permissions granted by this License.

      "Source" form shall mean the preferred form for making modifications,
      including but not limited to software source code, documentation
      source, and configuration files.

      "Object" form shall mean any form resulting from mechanical
      transformation or translation of a Source form, including but
      not limited to compiled object code, generated documentation,
      and conversions to other media types.

      "Work" shall mean the work of authorship, whether in Source or
      Object form, made available under the License, as indicated by a
      copyright notice that is included in or attached to the work
      (an example is provided in the Appendix below).

      "Derivative Works" shall mean any work, whether in Source or Object
      form, that is based on (or derived from) the Work and for which the
      editorial revisions, annotations, elaborations, or other modifications
      represent, as a whole, an original work of authorship. For the purposes
      of this License, Derivative Works shall not include works that remain
      separable from, or merely link (or bind by name) to the interfaces of,
      the Work and Derivative Works thereof.

      "Contribution" shall mean any work of authorship, including
      the original version of the Work and any modifications or additions
      to that Work or Derivative Works thereof, that is intentionally
      submitted to Licensor for inclusion in the Work by the copyright owner
      or by an individual or Legal Entity authorized to submit on behalf of
      the copyright owner. For the purposes of this definition, "submitted"
      means any form of electronic, verbal, or written communication sent
      to the Licensor or its representatives, including but not limited to
      communication on electronic mailing lists, source code control systems,
      and issue tracking systems that are managed by, or on behalf of, the
      Licensor for the purpose of discussing and improving the Work, but
      excluding communication that is conspicuously marked or otherwise
      designated in writing by the copyright owner as "Not a Contribution."

      "Contributor" shall mean Licensor and any individual or Legal Entity
      on behalf of whom a Contribution has been received by Licensor and
      subsequently incorporated within the Work.

   2. Grant of Copyright License. Subject to the terms and conditions of
      this License, each Contributor hereby grants to You a perpetual,
      worldwide, non-exclusive, no-charge, royalty-free, irrevocable
      copyright license to reproduce, prepare Derivative Works of,
      publicly display, publicly perform, sublicense, and distribute the
      Work and such Derivative Works in Source or Object form.

   3. Grant of Patent License. Subject to the terms and conditions of
      this License, each Contributor hereby grants to You a perpetual,
      worldwide, non-exclusive, no-charge, royalty-free, irrevocable
      (except as stated in this section) patent license to make, have made,
      use, offer to sell, sell, import, and otherwise transfer the Work,
      where such license applies only to those patent claims licensable
      by such Contributor that are necessarily infringed by their
      Contribution(s) alone or by combination of their Contribution(s)
      with the Work to which such Contribution(s) was submitted. If You
      institute patent litigation against any entity (including a
      cross-claim or counterclaim in a lawsuit) alleging that the Work
      or a Contribution incorporated within the Work constitutes direct
      or contributory patent infringement, then any patent licenses
      granted to You under this License for that Work shall terminate
      as of the date such litigation is filed.

   4. Redistribution. You may reproduce and distribute copies of the
      Work or Derivative Works thereof in any medium, with or without
      modifications, and in Source or Object form, provided that You
      meet the following conditions:

      (a) You must give any other recipients of the Work or
          Derivative Works a copy of this License; and

      (b) You must cause any modified files to carry prominent notices
          stating that You changed the files; and

      (c) You must retain, in the Source form of any Derivative Works
          that You distribute, all copyright, patent, trademark, and
          attribution notices from the Source form of the Work,
          excluding those notices that do not pertain to any part of
          the Derivative Works; and

      (d) If the Work includes a "NOTICE" text file as part of its
          distribution, then any Derivative Works that You distribute must
          include a readable copy of the attribution notices contained
          within such NOTICE file, excluding those notices that do not
          pertain to any part of the Derivative Works, in at least one
          of the following places: within a NOTICE text file distributed
          as part of the Derivative Works; within the Source form or
          documentation, if provided along with the Derivative Works; or,
          within a display generated by the Derivative Works, if and
          wherever such third-party notices normally appear. The contents
          of the NOTICE file are for informational purposes only and
          do not modify the License. You may add Your own attribution
          notices within Derivative Works that You distribute, alongside
          or as an addendum to the NOTICE text from the Work, provided
          that such additional attribution notices cannot be construed
          as modifying the License.

      You may add Your own copyright statement to Your modifications and
      may provide additional or different license terms and conditions
      for use, reproduction, or distribution of Your modifications, or
      for any such Derivative Works as a whole, provided Your use,
      reproduction, and distribution of the Work otherwise complies with
      the conditions stated in this License.

   5. Submission of Contributions. Unless You explicitly state otherwise,
      any Contribution intentionally submitted for inclusion in the Work
      by You to the Licensor shall be under the terms and conditions of
      this License, without any additional terms or conditions.
      Notwithstanding the above, nothing herein shall supersede or modify
      the terms of any separate license agreement you may have executed
      with Licensor regarding such Contributions.

   6. Trademarks. This License does not grant permission to use the trade
      names, trademarks, service marks, or product names of the Licensor,
      except as required for reasonable and customary use in describing the
      origin of the Work and reproducing the content of the NOTICE file.

   7. Disclaimer of Warranty. Unless required by applicable law or
      agreed to in writing, Licensor provides the Work (and each
      Contributor provides its Contributions) on an "AS IS" BASIS,
      WITHOUT WARRANTIES OR CONDITIONS OF ANY KIND, either express or
      implied, including, without limitation, any warranties or conditions
      of TITLE, NON-INFRINGEMENT, MERCHANTABILITY, or FITNESS FOR A
      PARTICULAR PURPOSE. You are solely responsible for determining the
      appropriateness of using or redistributing the Work and assume any
      risks associated with Your exercise of permissions under this License.

   8. Limitation of Liability. In no event and under no legal theory,
      whether in tort (including negligence), contract, or otherwise,
      unless required by applicable law (such as deliberate and grossly
      negligent acts) or agreed to in writing, shall any Contributor be
      liable to You for damages, including any direct, indirect, special,
      incidental, or consequential damages of any character arising as a
      result of this License or out of the use or inability to use the
      Work (including but not limited to damages for loss of goodwill,
      work stoppage, computer failure or malfunction, or any and all
      other commercial damages or losses), even if such Contributor
      has been advised of the possibility of such damages.

   9. Accepting Warranty or Additional Liability. While redistributing
      the Work or Derivative Works thereof, You may choose to offer,
      and charge a fee for, acceptance of support, warranty, indemnity,
      or other liability obligations and/or rights consistent with this
      License. However, in accepting such obligations, You may act only
      on Your own behalf and on Your sole responsibility, not on behalf
      of any other Contributor, and only if You agree to indemnify,
      defend, and hold each Contributor harmless for any liability
      incurred by, or claims asserted against, such Contributor by reason
      of your accepting any such warranty or additional liability.

   END OF TERMS AND CONDITIONS

   APPENDIX: How to apply the Apache License to your work.

      To apply the Apache License to your work, attach the following
      boilerplate notice, with the fields enclosed by brackets "[]"
      replaced with your own identifying information. (Don't include
      the brackets!)  The text should be enclosed in the appropriate
      comment syntax for the file format. We also recommend that a
      file or class name and description of purpose be included on the
      same "printed page" as the copyright notice for easier
      identification within third-party archives.

   Copyright [yyyy] [name of copyright owner]

   Licensed under the Apache License, Version 2.0 (the "License");
   you may not use this file except in compliance with the License.
   You may obtain a copy of the License at

       http://www.apache.org/licenses/LICENSE-2.0

   Unless required by applicable law or agreed to in writing, software
   distributed under the License is distributed on an "AS IS" BASIS,
   WITHOUT WARRANTIES OR CONDITIONS OF ANY KIND, either express or implied.
   See the License for the specific language governing permissions and
   limitations under the License.

-----------------------------------------------------------------------

For jQuery 3.5.1 (storm-webapp/src/main/java/org/apache/storm/daemon/ui/WEB-INF/js/jquery-3.5.1.min.js)

MIT license selected:

Copyright OpenJS Foundation and other contributors, https://openjsf.org/

Permission is hereby granted, free of charge, to any person obtaining
a copy of this software and associated documentation files (the
"Software"), to deal in the Software without restriction, including
without limitation the rights to use, copy, modify, merge, publish,
distribute, sublicense, and/or sell copies of the Software, and to
permit persons to whom the Software is furnished to do so, subject to
the following conditions:

The above copyright notice and this permission notice shall be
included in all copies or substantial portions of the Software.

THE SOFTWARE IS PROVIDED "AS IS", WITHOUT WARRANTY OF ANY KIND,
EXPRESS OR IMPLIED, INCLUDING BUT NOT LIMITED TO THE WARRANTIES OF
MERCHANTABILITY, FITNESS FOR A PARTICULAR PURPOSE AND
NONINFRINGEMENT. IN NO EVENT SHALL THE AUTHORS OR COPYRIGHT HOLDERS BE
LIABLE FOR ANY CLAIM, DAMAGES OR OTHER LIABILITY, WHETHER IN AN ACTION
OF CONTRACT, TORT OR OTHERWISE, ARISING FROM, OUT OF OR IN CONNECTION
WITH THE SOFTWARE OR THE USE OR OTHER DEALINGS IN THE SOFTWARE.

-----------------------------------------------------------------------

For jQuery Cookies 2.2.0 (storm-webapp/src/main/java/org/apache/storm/daemon/ui/WEB-INF/js/jquery.cookies.2.2.0.min.js)

Copyright (c) 2005 - 2010, James Auldridge

Permission is hereby granted, free of charge, to any person obtaining
a copy of this software and associated documentation files (the
"Software"), to deal in the Software without restriction, including
without limitation the rights to use, copy, modify, merge, publish,
distribute, sublicense, and/or sell copies of the Software, and to
permit persons to whom the Software is furnished to do so, subject to
the following conditions:

The above copyright notice and this permission notice shall be
included in all copies or substantial portions of the Software.

THE SOFTWARE IS PROVIDED "AS IS", WITHOUT WARRANTY OF ANY KIND,
EXPRESS OR IMPLIED, INCLUDING BUT NOT LIMITED TO THE WARRANTIES OF
MERCHANTABILITY, FITNESS FOR A PARTICULAR PURPOSE AND
NONINFRINGEMENT. IN NO EVENT SHALL THE AUTHORS OR COPYRIGHT HOLDERS BE
LIABLE FOR ANY CLAIM, DAMAGES OR OTHER LIABILITY, WHETHER IN AN ACTION
OF CONTRACT, TORT OR OTHERWISE, ARISING FROM, OUT OF OR IN CONNECTION
WITH THE SOFTWARE OR THE USE OR OTHER DEALINGS IN THE SOFTWARE.

-----------------------------------------------------------------------

For typeahead jquery 0.10.5 (storm-webapp/src/main/java/org/apache/storm/daemon/ui/WEB-INF/js/typeahead.jquery.min.js)

Copyright (c) 2013-2014 Twitter, Inc

Permission is hereby granted, free of charge, to any person obtaining a copy
of this software and associated documentation files (the "Software"), to deal
in the Software without restriction, including without limitation the rights
to use, copy, modify, merge, publish, distribute, sublicense, and/or sell
copies of the Software, and to permit persons to whom the Software is
furnished to do so, subject to the following conditions:

The above copyright notice and this permission notice shall be included in
all copies or substantial portions of the Software.

THE SOFTWARE IS PROVIDED "AS IS", WITHOUT WARRANTY OF ANY KIND, EXPRESS OR
IMPLIED, INCLUDING BUT NOT LIMITED TO THE WARRANTIES OF MERCHANTABILITY,
FITNESS FOR A PARTICULAR PURPOSE AND NONINFRINGEMENT. IN NO EVENT SHALL THE
AUTHORS OR COPYRIGHT HOLDERS BE LIABLE FOR ANY CLAIM, DAMAGES OR OTHER
LIABILITY, WHETHER IN AN ACTION OF CONTRACT, TORT OR OTHERWISE, ARISING FROM,
OUT OF OR IN CONNECTION WITH THE SOFTWARE OR THE USE OR OTHER DEALINGS IN
THE SOFTWARE. 

-----------------------------------------------------------------------

For js-yaml.min.js (storm-webapp/src/main/java/org/apache/storm/daemon/ui/WEB-INF/js/js-yaml.min.js)

(The MIT License)

Copyright (C) 2011-2015 by Vitaly Puzrin

Permission is hereby granted, free of charge, to any person obtaining a copy
of this software and associated documentation files (the "Software"), to deal
in the Software without restriction, including without limitation the rights
to use, copy, modify, merge, publish, distribute, sublicense, and/or sell
copies of the Software, and to permit persons to whom the Software is
furnished to do so, subject to the following conditions:

The above copyright notice and this permission notice shall be included in
all copies or substantial portions of the Software.

THE SOFTWARE IS PROVIDED "AS IS", WITHOUT WARRANTY OF ANY KIND, EXPRESS OR
IMPLIED, INCLUDING BUT NOT LIMITED TO THE WARRANTIES OF MERCHANTABILITY,
FITNESS FOR A PARTICULAR PURPOSE AND NONINFRINGEMENT. IN NO EVENT SHALL THE
AUTHORS OR COPYRIGHT HOLDERS BE LIABLE FOR ANY CLAIM, DAMAGES OR OTHER
LIABILITY, WHETHER IN AN ACTION OF CONTRACT, TORT OR OTHERWISE, ARISING FROM,
OUT OF OR IN CONNECTION WITH THE SOFTWARE OR THE USE OR OTHER DEALINGS IN
THE SOFTWARE.

-----------------------------------------------------------------------

For dagre.min.js (storm-webapp/src/main/java/org/apache/storm/daemon/ui/WEB-INF/js/dagre.min.js)

Copyright (c) 2012-2014 Chris Pettitt

Permission is hereby granted, free of charge, to any person obtaining a copy
of this software and associated documentation files (the "Software"), to deal
in the Software without restriction, including without limitation the rights
to use, copy, modify, merge, publish, distribute, sublicense, and/or sell
copies of the Software, and to permit persons to whom the Software is
furnished to do so, subject to the following conditions:

The above copyright notice and this permission notice shall be included in
all copies or substantial portions of the Software.

THE SOFTWARE IS PROVIDED "AS IS", WITHOUT WARRANTY OF ANY KIND, EXPRESS OR
IMPLIED, INCLUDING BUT NOT LIMITED TO THE WARRANTIES OF MERCHANTABILITY,
FITNESS FOR A PARTICULAR PURPOSE AND NONINFRINGEMENT. IN NO EVENT SHALL THE
AUTHORS OR COPYRIGHT HOLDERS BE LIABLE FOR ANY CLAIM, DAMAGES OR OTHER
LIABILITY, WHETHER IN AN ACTION OF CONTRACT, TORT OR OTHERWISE, ARISING FROM,
OUT OF OR IN CONNECTION WITH THE SOFTWARE OR THE USE OR OTHER DEALINGS IN
THE SOFTWARE.

-----------------------------------------------------------------------

For cytoscape.min.js and cytoscape-dagre.js (storm-webapp/src/main/java/org/apache/storm/daemon/ui/WEB-INF/js/cytoscape.min.js and storm-webapp/src/main/java/org/apache/storm/daemon/ui/WEB-INF/js/cytoscape-dagre.js)

Copyright (c) 2016 The Cytoscape Consortium

Permission is hereby granted, free of charge, to any person obtaining a copy of
this software and associated documentation files (the “Software”), to deal in
the Software without restriction, including without limitation the rights to
use, copy, modify, merge, publish, distribute, sublicense, and/or sell copies
of the Software, and to permit persons to whom the Software is furnished to do
so, subject to the following conditions:

The above copyright notice and this permission notice shall be included in all
copies or substantial portions of the Software.

THE SOFTWARE IS PROVIDED “AS IS”, WITHOUT WARRANTY OF ANY KIND, EXPRESS OR
IMPLIED, INCLUDING BUT NOT LIMITED TO THE WARRANTIES OF MERCHANTABILITY,
FITNESS FOR A PARTICULAR PURPOSE AND NONINFRINGEMENT. IN NO EVENT SHALL THE
AUTHORS OR COPYRIGHT HOLDERS BE LIABLE FOR ANY CLAIM, DAMAGES OR OTHER
LIABILITY, WHETHER IN AN ACTION OF CONTRACT, TORT OR OTHERWISE, ARISING FROM,
OUT OF OR IN CONNECTION WITH THE SOFTWARE OR THE USE OR OTHER DEALINGS IN THE
SOFTWARE.

-----------------------------------------------------------------------

For esprima.js (storm-webapp/src/main/java/org/apache/storm/daemon/ui/WEB-INF/js/esprima.min.js)

Copyright JS Foundation and other contributors, https://js.foundation/

Redistribution and use in source and binary forms, with or without
modification, are permitted provided that the following conditions are met:

  * Redistributions of source code must retain the above copyright
    notice, this list of conditions and the following disclaimer.
  * Redistributions in binary form must reproduce the above copyright
    notice, this list of conditions and the following disclaimer in the
    documentation and/or other materials provided with the distribution.

THIS SOFTWARE IS PROVIDED BY THE COPYRIGHT HOLDERS AND CONTRIBUTORS "AS IS"
AND ANY EXPRESS OR IMPLIED WARRANTIES, INCLUDING, BUT NOT LIMITED TO, THE
IMPLIED WARRANTIES OF MERCHANTABILITY AND FITNESS FOR A PARTICULAR PURPOSE
ARE DISCLAIMED. IN NO EVENT SHALL <COPYRIGHT HOLDER> BE LIABLE FOR ANY
DIRECT, INDIRECT, INCIDENTAL, SPECIAL, EXEMPLARY, OR CONSEQUENTIAL DAMAGES
(INCLUDING, BUT NOT LIMITED TO, PROCUREMENT OF SUBSTITUTE GOODS OR SERVICES;
LOSS OF USE, DATA, OR PROFITS; OR BUSINESS INTERRUPTION) HOWEVER CAUSED AND
ON ANY THEORY OF LIABILITY, WHETHER IN CONTRACT, STRICT LIABILITY, OR TORT
(INCLUDING NEGLIGENCE OR OTHERWISE) ARISING IN ANY WAY OUT OF THE USE OF
THIS SOFTWARE, EVEN IF ADVISED OF THE POSSIBILITY OF SUCH DAMAGE.

-----------------------------------------------------------------------

For mustache.js (storm-webapp/src/main/java/org/apache/storm/daemon/ui/WEB-INF/js/jquery.mustache.js)

The MIT License

Copyright (c) 2009 Chris Wanstrath (Ruby)
Copyright (c) 2010-2014 Jan Lehnardt (JavaScript)

Permission is hereby granted, free of charge, to any person obtaining a copy
of this software and associated documentation files (the "Software"), to deal
in the Software without restriction, including without limitation the rights
to use, copy, modify, merge, publish, distribute, sublicense, and/or sell
copies of the Software, and to permit persons to whom the Software is
furnished to do so, subject to the following conditions:

The above copyright notice and this permission notice shall be included in
all copies or substantial portions of the Software.

THE SOFTWARE IS PROVIDED "AS IS", WITHOUT WARRANTY OF ANY KIND, EXPRESS OR
IMPLIED, INCLUDING BUT NOT LIMITED TO THE WARRANTIES OF MERCHANTABILITY,
FITNESS FOR A PARTICULAR PURPOSE AND NONINFRINGEMENT. IN NO EVENT SHALL THE
AUTHORS OR COPYRIGHT HOLDERS BE LIABLE FOR ANY CLAIM, DAMAGES OR OTHER
LIABILITY, WHETHER IN AN ACTION OF CONTRACT, TORT OR OTHERWISE, ARISING FROM,
OUT OF OR IN CONNECTION WITH THE SOFTWARE OR THE USE OR OTHER DEALINGS IN
THE SOFTWARE.

-----------------------------------------------------------------------

For moment.js (storm-webapp/src/main/java/org/apache/storm/daemon/ui/WEB-INF/js/moment.min.js)

Copyright (c) 2011-2014 Tim Wood, Iskren Chernev, Moment.js contributors

Permission is hereby granted, free of charge, to any person
obtaining a copy of this software and associated documentation
files (the "Software"), to deal in the Software without
restriction, including without limitation the rights to use,
copy, modify, merge, publish, distribute, sublicense, and/or sell
copies of the Software, and to permit persons to whom the
Software is furnished to do so, subject to the following
conditions:

The above copyright notice and this permission notice shall be
included in all copies or substantial portions of the Software.

THE SOFTWARE IS PROVIDED "AS IS", WITHOUT WARRANTY OF ANY KIND,
EXPRESS OR IMPLIED, INCLUDING BUT NOT LIMITED TO THE WARRANTIES
OF MERCHANTABILITY, FITNESS FOR A PARTICULAR PURPOSE AND
NONINFRINGEMENT. IN NO EVENT SHALL THE AUTHORS OR COPYRIGHT
HOLDERS BE LIABLE FOR ANY CLAIM, DAMAGES OR OTHER LIABILITY,
WHETHER IN AN ACTION OF CONTRACT, TORT OR OTHERWISE, ARISING
FROM, OUT OF OR IN CONNECTION WITH THE SOFTWARE OR THE USE OR
OTHER DEALINGS IN THE SOFTWARE.


-----------------------------------------------------------------------

For Jquery url plugin (storm-webapp/src/main/java/org/apache/storm/daemon/ui/WEB-INF/js/url.min.js)

Jquery Url (A Jquery plugin for URL parser) v1.8.6
Source repository: https://github.com/websanova/js-url
Licensed under an MIT-style license. Seehttps://github.com/websanova/js-url#license for details.

-----------------------------------------------------------------------


For jquery.blockUI.min.js (storm-webapp/src/main/java/org/apache/storm/daemon/ui/WEB-INF/js/jquery.blockUI.min.js)

jQuery BlockUI; v20131009
http://jquery.malsup.com/block/
Copyright (c) 2013 M. Alsup; Dual licensed: MIT/GPL

Copyright © 2007-2013 M. Alsup.

MIT license selected:

The BlockUI plugin is dual licensed under the MIT and GPL licenses.

You may use either license. The MIT license is recommended for most projects
because it is simple and easy to understand and it places almost no
restrictions on what you can do with the plugin.

If the GPL suits your project better you are also free to use the plugin
under that license.

You do not have to do anything special to choose one license or the other and
you don't have to notify anyone which license you are using. You are free to
use the BlockUI plugin in commercial projects as long as the copyright header is left intact.

-----------------------------------------------------------------------

For jquery dataTables v1.10.4

(storm-webapp/src/main/java/org/apache/storm/daemon/ui/WEB-INF/js/jquery.dataTables.1.10.4.min.js
storm-webapp/src/main/java/org/apache/storm/daemon/ui/WEB-INF/css/jquery.dataTables.1.10.4.min.css
storm-webapp/src/main/java/org/apache/storm/daemon/ui/WEB-INF/images/{{back, forward}_{disabled, enabled, enabled_hover}}.png
storm-webapp/src/main/java/org/apache/storm/daemon/ui/WEB-INF/images/{sort_{asc, asc_disabled, both, desc, desc_disabled}}.png)

Copyright (c) 2008-2013 SpryMedia Limited
http://datatables.net

Permission is hereby granted, free of charge, to any person obtaining a copy
of this software and associated documentation files (the "Software"), to deal
in the Software without restriction, including without limitation the rights
to use, copy, modify, merge, publish, distribute, sublicense, and/or sell
copies of the Software, and to permit persons to whom the Software is
furnished to do so, subject to the following conditions:

The above copyright notice and this permission notice shall be included in
all copies or substantial portions of the Software.

THE SOFTWARE IS PROVIDED "AS IS", WITHOUT WARRANTY OF ANY KIND, EXPRESS OR
IMPLIED, INCLUDING BUT NOT LIMITED TO THE WARRANTIES OF MERCHANTABILITY,
FITNESS FOR A PARTICULAR PURPOSE AND NONINFRINGEMENT. IN NO EVENT SHALL THE
AUTHORS OR COPYRIGHT HOLDERS BE LIABLE FOR ANY CLAIM, DAMAGES OR OTHER
LIABILITY, WHETHER IN AN ACTION OF CONTRACT, TORT OR OTHERWISE, ARISING FROM,
OUT OF OR IN CONNECTION WITH THE SOFTWARE OR THE USE OR OTHER DEALINGS IN
THE SOFTWARE.

-----------------------------------------------------------------------

For jquery dataTables bootstrap integration

(storm-webapp/src/main/java/org/apache/storm/daemon/ui/WEB-INF/js/jquery.dataTables.1.10.4.min.js
storm-webapp/src/main/java/org/apache/storm/daemon/ui/WEB-INF/js/dataTables.bootstrap.min.js
storm-webapp/src/main/java/org/apache/storm/daemon/ui/WEB-INF/css/dataTables.bootstrap.css)

Copyright (c) 2013-2014 SpryMedia Limited
http://datatables.net/license
https://github.com/DataTables/Plugins/tree/master/integration/bootstrap/3

Permission is hereby granted, free of charge, to any person obtaining a copy
of this software and associated documentation files (the "Software"), to deal
in the Software without restriction, including without limitation the rights
to use, copy, modify, merge, publish, distribute, sublicense, and/or sell
copies of the Software, and to permit persons to whom the Software is
furnished to do so, subject to the following conditions:

The above copyright notice and this permission notice shall be included in
all copies or substantial portions of the Software.

THE SOFTWARE IS PROVIDED "AS IS", WITHOUT WARRANTY OF ANY KIND, EXPRESS OR
IMPLIED, INCLUDING BUT NOT LIMITED TO THE WARRANTIES OF MERCHANTABILITY,
FITNESS FOR A PARTICULAR PURPOSE AND NONINFRINGEMENT. IN NO EVENT SHALL THE
AUTHORS OR COPYRIGHT HOLDERS BE LIABLE FOR ANY CLAIM, DAMAGES OR OTHER
LIABILITY, WHETHER IN AN ACTION OF CONTRACT, TORT OR OTHERWISE, ARISING FROM,
OUT OF OR IN CONNECTION WITH THE SOFTWARE OR THE USE OR OTHER DEALINGS IN
THE SOFTWARE.


-----------------------------------------------------------------------

For bootstrap v3.3.1
(storm-webapp/src/main/java/org/apache/storm/daemon/ui/WEB-INF/js/bootstrap-3.3.1.min.js
storm-webapp/src/main/java/org/apache/storm/daemon/ui/WEB-INF/css/bootstrap-3.3.1.min.css)

Bootstrap v3.3.1 (http://getbootstrap.com)
Copyright 2011-2014 Twitter, Inc.
Licensed under MIT (https://github.com/twbs/bootstrap/blob/master/LICENSE)

-----------------------------------------------------------------------

For jQuery JSONFormatter 1.0.1 2015-02-28
(storm-webapp/src/main/java/org/apache/storm/daemon/ui/WEB-INF/js/jsonFormatter.min.js
storm-webapp/src/main/java/org/apache/storm/daemon/ui/WEB-INF/css/jsonFormatter.min.css)
http://www.jqueryscript.net/other/jQuery-Plugin-For-Pretty-JSON-Formatting-jsonFormatter.htmlA

The MIT License (MIT)

Copyright (c) 2015 Matthew Heironimus

Permission is hereby granted, free of charge, to any person obtaining a copy
of this software and associated documentation files (the "Software"), to deal
in the Software without restriction, including without limitation the rights
to use, copy, modify, merge, publish, distribute, sublicense, and/or sell
copies of the Software, and to permit persons to whom the Software is
furnished to do so, subject to the following conditions:

The above copyright notice and this permission notice shall be included in all
copies or substantial portions of the Software.

THE SOFTWARE IS PROVIDED "AS IS", WITHOUT WARRANTY OF ANY KIND, EXPRESS OR
IMPLIED, INCLUDING BUT NOT LIMITED TO THE WARRANTIES OF MERCHANTABILITY,
FITNESS FOR A PARTICULAR PURPOSE AND NONINFRINGEMENT. IN NO EVENT SHALL THE
AUTHORS OR COPYRIGHT HOLDERS BE LIABLE FOR ANY CLAIM, DAMAGES OR OTHER
LIABILITY, WHETHER IN AN ACTION OF CONTRACT, TORT OR OTHERWISE, ARISING FROM,
OUT OF OR IN CONNECTION WITH THE SOFTWARE OR THE USE OR OTHER DEALINGS IN THE
SOFTWARE.

-----------------------------------------------------------------------

For statistic image

storm-webapp/src/main/java/org/apache/storm/daemon/ui/WEB-INF/images/statistic.png

Copyright (c) 2015 Github, Inc.


Permission is hereby granted, free of charge, to any person obtaining a copy
of this software and associated documentation files (the "Software"), to deal
in the Software without restriction, including without limitation the rights
to use, copy, modify, merge, publish, distribute, sublicense, and/or sell
copies of the Software, and to permit persons to whom the Software is
furnished to do so, subject to the following conditions:


The above copyright notice and this permission notice shall be included in
all copies or substantial portions of the Software.


THE SOFTWARE IS PROVIDED "AS IS", WITHOUT WARRANTY OF ANY KIND, EXPRESS OR
IMPLIED, INCLUDING BUT NOT LIMITED TO THE WARRANTIES OF MERCHANTABILITY,
FITNESS FOR A PARTICULAR PURPOSE AND NONINFRINGEMENT.  IN NO EVENT SHALL THE
AUTHORS OR COPYRIGHT HOLDERS BE LIABLE FOR ANY CLAIM, DAMAGES OR OTHER
LIABILITY, WHETHER IN AN ACTION OF CONTRACT, TORT OR OTHERWISE, ARISING FROM,
OUT OF OR IN CONNECTION WITH THE SOFTWARE OR THE USE OR OTHER DEALINGS IN
THE SOFTWARE.

-----------------------------------------------------------------------

For PMML sample files

examples/storm-pmml-examples/src/main/resources/KNIME_PMML_4.1_Examples_single_audit_logreg.xml
examples/storm-pmml-examples/src/main/resources/Audit.50.csv

This product bundles PMML Sample Files, which are available under a
"3-clause BSD" license.  For details, see http://dmg.org/documents/dmg-pmml-license-2016.pdf

-----------------------------------------------------------------------

For vis.js 4.16.1 2016-04-18
(storm-webapp/src/main/java/org/apache/storm/daemon/ui/WEB-INF/js/vis.min.js
storm-webapp/src/main/java/org/apache/storm/daemon/ui/WEB-INF/css/vis.min.css)

vis.js
https://github.com/almende/vis
A dynamic, browser-based visualization library.

The MIT License (MIT)

Copyright (C) 2011-2016 Almende B.V, http://almende.com

Permission is hereby granted, free of charge, to any person obtaining a copy
of this software and associated documentation files (the "Software"), to deal
in the Software without restriction, including without limitation the rights
to use, copy, modify, merge, publish, distribute, sublicense, and/or sell
copies of the Software, and to permit persons to whom the Software is
furnished to do so, subject to the following conditions:

The above copyright notice and this permission notice shall be included in all
copies or substantial portions of the Software.

THE SOFTWARE IS PROVIDED "AS IS", WITHOUT WARRANTY OF ANY KIND, EXPRESS OR
IMPLIED, INCLUDING BUT NOT LIMITED TO THE WARRANTIES OF MERCHANTABILITY,
FITNESS FOR A PARTICULAR PURPOSE AND NONINFRINGEMENT. IN NO EVENT SHALL THE
AUTHORS OR COPYRIGHT HOLDERS BE LIABLE FOR ANY CLAIM, DAMAGES OR OTHER
LIABILITY, WHETHER IN AN ACTION OF CONTRACT, TORT OR OTHERWISE, ARISING FROM,
OUT OF OR IN CONNECTION WITH THE SOFTWARE OR THE USE OR OTHER DEALINGS IN THE
SOFTWARE.

----------------------------END OF SOURCE NOTICES -------------------------------------------


The following dependencies are included in the binary Storm distributions, in addition to the source dependencies listed above.
The license texts of these dependencies can be found in the licenses directory.

    Apache License

        * carbonite (org.clojars.bipinprasad:carbonite:1.6.0 - https://github.com/bipinprasad/carbonite)
        * HttpClient (commons-httpclient:commons-httpclient:3.1 - http://jakarta.apache.org/httpcomponents/httpclient-3.x/)

    Apache License, Version 2.0

        * reload4j (ch.qos.reload4j:reload4j:1.2.19 - https://reload4j.qos.ch)
        * Plexus Common Utilities (org.codehaus.plexus:plexus-utils:3.1.0 - http://codehaus-plexus.github.io/plexus-utils/)
        * Maven Artifact (org.apache.maven:maven-artifact:3.6.0 - https://maven.apache.org/ref/3.6.0/maven-artifact/)
        * Maven Builder Support (org.apache.maven:maven-builder-support:3.6.0 - https://maven.apache.org/ref/3.6.0/maven-builder-support/)
        * Maven Artifact Resolver Transport File (org.apache.maven.resolver:maven-resolver-transport-file:1.3.3 - https://maven.apache.org/resolver/maven-resolver-transport-file/)
        * Maven Artifact Resolver Transport HTTP (org.apache.maven.resolver:maven-resolver-transport-http:1.3.3 - https://maven.apache.org/resolver/maven-resolver-transport-http/)
        * Maven Repository Metadata Model (org.apache.maven:maven-repository-metadata:3.6.0 - https://maven.apache.org/ref/3.6.0/maven-repository-metadata/)
        * Maven Artifact Resolver Provider (org.apache.maven:maven-resolver-provider:3.6.0 - https://maven.apache.org/ref/3.6.0/maven-resolver-provider/)
        * Maven Model (org.apache.maven:maven-model:3.6.0 - https://maven.apache.org/ref/3.6.0/maven-model/)
        * Netty/All-in-One (io.netty:netty-all:4.1.30.Final - http://netty.io/netty-all/)
        * Maven Artifact Resolver API (org.apache.maven.resolver:maven-resolver-api:1.3.3 - https://maven.apache.org/resolver/maven-resolver-api/)
        * Maven Artifact Resolver SPI (org.apache.maven.resolver:maven-resolver-spi:1.3.3 - https://maven.apache.org/resolver/maven-resolver-spi/)
        * Maven Artifact Resolver Implementation (org.apache.maven.resolver:maven-resolver-impl:1.3.3 - https://maven.apache.org/resolver/maven-resolver-impl/)
        * Maven Model Builder (org.apache.maven:maven-model-builder:3.6.0 - https://maven.apache.org/ref/3.6.0/maven-model-builder/)
        * Plexus :: Component Annotations (org.codehaus.plexus:plexus-component-annotations:1.7.1 - http://codehaus-plexus.github.io/plexus-containers/plexus-component-annotations/)
        * Maven Artifact Resolver Utilities (org.apache.maven.resolver:maven-resolver-util:1.3.3 - https://maven.apache.org/resolver/maven-resolver-util/)
        * Maven Artifact Resolver Connector Basic (org.apache.maven.resolver:maven-resolver-connector-basic:1.3.3 - https://maven.apache.org/resolver/maven-resolver-connector-basic/)
        * Netty/All-in-One (io.netty:netty-all:4.1.30.Final - http://netty.io/netty-all/)
        * Netty/Buffer (io.netty:netty-buffer:4.1.30.Final - http://netty.io/netty-buffer/)
        * Netty/Codec (io.netty:netty-codec:4.1.30.Final - http://netty.io/netty-codec/)
        * Netty/Common (io.netty:netty-common:4.1.30.Final - http://netty.io/netty-common/)
        * Netty/Handler (io.netty:netty-handler:4.1.30.Final - http://netty.io/netty-handler/)
        * Netty/Resolver (io.netty:netty-resolver:4.1.30.Final - http://netty.io/netty-resolver/)
        * Netty/Transport/Native/Epoll (io.netty:netty-transport-native-epoll:4.1.30.Final - http://netty.io/netty-transport-native-epoll/)
        * Netty/Transport/Native/Unix/Common (io.netty:netty-transport-native-unix-common:4.1.30.Final - http://netty.io/netty-transport-native-unix-common/)
        * Netty/Transport (io.netty:netty-transport:4.1.30.Final - http://netty.io/netty-transport/)
        * Netty (io.netty:netty:3.6.2.Final - http://netty.io/)
        * Aggregate Designer Algorithm (net.hydromatic:aggdesigner-algorithm:6.0 - http://github.com/julianhyde/aggdesigner/aggdesigner-algorithm)
        * aircompressor (io.airlift:aircompressor:0.8 - http://github.com/airlift/aircompressor)
        * Annotation 1.0 (org.apache.geronimo.specs:geronimo-annotation_1.0_spec:1.1.1 - http://geronimo.apache.org/specs/geronimo-annotation_1.0_spec)
        * Annotations for Metrics (io.dropwizard.metrics:metrics-annotation:4.0.5 - http://metrics.dropwizard.io/metrics-annotation)
        * ant (ant:ant:1.6.5 - http://www.apache.org/ant/)
        * Apache Ant Core (org.apache.ant:ant:1.9.1 - http://ant.apache.org/)
        * Apache Ant Launcher (org.apache.ant:ant-launcher:1.9.1 - http://ant.apache.org/)
        * Apache Avro (org.apache.avro:avro:1.7.7 - http://avro.apache.org)
        * Apache Calcite Avatica (org.apache.calcite.avatica:avatica-core:1.10.0 - https://calcite.apache.org/avatica/avatica-core)
        * Apache Commons CLI (commons-cli:commons-cli:1.4 - http://commons.apache.org/proper/commons-cli/)
        * Apache Commons Codec (commons-codec:commons-codec:1.11 - http://commons.apache.org/proper/commons-codec/)
        * Apache Commons Collections (commons-collections:commons-collections:3.2.2 - http://commons.apache.org/collections/)
        * Apache Commons Compress (org.apache.commons:commons-compress:1.21 - https://commons.apache.org/proper/commons-compress/)
        * Apache Commons Crypto (org.apache.commons:commons-crypto:1.0.0 - http://commons.apache.org/proper/commons-crypto/)
        * Apache Commons CSV (org.apache.commons:commons-csv:1.4 - http://commons.apache.org/proper/commons-csv/)
        * Apache Commons Exec (org.apache.commons:commons-exec:1.3 - http://commons.apache.org/proper/commons-exec/)
        * Apache Commons FileUpload (commons-fileupload:commons-fileupload:1.5 - https://commons.apache.org/proper/commons-fileupload/)
        * Apache Commons IO (commons-io:commons-io:2.11.0 - http://commons.apache.org/proper/commons-io/)
        * Apache Commons Lang (org.apache.commons:commons-lang3:3.2 - http://commons.apache.org/proper/commons-lang/)
        * Apache Commons Lang (org.apache.commons:commons-lang3:3.6 - http://commons.apache.org/proper/commons-lang/)
        * Apache Commons Lang (org.apache.commons:commons-lang3:3.8.1 - http://commons.apache.org/proper/commons-lang/)
        * Apache Commons Logging (commons-logging:commons-logging:1.2 - http://commons.apache.org/proper/commons-logging/)
        * Apache Commons Math (org.apache.commons:commons-math3:3.6.1 - http://commons.apache.org/proper/commons-math/)
        * Apache Commons Text (org.apache.commons:commons-text:1.2 - http://commons.apache.org/proper/commons-text/)
        * Apache Curator (org.apache.curator:apache-curator:2.7.1 - http://curator.apache.org)
        * Apache Derby Database Engine and Embedded JDBC Driver (org.apache.derby:derby:10.10.2.0 - http://db.apache.org/derby/derby/)
        * Apache Directory API ASN.1 API (org.apache.directory.api:api-asn1-api:1.0.0-M20 - http://directory.apache.org/api-parent/api-asn1-parent/api-asn1-api/)
        * Apache Directory LDAP API Utilities (org.apache.directory.api:api-util:1.0.0-M20 - http://directory.apache.org/api-parent/api-util/)
        * ApacheDS I18n (org.apache.directory.server:apacheds-i18n:2.0.0-M15 - http://directory.apache.org/apacheds/1.5/apacheds-i18n)
        * ApacheDS Protocol Kerberos Codec (org.apache.directory.server:apacheds-kerberos-codec:2.0.0-M15 - http://directory.apache.org/apacheds/1.5/apacheds-kerberos-codec)
        * Apache Geronimo JCache Spec 1.0 (org.apache.geronimo.specs:geronimo-jcache_1.0_spec:1.0-alpha-1 - http://geronimo.apache.org/maven/specs/geronimo-jcache_1.0_spec/1.0-alpha-1)
        * Apache Groovy (org.codehaus.groovy:groovy-all:2.4.4 - http://groovy-lang.org)
        * Apache Hadoop Archives (org.apache.hadoop:hadoop-archives:2.10.1 - no url defined)
        * Apache Hadoop Annotations (org.apache.hadoop:hadoop-annotations:2.10.1 - no url defined)
        * Apache Hadoop Auth (org.apache.hadoop:hadoop-auth:2.10.1 - no url defined)
        * Apache Hadoop Client (org.apache.hadoop:hadoop-client:2.10.1 - no url defined)
        * Apache Hadoop Common (org.apache.hadoop:hadoop-common:2.10.1 - no url defined)
        * Apache Hadoop HDFS (org.apache.hadoop:hadoop-hdfs:2.10.1 - no url defined)
        * Apache Hadoop HDFS Client (org.apache.hadoop:hadoop-hdfs-client:2.10.1 - no url defined)
        * Apache Hadoop MapReduce App (org.apache.hadoop:hadoop-mapreduce-client-app:2.10.1 - no url defined)
        * Apache Hadoop MapReduce Common (org.apache.hadoop:hadoop-mapreduce-client-common:2.10.1 - no url defined)
        * Apache Hadoop MapReduce Core (org.apache.hadoop:hadoop-mapreduce-client-core:2.10.1 - no url defined)
        * Apache Hadoop MapReduce JobClient (org.apache.hadoop:hadoop-mapreduce-client-jobclient:2.10.1 - no url defined)
        * Apache Hadoop MapReduce Shuffle (org.apache.hadoop:hadoop-mapreduce-client-shuffle:2.10.1 - no url defined)
        * Apache Hadoop YARN API (org.apache.hadoop:hadoop-yarn-api:2.10.1 - no url defined)
        * Apache Hadoop YARN Client (org.apache.hadoop:hadoop-yarn-client:2.10.1 - no url defined)
        * Apache Hadoop YARN Common (org.apache.hadoop:hadoop-yarn-common:2.10.1 - no url defined)
        * Apache Hadoop YARN Server Common (org.apache.hadoop:hadoop-yarn-server-common:2.10.1 - no url defined)
        * Apache Hadoop YARN ApplicationHistoryService (org.apache.hadoop:hadoop-yarn-server-applicationhistoryservice:2.10.1 - no url defined)
        * Apache Hadoop YARN Registry (org.apache.hadoop:hadoop-yarn-registry:2.10.1 - no url defined)
        * Apache Hadoop YARN ResourceManager (org.apache.hadoop:hadoop-yarn-server-resourcemanager:2.10.1 - no url defined)
        * Apache Hadoop YARN Web Proxy (org.apache.hadoop:hadoop-yarn-server-web-proxy:2.10.1 - no url defined)
        * Apache HBase - Annotations (org.apache.hbase:hbase-annotations:2.1.3 - http://hbase.apache.org/hbase-annotations)
        * Apache HBase - Client (org.apache.hbase:hbase-client:2.1.3 - http://hbase.apache.org/hbase-build-configuration/hbase-client)
        * Apache HBase - Common (org.apache.hbase:hbase-common:2.1.3 - http://hbase.apache.org/hbase-build-configuration/hbase-common)
        * Apache HBase - Hadoop Compatibility (org.apache.hbase:hbase-hadoop-compat:2.1.3 - http://hbase.apache.org/hbase-build-configuration/hbase-hadoop-compat)
        * Apache HBase - Hadoop Two Compatibility (org.apache.hbase:hbase-hadoop2-compat:2.1.3 - http://hbase.apache.org/hbase-build-configuration/hbase-hadoop2-compat)
        * Apache HBase - HTTP (org.apache.hbase:hbase-http:2.1.3 - http://hbase.apache.org/hbase-build-configuration/hbase-http)
        * Apache HBase - Metrics API (org.apache.hbase:hbase-metrics-api:2.1.3 - http://hbase.apache.org/hbase-build-configuration/hbase-metrics-api)
        * Apache HBase - Metrics Implementation (org.apache.hbase:hbase-metrics:2.1.3 - http://hbase.apache.org/hbase-build-configuration/hbase-metrics)
        * Apache HBase Patched & Relocated (Shaded) Protobuf (org.apache.hbase.thirdparty:hbase-shaded-protobuf:2.1.0 - http://hbase.apache.org/hbase-shaded-protobuf)
        * Apache HBase - Procedure (org.apache.hbase:hbase-procedure:2.1.3 - http://hbase.apache.org/hbase-build-configuration/hbase-procedure)
        * Apache HBase - Protocol (org.apache.hbase:hbase-protocol:2.1.3 - http://hbase.apache.org/hbase-build-configuration/hbase-protocol)
        * Apache HBase Relocated (Shaded) Netty Libs (org.apache.hbase.thirdparty:hbase-shaded-netty:2.1.0 - http://hbase.apache.org/hbase-shaded-netty)
        * Apache HBase Relocated (Shaded) Third-party Miscellaneous Libs (org.apache.hbase.thirdparty:hbase-shaded-miscellaneous:2.1.0 - http://hbase.apache.org/hbase-shaded-miscellaneous)
        * Apache HBase - Replication (org.apache.hbase:hbase-replication:2.1.3 - http://hbase.apache.org/hbase-build-configuration/hbase-replication)
        * Apache HBase - Server (org.apache.hbase:hbase-server:2.1.3 - http://hbase.apache.org/hbase-build-configuration/hbase-server)
        * Apache HBase - Shaded Protocol (org.apache.hbase:hbase-protocol-shaded:2.1.3 - http://hbase.apache.org/hbase-build-configuration/hbase-protocol-shaded)
        * Apache HBase - Zookeeper (org.apache.hbase:hbase-zookeeper:2.1.3 - http://hbase.apache.org/hbase-build-configuration/hbase-zookeeper)
        * Apache HttpClient (org.apache.httpcomponents:httpclient:4.5.13 - http://hc.apache.org/httpcomponents-client)
        * Apache HttpCore (org.apache.httpcomponents:httpcore:4.4.10 - http://hc.apache.org/httpcomponents-core-ga)
        * Apache HttpCore (org.apache.httpcomponents:httpcore:4.4.13 - http://hc.apache.org/httpcomponents-core-ga)
        * Apache Ivy (org.apache.ivy:ivy:2.4.0 - http://ant.apache.org/ivy/)
        * Apache Kafka (org.apache.kafka:kafka-clients:0.11.0.3 - http://kafka.apache.org)
        * Apache Log4j 1.x Compatibility API (org.apache.logging.log4j:log4j-1.2-api:2.17.1 - https://logging.apache.org/log4j/2.x/log4j-1.2-api/)
        * Apache Log4j API (org.apache.logging.log4j:log4j-api:2.17.1 - https://logging.apache.org/log4j/2.x/log4j-api/)
        * Apache Log4j Core (org.apache.logging.log4j:log4j-core:2.17.1 - https://logging.apache.org/log4j/2.x/log4j-core/)
        * Apache Log4j SLF4J Binding (org.apache.logging.log4j:log4j-slf4j-impl:2.17.1 - https://logging.apache.org/log4j/2.x/log4j-slf4j-impl/)
        * Apache Log4j Web (org.apache.logging.log4j:log4j-web:2.17.1 - https://logging.apache.org/log4j/2.x/log4j-web/)
        * Apache Parquet Hadoop Bundle (org.apache.parquet:parquet-hadoop-bundle:1.8.1 - https://parquet.apache.org)
        * Apache Thrift (org.apache.thrift:libfb303:0.9.3 - http://thrift.apache.org)
        * Apache Thrift (org.apache.thrift:libthrift:0.13.0 - http://thrift.apache.org)
        * Plexus Interpolation API (org.codehaus.plexus:plexus-interpolation:1.25 - http://codehaus-plexus.github.io/plexus-interpolation/)
        * Apache Twill API (org.apache.twill:twill-api:0.6.0-incubating - http://twill.incubator.apache.org/twill-api)
        * Apache Twill common library (org.apache.twill:twill-common:0.6.0-incubating - http://twill.incubator.apache.org/twill-common)
        * Apache Twill core library (org.apache.twill:twill-core:0.6.0-incubating - http://twill.incubator.apache.org/twill-core)
        * Apache Twill discovery service API (org.apache.twill:twill-discovery-api:0.6.0-incubating - http://twill.incubator.apache.org/twill-discovery-api)
        * Apache Twill discovery service implementations (org.apache.twill:twill-discovery-core:0.6.0-incubating - http://twill.incubator.apache.org/twill-discovery-core)
        * Apache Twill ZooKeeper client library (org.apache.twill:twill-zookeeper:0.6.0-incubating - http://twill.incubator.apache.org/twill-zookeeper)
        * Apache Velocity (org.apache.velocity:velocity:1.5 - http://velocity.apache.org/engine/releases/velocity-1.5/)
        * Apache Yetus - Audience Annotations (org.apache.yetus:audience-annotations:0.5.0 - https://yetus.apache.org/audience-annotations)
        * Apache ZooKeeper - Jute (org.apache.zookeeper:zookeeper-jute:3.5.9 - http://zookeeper.apache.org/zookeeper-jute)
        * Apache ZooKeeper - Server (org.apache.zookeeper:zookeeper:3.5.9 - http://zookeeper.apache.org/zookeeper)
        * ASM based accessors helper used by json-smart (net.minidev:accessors-smart:1.2 - http://www.minidev.net/)
        * BoneCP :: Core Library (com.jolbox:bonecp:0.8.0.RELEASE - http://jolbox.com/bonecp)
        * Calcite Core (org.apache.calcite:calcite-core:1.14.0 - https://calcite.apache.org/calcite-core)
        * Calcite Linq4j (org.apache.calcite:calcite-linq4j:1.14.0 - https://calcite.apache.org/calcite-linq4j)
        * chill-java (com.twitter:chill-java:0.9.5 - https://github.com/twitter/chill)
        * ClassMate (com.fasterxml:classmate:1.3.1 - http://github.com/cowtowncoder/java-classmate)
        * com.papertrail:profiler (com.papertrail:profiler:1.0.2 - https://github.com/papertrail/profiler)
        * Commons Configuration (commons-configuration:commons-configuration:1.6 - http://commons.apache.org/${pom.artifactId.substring(8)}/)
        * Commons Daemon (commons-daemon:commons-daemon:1.0.13 - http://commons.apache.org/daemon/)
        * Commons DBCP (commons-dbcp:commons-dbcp:1.4 - http://commons.apache.org/dbcp/)
        * Commons Lang (commons-lang:commons-lang:2.6 - http://commons.apache.org/lang/)
        * Commons Logging (commons-logging:commons-logging:1.1.3 - http://commons.apache.org/proper/commons-logging/)
        * Commons Net (commons-net:commons-net:3.1 - http://commons.apache.org/net/)
        * Commons Pool (commons-pool:commons-pool:1.5.4 - http://commons.apache.org/pool/)
        * Curator Client (org.apache.curator:curator-client:4.3.0 - http://curator.apache.org/curator-client)
        * Curator Framework (org.apache.curator:curator-framework:4.3.0 - http://curator.apache.org/curator-framework)
        * Curator Recipes (org.apache.curator:curator-recipes:4.3.0 - http://curator.apache.org/curator-recipes)
        * Data Mapper for Jackson (org.codehaus.jackson:jackson-mapper-asl:1.9.13 - http://jackson.codehaus.org)
        * DataNucleus Core (org.datanucleus:datanucleus-core:4.1.17 - http://www.datanucleus.org/#/datanucleus-core)
        * DataNucleus JDO API plugin (org.datanucleus:datanucleus-api-jdo:4.2.4 - http://www.datanucleus.org/#/datanucleus-api-jdo)
        * DataNucleus RDBMS plugin (org.datanucleus:datanucleus-rdbms:4.1.19 - http://www.datanucleus.org/#/datanucleus-rdbms)
        * Digester (commons-digester:commons-digester:1.8 - http://jakarta.apache.org/commons/digester/)
        * Disruptor Framework (com.lmax:disruptor:3.3.6 - http://lmax-exchange.github.com/disruptor)
        * Dropwizard (io.dropwizard:dropwizard-core:1.3.19 - http://www.dropwizard.io/1.3.19/dropwizard-core)
        * Dropwizard Asset Bundle (io.dropwizard:dropwizard-assets:1.3.19 - http://www.dropwizard.io/1.3.19/dropwizard-assets)
        * Dropwizard Configuration Support (io.dropwizard:dropwizard-configuration:1.3.19 - http://www.dropwizard.io/1.3.19/dropwizard-configuration)
        * Dropwizard Jackson Support (io.dropwizard:dropwizard-jackson:1.3.19 - http://www.dropwizard.io/1.3.19/dropwizard-jackson)
        * Dropwizard Jersey Support (io.dropwizard:dropwizard-jersey:1.3.19 - http://www.dropwizard.io/1.3.19/dropwizard-jersey)
        * Dropwizard Jetty Support (io.dropwizard:dropwizard-jetty:1.3.19 - http://www.dropwizard.io/1.3.19/dropwizard-jetty)
        * Dropwizard Lifecycle Support (io.dropwizard:dropwizard-lifecycle:1.3.19 - http://www.dropwizard.io/1.3.19/dropwizard-lifecycle)
        * Dropwizard Logging Support (io.dropwizard:dropwizard-logging:1.3.19 - http://www.dropwizard.io/1.3.19/dropwizard-logging)
        * Dropwizard Metrics Support (io.dropwizard:dropwizard-metrics:1.3.19 - http://www.dropwizard.io/1.3.19/dropwizard-metrics)
        * Dropwizard Request Logging Support (io.dropwizard:dropwizard-request-logging:1.3.19 - http://www.dropwizard.io/1.3.19/dropwizard-request-logging)
        * Dropwizard Servlet Support (io.dropwizard:dropwizard-servlets:1.3.19 - http://www.dropwizard.io/1.3.19/dropwizard-servlets)
        * Dropwizard Utility Classes (io.dropwizard:dropwizard-util:1.3.19 - http://www.dropwizard.io/1.3.19/dropwizard-util)
        * Dropwizard Validation Support (io.dropwizard:dropwizard-validation:1.3.19 - http://www.dropwizard.io/1.3.19/dropwizard-validation)
        * Ehcache (org.ehcache:ehcache:3.3.1 - http://ehcache.org)
        * eigenbase-properties (net.hydromatic:eigenbase-properties:1.1.5 - http://github.com/julianhyde/eigenbase-properties)
        * EL (commons-el:commons-el:1.0 - http://jakarta.apache.org/commons/el/)
        * error-prone annotations (com.google.errorprone:error_prone_annotations:2.2.0 - http://nexus.sonatype.org/oss-repository-hosting.html/error_prone_parent/error_prone_annotations)
        * Esri Geometry API for Java (com.esri.geometry:esri-geometry-api:2.0.0 - https://github.com/Esri/geometry-api-java)
        * fastutil (it.unimi.dsi:fastutil:6.5.6 - http://fasutil.dsi.unimi.it/)
        * Findbugs Annotations under Apache License (com.github.stephenc.findbugs:findbugs-annotations:1.3.9-1 - http://stephenc.github.com/findbugs-annotations)
        * FindBugs-jsr305 (com.google.code.findbugs:jsr305:3.0.1 - http://findbugs.sourceforge.net/)
        * FindBugs-jsr305 (com.google.code.findbugs:jsr305:3.0.2 - http://findbugs.sourceforge.net/)
        * fst (de.ruedigermoeller:fst:2.50 - http://ruedigermoeller.github.io/fast-serialization/)
        * Google Guice - Core Library (com.google.inject:guice:3.0 - http://code.google.com/p/google-guice/guice/)
        * Google Guice - Extensions - AssistedInject (com.google.inject.extensions:guice-assistedinject:3.0 - http://code.google.com/p/google-guice/extensions-parent/guice-assistedinject/)
        * Google Guice - Extensions - Servlet (com.google.inject.extensions:guice-servlet:3.0 - http://code.google.com/p/google-guice/extensions-parent/guice-servlet/)
        * Graphite Integration for Metrics (io.dropwizard.metrics:metrics-graphite:3.2.6 - http://metrics.dropwizard.io/metrics-graphite/)
        * Gson (com.google.code.gson:gson:2.2.4 - http://code.google.com/p/google-gson/)
        * Guava: Google Core Libraries for Java (com.google.guava:guava:16.0.1 - http://code.google.com/p/guava-libraries/guava)
        * Guava: Google Core Libraries for Java (com.google.guava:guava:27.0.1-jre - https://github.com/google/guava/guava)
        * Guava InternalFutureFailureAccess and InternalFutures (com.google.guava:failureaccess:1.0.1 - https://github.com/google/guava/failureaccess)
        * Guava ListenableFuture only (com.google.guava:listenablefuture:9999.0-empty-to-avoid-conflict-with-guava - https://github.com/google/guava/listenablefuture)
        * Hadoop Metrics2 Reporter for Dropwizard Metrics (com.github.joshelser:dropwizard-metrics-hadoop-metrics2-reporter:0.1.2 - https://github.com/joshelser/dropwizard-hadoop-metrics2)
        * Hibernate Validator Engine (org.hibernate:hibernate-validator:5.4.3.Final - http://hibernate.org/validator/hibernate-validator)
        * HikariCP (com.zaxxer:HikariCP:2.5.1 - https://github.com/brettwooldridge/HikariCP)
        * HikariCP (com.zaxxer:HikariCP-java7:2.4.12 - https://github.com/brettwooldridge/HikariCP)
        * Hive CLI (org.apache.hive:hive-cli:2.3.9 - http://hive.apache.org/hive-cli)
        * Hive Common (org.apache.hive:hive-common:2.3.9 - http://hive.apache.org/hive-common)
        * Hive HCatalog Core (org.apache.hive.hcatalog:hive-hcatalog-core:2.3.9 - http://hive.apache.org/hive-hcatalog/hive-hcatalog-core)
        * Hive HCatalog Server Extensions (org.apache.hive.hcatalog:hive-hcatalog-server-extensions:2.3.9 - http://hive.apache.org/hive-hcatalog/hive-hcatalog-server-extensions)
        * Hive HCatalog Streaming (org.apache.hive.hcatalog:hive-hcatalog-streaming:2.3.9 - http://hive.apache.org/hive-hcatalog/hive-hcatalog-streaming)
        * Hive HCatalog Webhcat Java Client (org.apache.hive.hcatalog:hive-webhcat-java-client:2.3.9 - http://hive.apache.org/hive-hcatalog/hive-webhcat-java-client)
        * Hive Llap Client (org.apache.hive:hive-llap-client:2.3.9 - http://hive.apache.org/hive-llap-client)
        * Hive Llap Common (org.apache.hive:hive-llap-common:2.3.9 - http://hive.apache.org/hive-llap-common)
        * Hive Llap Server (org.apache.hive:hive-llap-server:2.3.9 - http://hive.apache.org/hive-llap-server)
        * Hive Llap Tez (org.apache.hive:hive-llap-tez:2.3.9 - http://hive.apache.org/hive-llap-tez)
        * Hive Metastore (org.apache.hive:hive-metastore:2.3.9 - http://hive.apache.org/hive-metastore)
        * Hive Query Language (org.apache.hive:hive-exec:2.3.9 - http://hive.apache.org/hive-exec)
        * Hive Serde (org.apache.hive:hive-serde:2.3.9 - http://hive.apache.org/hive-serde)
        * Hive Service (org.apache.hive:hive-service:2.3.9 - http://hive.apache.org/hive-service)
        * Hive Service RPC (org.apache.hive:hive-service-rpc:2.3.9 - http://hive.apache.org/hive-service-rpc)
        * Hive Shims (org.apache.hive:hive-shims:2.3.9 - http://hive.apache.org/hive-shims)
        * Hive Shims 0.23 (org.apache.hive.shims:hive-shims-0.23:2.3.9 - http://hive.apache.org/hive-shims-0.23)
        * Hive Shims Common (org.apache.hive.shims:hive-shims-common:2.3.9 - http://hive.apache.org/hive-shims-common)
        * Hive Shims Scheduler (org.apache.hive.shims:hive-shims-scheduler:2.3.9 - http://hive.apache.org/hive-shims-scheduler)
        * Hive Storage API (org.apache.hive:hive-storage-api:2.4.0 - https://www.apache.org/hive-storage-api/)
        * Hive Vector-Code-Gen Utilities (org.apache.hive:hive-vector-code-gen:2.3.9 - http://hive.apache.org/hive-vector-code-gen)
        * htrace-core4 (org.apache.htrace:htrace-core4:4.2.0-incubating - http://incubator.apache.org/projects/htrace.html)
        * j2html (com.j2html:j2html:1.0.0 - http://j2html.com)
        * J2ObjC Annotations (com.google.j2objc:j2objc-annotations:1.1 - https://github.com/google/j2objc/)
        * Jackson (org.codehaus.jackson:jackson-core-asl:1.9.13 - http://jackson.codehaus.org)
        * Jackson-annotations (com.fasterxml.jackson.core:jackson-annotations:2.10.5 - http://github.com/FasterXML/jackson)
        * Jackson-core (com.fasterxml.jackson.core:jackson-core:2.10.5 - https://github.com/FasterXML/jackson-core)
        * jackson-databind (com.fasterxml.jackson.core:jackson-databind:2.10.5 - http://github.com/FasterXML/jackson)
        * Jackson dataformat: Smile (com.fasterxml.jackson.dataformat:jackson-dataformat-smile:2.10.5 - http://github.com/FasterXML/jackson-dataformats-binary)
        * Jackson-dataformat-YAML (com.fasterxml.jackson.dataformat:jackson-dataformat-yaml:2.10.5 - https://github.com/FasterXML/jackson-dataformats-text)
        * Jackson datatype: Guava (com.fasterxml.jackson.datatype:jackson-datatype-guava:2.10.5 - https://github.com/FasterXML/jackson-datatypes-collections)
        * Jackson datatype: jdk8 (com.fasterxml.jackson.datatype:jackson-datatype-jdk8:2.10.5 - https://github.com/FasterXML/jackson-modules-java8/jackson-datatype-jdk8)
        * Jackson datatype: JSR310 (com.fasterxml.jackson.datatype:jackson-datatype-jsr310:2.10.5 - https://github.com/FasterXML/jackson-modules-java8/jackson-datatype-jsr310)
        * Jackson-datatype-Joda (com.fasterxml.jackson.datatype:jackson-datatype-joda:2.10.5 - http://wiki.fasterxml.com/JacksonModuleJoda)
        * Jackson Integration for Metrics (io.dropwizard.metrics:metrics-json:3.1.0 - http://metrics.codahale.com/metrics-json/)
        * Jackson Integration for Metrics (io.dropwizard.metrics:metrics-json:4.0.5 - http://metrics.dropwizard.io/metrics-json)
        * Jackson-JAXRS-base (com.fasterxml.jackson.jaxrs:jackson-jaxrs-base:2.10.5 - http://github.com/FasterXML/jackson-jaxrs-providers/jackson-jaxrs-base)
        * Jackson-JAXRS-JSON (com.fasterxml.jackson.jaxrs:jackson-jaxrs-json-provider:2.10.5 - http://github.com/FasterXML/jackson-jaxrs-providers/jackson-jaxrs-json-provider)
        * Jackson module: Afterburner (com.fasterxml.jackson.module:jackson-module-afterburner:2.10.5 - https://github.com/FasterXML/jackson-modules-base)
        * Jackson module: JAXB Annotations (com.fasterxml.jackson.module:jackson-module-jaxb-annotations:2.10.5 - https://github.com/FasterXML/jackson-modules-base)
        * Jackson-module-parameter-names (com.fasterxml.jackson.module:jackson-module-parameter-names:2.10.5 - https://github.com/FasterXML/jackson-modules-java8/jackson-module-parameter-names)

        * jasper-compiler (tomcat:jasper-compiler:5.5.23 - http://tomcat.apache.org/jasper-compiler)
        * jasper-runtime (tomcat:jasper-runtime:5.5.23 - http://tomcat.apache.org/jasper-runtime)
        * Java Authentication SPI for Containers (org.apache.geronimo.specs:geronimo-jaspic_1.0_spec:1.0 - http://geronimo.apache.org/maven/specs/geronimo-jaspic_1.0_spec/1.0)
        * java-util (com.cedarsoftware:java-util:1.9.0 - https://github.com/jdereg/java-util)
        * javax.inject (javax.inject:javax.inject:1 - http://code.google.com/p/atinject/)
        * JBoss Logging 3 (org.jboss.logging:jboss-logging:3.3.0.Final - http://www.jboss.org)
        * JCIP Annotations under Apache License (com.github.stephenc.jcip:jcip-annotations:1.0-1 - http://stephenc.github.com/jcip-annotations)
        * JCommander (com.beust:jcommander:1.30 - http://beust.com/jcommander)
        * JDO API (javax.jdo:jdo-api:3.0.1 - http://db.apache.org/jdo)
        * JDO API (org.datanucleus:javax.jdo:3.2.0-m3 - http://www.datanucleus.org/#/javax.jdo)
        * Jettison (org.codehaus.jettison:jettison:1.1 - no url defined)
        * Jetty SSLEngine (org.mortbay.jetty:jetty-sslengine:6.1.26 - http://jetty.mortbay.org)
        * Joda-Time (joda-time:joda-time:2.3 - http://www.joda.org/joda-time/)
        * jOOL (org.jooq:jool:0.9.12 - http://nexus.sonatype.org/oss-repository-hosting.html/jool)
        * JPam (net.sf.jpam:jpam:1.1 - http://jpam.sf.net)
        * JSON.simple (com.googlecode.json-simple:json-simple:1.1 - http://code.google.com/p/json-simple/)
        * json-io (com.cedarsoftware:json-io:2.5.1 - https://github.com/jdereg/json-io)
        * JSON Small and Fast Parser (net.minidev:json-smart:2.3 - http://www.minidev.net/)
        * JTA 1.1 (org.apache.geronimo.specs:geronimo-jta_1.1_spec:1.1.1 - http://geronimo.apache.org/specs/geronimo-jta_1.1_spec)
        * JVM Integration for Metrics (io.dropwizard.metrics:metrics-jvm:3.2.6 - http://metrics.dropwizard.io/metrics-jvm/)
        * LZ4 and xxHash (net.jpountz.lz4:lz4:1.3.0 - https://github.com/jpountz/lz4-java)
        * Metrics Core (io.dropwizard.metrics:metrics-core:3.2.6 - http://metrics.dropwizard.io/metrics-core/)
        * Metrics Health Checks (io.dropwizard.metrics:metrics-healthchecks:4.0.5 - http://metrics.dropwizard.io/metrics-healthchecks)
        * Metrics Integration for Jersey 2.x (io.dropwizard.metrics:metrics-jersey2:4.0.5 - http://metrics.dropwizard.io/metrics-jersey2)
        * Metrics Integration for Jetty 9.3 and higher (io.dropwizard.metrics:metrics-jetty9:4.0.5 - http://metrics.dropwizard.io/metrics-jetty9)
        * Metrics Integration for Logback (io.dropwizard.metrics:metrics-logback:4.0.5 - http://metrics.dropwizard.io/metrics-logback)
        * Metrics Integration with JMX (io.dropwizard.metrics:metrics-jmx:4.0.5 - http://metrics.dropwizard.io/metrics-jmx)
        * Metrics Utility Servlets (io.dropwizard.metrics:metrics-servlets:4.0.5 - http://metrics.dropwizard.io/metrics-servlets)
        * Nimbus JOSE+JWT (com.nimbusds:nimbus-jose-jwt:7.9 - https://bitbucket.org/connect2id/nimbus-jose-jwt)
        * Objenesis (org.objenesis:objenesis:3.3 - http://objenesis.org/objenesis)
        * OkHttp (com.squareup.okhttp:okhttp:2.7.5 - https://github.com/square/okhttp/okhttp)
        * Okio (com.squareup.okio:okio:1.6.0 - https://github.com/square/okio/okio)
        * opencsv (net.sf.opencsv:opencsv:2.3 - http://opencsv.sf.net)
        * Open JSON (com.tdunning:json:1.8 - https://github.com/tdunning/open-json)
        * ORC Core (org.apache.orc:orc-core:1.3.4 - http://orc.apache.org/orc-core)
        * oro (oro:oro:2.0.8 - no url defined)
        * slice (io.airlift:slice:0.29 - https://github.com/airlift/slice)
        * Slider Core (org.apache.slider:slider-core:0.90.2-incubating - http://slider.incubator.apache.org/slider-core/)
        * SnakeYAML (org.yaml:snakeyaml:2.0 - https://bitbucket.org/snakeyaml/snakeyaml)
        * Snappy for Java (org.xerial.snappy:snappy-java:1.0.5 - http://github.com/xerial/snappy-java/)
        * snappy-java (org.xerial.snappy:snappy-java:1.1.2.6 - https://github.com/xerial/snappy-java)
        * StAX API (stax:stax-api:1.0.1 - http://stax.codehaus.org/)
        * Tephra API (co.cask.tephra:tephra-api:0.6.0 - https://github.com/caskdata/tephra/tephra-api)
        * Tephra Core (co.cask.tephra:tephra-core:0.6.0 - https://github.com/caskdata/tephra/tephra-core)
        * Tephra HBase 1.0 Compatibility (co.cask.tephra:tephra-hbase-compat-1.0:0.6.0 - https://github.com/caskdata/tephra/tephra-hbase-compat-1.0)
        * Log4j Implemented Over SLF4J (org.slf4j:log4j-over-slf4j:1.7.36 - http://www.slf4j.org)
        * Jetty :: Aggregate :: All core Jetty (org.eclipse.jetty.aggregate:jetty-all:7.6.0.v20120127 - http://www.eclipse.org/jetty/jetty-aggregate-project/jetty-all)
        * Jetty :: Continuation (org.eclipse.jetty:jetty-continuation:9.4.45.v20220203 - http://www.eclipse.org/jetty)
        * Jetty :: Http Utility (org.eclipse.jetty:jetty-http:9.4.45.v20220203 - http://www.eclipse.org/jetty)
        * Jetty :: IO Utility (org.eclipse.jetty:jetty-io:9.4.45.v20220203 - http://www.eclipse.org/jetty)tty)
        * Jetty :: Security (org.eclipse.jetty:jetty-security:9.4.45.v20220203 - http://www.eclipse.org/jetty)
        * Jetty :: Server Core (org.eclipse.jetty:jetty-server:9.4.45.v20220203 - http://www.eclipse.org/jetty)
        * Jetty :: Servlet Handling (org.eclipse.jetty:jetty-servlet:9.4.45.v20220203 - http://www.eclipse.org/jetty)
        * Jetty :: SetUID Java (org.eclipse.jetty.toolchain.setuid:jetty-setuid-java:1.0.3 - http://www.eclipse.org/jetty/jetty-toolchain/jetty-setuid-parent/jetty-setuid-java)
        * Jetty :: Utilities (org.eclipse.jetty:jetty-util:9.4.45.v20220203 - http://www.eclipse.org/jetty)
        * Jetty :: Utilities :: Ajax(JSON) (org.eclipse.jetty:jetty-util-ajax:9.4.45.v20220203 - http://www.eclipse.org/jetty)
        * Jetty :: Utility Servlets and Filters (org.eclipse.jetty:jetty-servlets:9.4.45.v20220203 - http://www.eclipse.org/jetty)
        * Jetty :: Webapp Application Support (org.eclipse.jetty:jetty-webapp:9.4.45.v20220203 - http://www.eclipse.org/jetty)
        * Jetty :: XML utilities (org.eclipse.jetty:jetty-xml:9.4.45.v20220203 - http://www.eclipse.org/jetty)
        * Jetty Orbit :: Servlet API (org.eclipse.jetty.orbit:javax.servlet:3.0.0.v201112011016 - http://www.eclipse.org/jetty/jetty-orbit/javax.servlet)
        * Jetty Server (org.mortbay.jetty:jetty:6.1.26 - http://www.eclipse.org/jetty/jetty-parent/project/modules/jetty)
        * Jetty Utilities (org.mortbay.jetty:jetty-util:6.1.26 - http://www.eclipse.org/jetty/jetty-parent/project/jetty-util)
        * JAX-RS provider for JSON content type (org.codehaus.jackson:jackson-jaxrs:1.9.13 - http://jackson.codehaus.org)
        * Xml Compatibility extensions for Jackson (org.codehaus.jackson:jackson-xc:1.9.13 - http://jackson.codehaus.org)
        * Javassist (org.javassist:javassist:3.24.1-GA - http://www.javassist.org/)
<<<<<<< HEAD
        * RocksDB JNI (org.rocksdb:rocksdbjni:6.29.5 - https://rocksdb.org)
=======
        * RocksDB JNI (org.rocksdb:rocksdbjni:8.1.1 - https://rocksdb.org)
>>>>>>> 50dbc2e8
        * JCTools Core (org.jctools:jctools-core:2.0.1 - http://jctools.github.io/JCTools/)
        * Bean Validation API (javax.validation:validation-api:2.0.1.Final - http://beanvalidation.org)
        * jersey-container-grizzly2-http (org.glassfish.jersey.containers:jersey-container-grizzly2-http:2.29 - https://projects.eclipse.org/projects/ee4j.jersey/project/jersey-container-grizzly2-http)
        * jersey-container-grizzly2-servlet (org.glassfish.jersey.containers:jersey-container-grizzly2-servlet:2.29 - https://projects.eclipse.org/projects/ee4j.jersey/project/jersey-container-grizzly2-servlet)
        * jersey-container-servlet (org.glassfish.jersey.containers:jersey-container-servlet:2.29 - https://projects.eclipse.org/projects/ee4j.jersey/project/jersey-container-servlet)
        * jersey-container-servlet-core (org.glassfish.jersey.containers:jersey-container-servlet-core:2.29 - https://projects.eclipse.org/projects/ee4j.jersey/project/jersey-container-servlet-core)
        * jersey-core-client (org.glassfish.jersey.core:jersey-client:2.29 - https://projects.eclipse.org/projects/ee4j.jersey/jersey-client)
        * jersey-ext-bean-validation (org.glassfish.jersey.ext:jersey-bean-validation:2.29 - https://projects.eclipse.org/projects/ee4j.jersey/project/jersey-bean-validation)
        * jersey-ext-metainf-services (org.glassfish.jersey.ext:jersey-metainf-services:2.29 - https://projects.eclipse.org/projects/ee4j.jersey/project/jersey-metainf-services)
        * jersey-inject-hk2 (org.glassfish.jersey.inject:jersey-hk2:2.29 - https://projects.eclipse.org/projects/ee4j.jersey/project/jersey-hk2)
        * jersey-media-jaxb (org.glassfish.jersey.media:jersey-media-jaxb:2.29 - https://projects.eclipse.org/projects/ee4j.jersey/project/jersey-media-jaxb)
        * jersey-core-server (org.glassfish.jersey.core:jersey-server:2.29 - https://projects.eclipse.org/projects/ee4j.jersey/jersey-server)
        * jersey-core-common (org.glassfish.jersey.core:jersey-common:2.29 - https://projects.eclipse.org/projects/ee4j.jersey/jersey-common)
        * Hibernate Validator Engine (org.hibernate.validator:hibernate-validator:6.0.17.Final - http://hibernate.org/validator/hibernate-validator)
        * Woodstox (com.fasterxml.woodstox:woodstox-core:5.0.3 - https://github.com/FasterXML/woodstox)

    BSD 3-Clause License

        * ASM Commons (asm:asm-commons:3.1 - http://asm.objectweb.org/asm-commons/)
        * ASM Core (asm:asm:3.1 - http://asm.objectweb.org/asm/)
        * ASM Tree (asm:asm-tree:3.1 - http://asm.objectweb.org/asm-tree/)
        * ASM Core (org.ow2.asm:asm:5.0.4 - http://asm.objectweb.org/asm/)
        * leveldbjni-all (org.fusesource.leveldbjni:leveldbjni-all:1.8 - http://leveldbjni.fusesource.org/leveldbjni-all)
        * ANTLR 3 Runtime (org.antlr:antlr-runtime:3.5.2 - http://www.antlr.org)
        * ANTLR ST4 4.0.4 (org.antlr:ST4:4.0.4 - http://www.stringtemplate.org)
        * ParaNamer Core (com.thoughtworks.paranamer:paranamer:2.3 - http://paranamer.codehaus.org/paranamer)
        * Stax2 API (org.codehaus.woodstox:stax2-api:3.1.4 - http://wiki.fasterxml.com/WoodstoxStax2)
        * xmlenc Library (xmlenc:xmlenc:0.52 - http://xmlenc.sourceforge.net)
        * Commons Compiler (org.codehaus.janino:commons-compiler:2.7.6 - http://docs.codehaus.org/display/JANINO/Home/commons-compiler)
        * Janino (org.codehaus.janino:janino:2.7.6 - http://docs.codehaus.org/display/JANINO/Home/janino)
        * Kryo (com.esotericsoftware:kryo:5.4.0 - https://github.com/EsotericSoftware/kryo/kryo)
        * MinLog (com.esotericsoftware:minlog:1.3.1 - https://github.com/EsotericSoftware/minlog)
        * Protocol Buffer Java API (com.google.protobuf:protobuf-java:2.5.0 - http://code.google.com/p/protobuf)
        * Protocol Buffers [Core] (com.google.protobuf:protobuf-java:3.1.0 - https://developers.google.com/protocol-buffers/protobuf-java/)
        * ReflectASM (com.esotericsoftware:reflectasm:1.11.9 - https://github.com/EsotericSoftware/reflectasm)
    
    BSD 2-Clause License
    
        * JLine (jline:jline:0.9.94 - http://jline.sourceforge.net)
        * Javolution (javolution:javolution:5.5.1 - http://javolution.org)

    Common Development and Distribution License

        * Expression Language 3.0 (org.glassfish:javax.el:3.0.0 - http://el-spec.java.net)
        * Expression Language 3.0 (org.glassfish:javax.el:3.0.1-b12 - http://uel.java.net)
        * JavaServer Pages(TM) API (javax.servlet.jsp:javax.servlet.jsp-api:2.3.1 - http://jsp.java.net)
        * Java Servlet API (javax.servlet:javax.servlet-api:3.1.0 - http://servlet-spec.java.net)
        * JSP implementation (org.glassfish.web:javax.servlet.jsp:2.3.2 - http://jsp.java.net)
        * javax.annotation API (javax.annotation:javax.annotation-api:1.3.2 - http://jcp.org/en/jsr/detail?id=250)

    Common Development and Distribution License (CDDL) v1.0

        * JavaBeans(TM) Activation Framework (javax.activation:activation:1.1.1 - http://java.sun.com/javase/technologies/desktop/javabeans/jaf/index.jsp)
        * JavaMail API (javax.mail:mail:1.4.1 - https://glassfish.dev.java.net/javaee5/mail/)

    Common Development and Distribution License (CDDL) v1.1

        * Java Transaction API (javax.transaction:jta:1.1 - http://java.sun.com/products/jta)
        * jsp-api (javax.servlet:jsp-api:2.0 - no url defined)
        * jsp-api (javax.servlet.jsp:jsp-api:2.1 - no url defined)
        * servlet-api (javax.servlet:servlet-api:2.5 - no url defined)
        * transaction-api (javax.transaction:transaction-api:1.1 - no url defined)
        * javax.ws.rs-api (javax.ws.rs:javax.ws.rs-api:2.0.1 - http://jax-rs-spec.java.net)
        * jaxb-api (javax.xml.bind:jaxb-api:2.3.0 - https://github.com/javaee/jaxb-spec/jaxb-api)
        * JAXB RI (com.sun.xml.bind:jaxb-impl:2.2.3-1 - http://jaxb.java.net/)
        * jersey-client (com.sun.jersey:jersey-client:1.9 - https://jersey.java.net/jersey-client/)
        * jersey-core (com.sun.jersey:jersey-core:1.9 - https://jersey.java.net/jersey-core/)
        * jersey-guice (com.sun.jersey.contribs:jersey-guice:1.9 - https://jersey.java.net/jersey-contribs/jersey-guice/)
        * jersey-json (com.sun.jersey:jersey-json:1.9 - https://jersey.java.net/jersey-json/)
        * jersey-server (com.sun.jersey:jersey-server:1.9 - https://jersey.java.net/jersey-server/)

    Eclipse Public License, Version 1.0
    
        * tools.logging (org.clojure:tools.logging:0.2.3 - http://nexus.sonatype.org/oss-repository-hosting.html/pom.contrib/tools.logging)
        * clojure (org.clojure:clojure:1.10.0 - http://clojure.org/)
        * core.specs.alpha (org.clojure:core.specs.alpha:0.2.44 - https://github.com/clojure/build.poms/core.specs.alpha)
        * spec.alpha (org.clojure:spec.alpha:0.2.176 - https://github.com/clojure/build.poms/spec.alpha)
        * JGraphT (org.jgrapht:jgrapht-core:0.9.0 - https://jgrapht.org/)
        
    Eclipse Public License, Version 2.0
    
        * jakarta.annotation API (jakarta.annotation:jakarta.annotation-api:1.3.4 - https://projects.eclipse.org/projects/ee4j.ca)
        * Expression Language 3.0 API (jakarta.el:jakarta.el-api:3.0.2 - https://projects.eclipse.org/projects/ee4j.el)
        * Java Servlet API (jakarta.servlet:jakarta.servlet-api:4.0.2 - https://projects.eclipse.org/projects/ee4j.servlet)
        * javax.ws.rs-api (jakarta.ws.rs:jakarta.ws.rs-api:2.1.5 - https://github.com/eclipse-ee4j/jaxrs-api)
        * grizzly-framework (org.glassfish.grizzly:grizzly-framework:2.4.4 - https://projects.eclipse.org/projects/ee4j.grizzly/grizzly-framework)
        * grizzly-http (org.glassfish.grizzly:grizzly-http:2.4.4 - https://projects.eclipse.org/projects/ee4j.grizzly/grizzly-http)
        * grizzly-http-server (org.glassfish.grizzly:grizzly-http-server:2.4.4 - https://projects.eclipse.org/projects/ee4j.grizzly/grizzly-http-server)
        * grizzly-http-servlet (org.glassfish.grizzly:grizzly-http-servlet:2.4.4 - https://projects.eclipse.org/projects/ee4j.grizzly/grizzly-http-servlet)
        * aopalliance version 1.0 repackaged as a module (org.glassfish.hk2.external:aopalliance-repackaged:2.5.0 - https://github.com/eclipse-ee4j/glassfish-hk2/external/aopalliance-repackaged)
        * HK2 API module (org.glassfish.hk2:hk2-api:2.5.0 - https://github.com/eclipse-ee4j/glassfish-hk2/hk2-api)
        * HK2 Implementation Utilities (org.glassfish.hk2:hk2-utils:2.5.0 - https://github.com/eclipse-ee4j/glassfish-hk2/hk2-utils)
        * javax.inject:1 as OSGi bundle (org.glassfish.hk2.external:jakarta.inject:2.5.0 - https://github.com/eclipse-ee4j/glassfish-hk2/external/jakarta.inject)
        * OSGi resource locator (org.glassfish.hk2:osgi-resource-locator:1.0.3 - https://projects.eclipse.org/projects/ee4j/osgi-resource-locator)
        * ServiceLocator Default Implementation (org.glassfish.hk2:hk2-locator:2.5.0 - https://github.com/eclipse-ee4j/glassfish-hk2/hk2-locator)
        * Expression Language 3.0 (org.glassfish:jakarta.el:3.0.2 - https://projects.eclipse.org/projects/ee4j.el)
        * jms (jakarta.jms:jakarta.jms-api:2.0.2 - https://projects.eclipse.org/projects/ee4j.jms)
        
    Eclipse Distribution License, Version 1.0
        * JavaBeans Activation Framework (com.sun.activation:jakarta.activation:1.2.1 - https://github.com/eclipse-ee4j/jaf/jakarta.activation)
        * JavaBeans Activation Framework API jar (jakarta.activation:jakarta.activation-api:1.2.1 - https://github.com/eclipse-ee4j/jaf/jakarta.activation-api)
        * jakarta.xml.bind-api (jakarta.xml.bind:jakarta.xml.bind-api:2.3.2 - https://github.com/eclipse-ee4j/jaxb-api/jakarta.xml.bind-api)

    GNU General Public License (GPL), version 2, with the Classpath exception
        
        * Java Object Layout: Core (org.openjdk.jol:jol-core:0.2 - http://maven.apache.org)
        
    MIT License

        * Animal Sniffer Annotations (org.codehaus.mojo:animal-sniffer-annotations:1.17 - http://www.mojohaus.org/animal-sniffer/animal-sniffer-annotations)
        * argparse4j (net.sourceforge.argparse4j:argparse4j:0.8.1 - http://argparse4j.github.io)
        * Checker Qual (org.checkerframework:checker-qual:2.5.2 - https://checkerframework.org)
        * JCodings (org.jruby.jcodings:jcodings:1.0.18 - http://nexus.sonatype.org/oss-repository-hosting.html/jcodings)
        * Joni (org.jruby.joni:joni:2.1.11 - http://nexus.sonatype.org/oss-repository-hosting.html/joni)
        * JCL 1.2 implemented over SLF4J (org.slf4j:jcl-over-slf4j:1.7.25 - http://www.slf4j.org)
        * JCL 1.2 implemented over SLF4J (org.slf4j:jcl-over-slf4j:1.7.26 - http://www.slf4j.org)
        * JUL to SLF4J bridge (org.slf4j:jul-to-slf4j:1.7.26 - http://www.slf4j.org)
        * Microsoft JDBC Driver for SQL Server (com.microsoft.sqlserver:mssql-jdbc:6.2.1.jre7 - https://github.com/Microsoft/mssql-jdbc)
        * SLF4J API Module (org.slf4j:slf4j-api:1.7.36 - http://www.slf4j.org)
        * Sysout over SLF4J (uk.org.lidalia:sysout-over-slf4j:1.0.2 - http://projects.lidalia.org.uk/sysout-over-slf4j/)
        * SLF4J Reload4j Binding (org.slf4j:slf4j-reload4j:1.7.36 - http://reload4j.qos.ch)

    Mozilla Public License Version 2.0

        * jamon-runtime (org.jamon:jamon-runtime:2.4.1 - http://www.jamon.org/jamon-java-parent/jamon-runtime/)     

    Public Domain

        * AOP alliance (aopalliance:aopalliance:1.0 - http://aopalliance.sourceforge.net)<|MERGE_RESOLUTION|>--- conflicted
+++ resolved
@@ -936,11 +936,7 @@
         * JAX-RS provider for JSON content type (org.codehaus.jackson:jackson-jaxrs:1.9.13 - http://jackson.codehaus.org)
         * Xml Compatibility extensions for Jackson (org.codehaus.jackson:jackson-xc:1.9.13 - http://jackson.codehaus.org)
         * Javassist (org.javassist:javassist:3.24.1-GA - http://www.javassist.org/)
-<<<<<<< HEAD
-        * RocksDB JNI (org.rocksdb:rocksdbjni:6.29.5 - https://rocksdb.org)
-=======
         * RocksDB JNI (org.rocksdb:rocksdbjni:8.1.1 - https://rocksdb.org)
->>>>>>> 50dbc2e8
         * JCTools Core (org.jctools:jctools-core:2.0.1 - http://jctools.github.io/JCTools/)
         * Bean Validation API (javax.validation:validation-api:2.0.1.Final - http://beanvalidation.org)
         * jersey-container-grizzly2-http (org.glassfish.jersey.containers:jersey-container-grizzly2-http:2.29 - https://projects.eclipse.org/projects/ee4j.jersey/project/jersey-container-grizzly2-http)
