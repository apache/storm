
                                 Apache License
                           Version 2.0, January 2004
                        http://www.apache.org/licenses/

   TERMS AND CONDITIONS FOR USE, REPRODUCTION, AND DISTRIBUTION

   1. Definitions.

      "License" shall mean the terms and conditions for use, reproduction,
      and distribution as defined by Sections 1 through 9 of this document.

      "Licensor" shall mean the copyright owner or entity authorized by
      the copyright owner that is granting the License.

      "Legal Entity" shall mean the union of the acting entity and all
      other entities that control, are controlled by, or are under common
      control with that entity. For the purposes of this definition,
      "control" means (i) the power, direct or indirect, to cause the
      direction or management of such entity, whether by contract or
      otherwise, or (ii) ownership of fifty percent (50%) or more of the
      outstanding shares, or (iii) beneficial ownership of such entity.

      "You" (or "Your") shall mean an individual or Legal Entity
      exercising permissions granted by this License.

      "Source" form shall mean the preferred form for making modifications,
      including but not limited to software source code, documentation
      source, and configuration files.

      "Object" form shall mean any form resulting from mechanical
      transformation or translation of a Source form, including but
      not limited to compiled object code, generated documentation,
      and conversions to other media types.

      "Work" shall mean the work of authorship, whether in Source or
      Object form, made available under the License, as indicated by a
      copyright notice that is included in or attached to the work
      (an example is provided in the Appendix below).

      "Derivative Works" shall mean any work, whether in Source or Object
      form, that is based on (or derived from) the Work and for which the
      editorial revisions, annotations, elaborations, or other modifications
      represent, as a whole, an original work of authorship. For the purposes
      of this License, Derivative Works shall not include works that remain
      separable from, or merely link (or bind by name) to the interfaces of,
      the Work and Derivative Works thereof.

      "Contribution" shall mean any work of authorship, including
      the original version of the Work and any modifications or additions
      to that Work or Derivative Works thereof, that is intentionally
      submitted to Licensor for inclusion in the Work by the copyright owner
      or by an individual or Legal Entity authorized to submit on behalf of
      the copyright owner. For the purposes of this definition, "submitted"
      means any form of electronic, verbal, or written communication sent
      to the Licensor or its representatives, including but not limited to
      communication on electronic mailing lists, source code control systems,
      and issue tracking systems that are managed by, or on behalf of, the
      Licensor for the purpose of discussing and improving the Work, but
      excluding communication that is conspicuously marked or otherwise
      designated in writing by the copyright owner as "Not a Contribution."

      "Contributor" shall mean Licensor and any individual or Legal Entity
      on behalf of whom a Contribution has been received by Licensor and
      subsequently incorporated within the Work.

   2. Grant of Copyright License. Subject to the terms and conditions of
      this License, each Contributor hereby grants to You a perpetual,
      worldwide, non-exclusive, no-charge, royalty-free, irrevocable
      copyright license to reproduce, prepare Derivative Works of,
      publicly display, publicly perform, sublicense, and distribute the
      Work and such Derivative Works in Source or Object form.

   3. Grant of Patent License. Subject to the terms and conditions of
      this License, each Contributor hereby grants to You a perpetual,
      worldwide, non-exclusive, no-charge, royalty-free, irrevocable
      (except as stated in this section) patent license to make, have made,
      use, offer to sell, sell, import, and otherwise transfer the Work,
      where such license applies only to those patent claims licensable
      by such Contributor that are necessarily infringed by their
      Contribution(s) alone or by combination of their Contribution(s)
      with the Work to which such Contribution(s) was submitted. If You
      institute patent litigation against any entity (including a
      cross-claim or counterclaim in a lawsuit) alleging that the Work
      or a Contribution incorporated within the Work constitutes direct
      or contributory patent infringement, then any patent licenses
      granted to You under this License for that Work shall terminate
      as of the date such litigation is filed.

   4. Redistribution. You may reproduce and distribute copies of the
      Work or Derivative Works thereof in any medium, with or without
      modifications, and in Source or Object form, provided that You
      meet the following conditions:

      (a) You must give any other recipients of the Work or
          Derivative Works a copy of this License; and

      (b) You must cause any modified files to carry prominent notices
          stating that You changed the files; and

      (c) You must retain, in the Source form of any Derivative Works
          that You distribute, all copyright, patent, trademark, and
          attribution notices from the Source form of the Work,
          excluding those notices that do not pertain to any part of
          the Derivative Works; and

      (d) If the Work includes a "NOTICE" text file as part of its
          distribution, then any Derivative Works that You distribute must
          include a readable copy of the attribution notices contained
          within such NOTICE file, excluding those notices that do not
          pertain to any part of the Derivative Works, in at least one
          of the following places: within a NOTICE text file distributed
          as part of the Derivative Works; within the Source form or
          documentation, if provided along with the Derivative Works; or,
          within a display generated by the Derivative Works, if and
          wherever such third-party notices normally appear. The contents
          of the NOTICE file are for informational purposes only and
          do not modify the License. You may add Your own attribution
          notices within Derivative Works that You distribute, alongside
          or as an addendum to the NOTICE text from the Work, provided
          that such additional attribution notices cannot be construed
          as modifying the License.

      You may add Your own copyright statement to Your modifications and
      may provide additional or different license terms and conditions
      for use, reproduction, or distribution of Your modifications, or
      for any such Derivative Works as a whole, provided Your use,
      reproduction, and distribution of the Work otherwise complies with
      the conditions stated in this License.

   5. Submission of Contributions. Unless You explicitly state otherwise,
      any Contribution intentionally submitted for inclusion in the Work
      by You to the Licensor shall be under the terms and conditions of
      this License, without any additional terms or conditions.
      Notwithstanding the above, nothing herein shall supersede or modify
      the terms of any separate license agreement you may have executed
      with Licensor regarding such Contributions.

   6. Trademarks. This License does not grant permission to use the trade
      names, trademarks, service marks, or product names of the Licensor,
      except as required for reasonable and customary use in describing the
      origin of the Work and reproducing the content of the NOTICE file.

   7. Disclaimer of Warranty. Unless required by applicable law or
      agreed to in writing, Licensor provides the Work (and each
      Contributor provides its Contributions) on an "AS IS" BASIS,
      WITHOUT WARRANTIES OR CONDITIONS OF ANY KIND, either express or
      implied, including, without limitation, any warranties or conditions
      of TITLE, NON-INFRINGEMENT, MERCHANTABILITY, or FITNESS FOR A
      PARTICULAR PURPOSE. You are solely responsible for determining the
      appropriateness of using or redistributing the Work and assume any
      risks associated with Your exercise of permissions under this License.

   8. Limitation of Liability. In no event and under no legal theory,
      whether in tort (including negligence), contract, or otherwise,
      unless required by applicable law (such as deliberate and grossly
      negligent acts) or agreed to in writing, shall any Contributor be
      liable to You for damages, including any direct, indirect, special,
      incidental, or consequential damages of any character arising as a
      result of this License or out of the use or inability to use the
      Work (including but not limited to damages for loss of goodwill,
      work stoppage, computer failure or malfunction, or any and all
      other commercial damages or losses), even if such Contributor
      has been advised of the possibility of such damages.

   9. Accepting Warranty or Additional Liability. While redistributing
      the Work or Derivative Works thereof, You may choose to offer,
      and charge a fee for, acceptance of support, warranty, indemnity,
      or other liability obligations and/or rights consistent with this
      License. However, in accepting such obligations, You may act only
      on Your own behalf and on Your sole responsibility, not on behalf
      of any other Contributor, and only if You agree to indemnify,
      defend, and hold each Contributor harmless for any liability
      incurred by, or claims asserted against, such Contributor by reason
      of your accepting any such warranty or additional liability.

   END OF TERMS AND CONDITIONS

   APPENDIX: How to apply the Apache License to your work.

      To apply the Apache License to your work, attach the following
      boilerplate notice, with the fields enclosed by brackets "[]"
      replaced with your own identifying information. (Don't include
      the brackets!)  The text should be enclosed in the appropriate
      comment syntax for the file format. We also recommend that a
      file or class name and description of purpose be included on the
      same "printed page" as the copyright notice for easier
      identification within third-party archives.

   Copyright [yyyy] [name of copyright owner]

   Licensed under the Apache License, Version 2.0 (the "License");
   you may not use this file except in compliance with the License.
   You may obtain a copy of the License at

       http://www.apache.org/licenses/LICENSE-2.0

   Unless required by applicable law or agreed to in writing, software
   distributed under the License is distributed on an "AS IS" BASIS,
   WITHOUT WARRANTIES OR CONDITIONS OF ANY KIND, either express or implied.
   See the License for the specific language governing permissions and
   limitations under the License.

-----------------------------------------------------------------------

For jQuery 3.5.1 (storm-webapp/src/main/java/org/apache/storm/daemon/ui/WEB-INF/js/jquery-3.5.1.min.js)

MIT license selected:

Copyright OpenJS Foundation and other contributors, https://openjsf.org/

Permission is hereby granted, free of charge, to any person obtaining
a copy of this software and associated documentation files (the
"Software"), to deal in the Software without restriction, including
without limitation the rights to use, copy, modify, merge, publish,
distribute, sublicense, and/or sell copies of the Software, and to
permit persons to whom the Software is furnished to do so, subject to
the following conditions:

The above copyright notice and this permission notice shall be
included in all copies or substantial portions of the Software.

THE SOFTWARE IS PROVIDED "AS IS", WITHOUT WARRANTY OF ANY KIND,
EXPRESS OR IMPLIED, INCLUDING BUT NOT LIMITED TO THE WARRANTIES OF
MERCHANTABILITY, FITNESS FOR A PARTICULAR PURPOSE AND
NONINFRINGEMENT. IN NO EVENT SHALL THE AUTHORS OR COPYRIGHT HOLDERS BE
LIABLE FOR ANY CLAIM, DAMAGES OR OTHER LIABILITY, WHETHER IN AN ACTION
OF CONTRACT, TORT OR OTHERWISE, ARISING FROM, OUT OF OR IN CONNECTION
WITH THE SOFTWARE OR THE USE OR OTHER DEALINGS IN THE SOFTWARE.

-----------------------------------------------------------------------

For jQuery Cookies 2.2.0 (storm-webapp/src/main/java/org/apache/storm/daemon/ui/WEB-INF/js/jquery.cookies.2.2.0.min.js)

Copyright (c) 2005 - 2010, James Auldridge

Permission is hereby granted, free of charge, to any person obtaining
a copy of this software and associated documentation files (the
"Software"), to deal in the Software without restriction, including
without limitation the rights to use, copy, modify, merge, publish,
distribute, sublicense, and/or sell copies of the Software, and to
permit persons to whom the Software is furnished to do so, subject to
the following conditions:

The above copyright notice and this permission notice shall be
included in all copies or substantial portions of the Software.

THE SOFTWARE IS PROVIDED "AS IS", WITHOUT WARRANTY OF ANY KIND,
EXPRESS OR IMPLIED, INCLUDING BUT NOT LIMITED TO THE WARRANTIES OF
MERCHANTABILITY, FITNESS FOR A PARTICULAR PURPOSE AND
NONINFRINGEMENT. IN NO EVENT SHALL THE AUTHORS OR COPYRIGHT HOLDERS BE
LIABLE FOR ANY CLAIM, DAMAGES OR OTHER LIABILITY, WHETHER IN AN ACTION
OF CONTRACT, TORT OR OTHERWISE, ARISING FROM, OUT OF OR IN CONNECTION
WITH THE SOFTWARE OR THE USE OR OTHER DEALINGS IN THE SOFTWARE.

-----------------------------------------------------------------------

For typeahead jquery 0.10.5 (storm-webapp/src/main/java/org/apache/storm/daemon/ui/WEB-INF/js/typeahead.jquery.min.js)

Copyright (c) 2013-2014 Twitter, Inc

Permission is hereby granted, free of charge, to any person obtaining a copy
of this software and associated documentation files (the "Software"), to deal
in the Software without restriction, including without limitation the rights
to use, copy, modify, merge, publish, distribute, sublicense, and/or sell
copies of the Software, and to permit persons to whom the Software is
furnished to do so, subject to the following conditions:

The above copyright notice and this permission notice shall be included in
all copies or substantial portions of the Software.

THE SOFTWARE IS PROVIDED "AS IS", WITHOUT WARRANTY OF ANY KIND, EXPRESS OR
IMPLIED, INCLUDING BUT NOT LIMITED TO THE WARRANTIES OF MERCHANTABILITY,
FITNESS FOR A PARTICULAR PURPOSE AND NONINFRINGEMENT. IN NO EVENT SHALL THE
AUTHORS OR COPYRIGHT HOLDERS BE LIABLE FOR ANY CLAIM, DAMAGES OR OTHER
LIABILITY, WHETHER IN AN ACTION OF CONTRACT, TORT OR OTHERWISE, ARISING FROM,
OUT OF OR IN CONNECTION WITH THE SOFTWARE OR THE USE OR OTHER DEALINGS IN
THE SOFTWARE. 

-----------------------------------------------------------------------

For js-yaml.min.js (storm-webapp/src/main/java/org/apache/storm/daemon/ui/WEB-INF/js/js-yaml.min.js)

(The MIT License)

Copyright (C) 2011-2015 by Vitaly Puzrin

Permission is hereby granted, free of charge, to any person obtaining a copy
of this software and associated documentation files (the "Software"), to deal
in the Software without restriction, including without limitation the rights
to use, copy, modify, merge, publish, distribute, sublicense, and/or sell
copies of the Software, and to permit persons to whom the Software is
furnished to do so, subject to the following conditions:

The above copyright notice and this permission notice shall be included in
all copies or substantial portions of the Software.

THE SOFTWARE IS PROVIDED "AS IS", WITHOUT WARRANTY OF ANY KIND, EXPRESS OR
IMPLIED, INCLUDING BUT NOT LIMITED TO THE WARRANTIES OF MERCHANTABILITY,
FITNESS FOR A PARTICULAR PURPOSE AND NONINFRINGEMENT. IN NO EVENT SHALL THE
AUTHORS OR COPYRIGHT HOLDERS BE LIABLE FOR ANY CLAIM, DAMAGES OR OTHER
LIABILITY, WHETHER IN AN ACTION OF CONTRACT, TORT OR OTHERWISE, ARISING FROM,
OUT OF OR IN CONNECTION WITH THE SOFTWARE OR THE USE OR OTHER DEALINGS IN
THE SOFTWARE.

-----------------------------------------------------------------------

For dagre.min.js (storm-webapp/src/main/java/org/apache/storm/daemon/ui/WEB-INF/js/dagre.min.js)

Copyright (c) 2012-2014 Chris Pettitt

Permission is hereby granted, free of charge, to any person obtaining a copy
of this software and associated documentation files (the "Software"), to deal
in the Software without restriction, including without limitation the rights
to use, copy, modify, merge, publish, distribute, sublicense, and/or sell
copies of the Software, and to permit persons to whom the Software is
furnished to do so, subject to the following conditions:

The above copyright notice and this permission notice shall be included in
all copies or substantial portions of the Software.

THE SOFTWARE IS PROVIDED "AS IS", WITHOUT WARRANTY OF ANY KIND, EXPRESS OR
IMPLIED, INCLUDING BUT NOT LIMITED TO THE WARRANTIES OF MERCHANTABILITY,
FITNESS FOR A PARTICULAR PURPOSE AND NONINFRINGEMENT. IN NO EVENT SHALL THE
AUTHORS OR COPYRIGHT HOLDERS BE LIABLE FOR ANY CLAIM, DAMAGES OR OTHER
LIABILITY, WHETHER IN AN ACTION OF CONTRACT, TORT OR OTHERWISE, ARISING FROM,
OUT OF OR IN CONNECTION WITH THE SOFTWARE OR THE USE OR OTHER DEALINGS IN
THE SOFTWARE.

-----------------------------------------------------------------------

For cytoscape.min.js and cytoscape-dagre.js (storm-webapp/src/main/java/org/apache/storm/daemon/ui/WEB-INF/js/cytoscape.min.js and storm-webapp/src/main/java/org/apache/storm/daemon/ui/WEB-INF/js/cytoscape-dagre.js)

Copyright (c) 2016 The Cytoscape Consortium

Permission is hereby granted, free of charge, to any person obtaining a copy of
this software and associated documentation files (the “Software”), to deal in
the Software without restriction, including without limitation the rights to
use, copy, modify, merge, publish, distribute, sublicense, and/or sell copies
of the Software, and to permit persons to whom the Software is furnished to do
so, subject to the following conditions:

The above copyright notice and this permission notice shall be included in all
copies or substantial portions of the Software.

THE SOFTWARE IS PROVIDED “AS IS”, WITHOUT WARRANTY OF ANY KIND, EXPRESS OR
IMPLIED, INCLUDING BUT NOT LIMITED TO THE WARRANTIES OF MERCHANTABILITY,
FITNESS FOR A PARTICULAR PURPOSE AND NONINFRINGEMENT. IN NO EVENT SHALL THE
AUTHORS OR COPYRIGHT HOLDERS BE LIABLE FOR ANY CLAIM, DAMAGES OR OTHER
LIABILITY, WHETHER IN AN ACTION OF CONTRACT, TORT OR OTHERWISE, ARISING FROM,
OUT OF OR IN CONNECTION WITH THE SOFTWARE OR THE USE OR OTHER DEALINGS IN THE
SOFTWARE.

-----------------------------------------------------------------------

For esprima.js (storm-webapp/src/main/java/org/apache/storm/daemon/ui/WEB-INF/js/esprima.min.js)

Copyright JS Foundation and other contributors, https://js.foundation/

Redistribution and use in source and binary forms, with or without
modification, are permitted provided that the following conditions are met:

  * Redistributions of source code must retain the above copyright
    notice, this list of conditions and the following disclaimer.
  * Redistributions in binary form must reproduce the above copyright
    notice, this list of conditions and the following disclaimer in the
    documentation and/or other materials provided with the distribution.

THIS SOFTWARE IS PROVIDED BY THE COPYRIGHT HOLDERS AND CONTRIBUTORS "AS IS"
AND ANY EXPRESS OR IMPLIED WARRANTIES, INCLUDING, BUT NOT LIMITED TO, THE
IMPLIED WARRANTIES OF MERCHANTABILITY AND FITNESS FOR A PARTICULAR PURPOSE
ARE DISCLAIMED. IN NO EVENT SHALL <COPYRIGHT HOLDER> BE LIABLE FOR ANY
DIRECT, INDIRECT, INCIDENTAL, SPECIAL, EXEMPLARY, OR CONSEQUENTIAL DAMAGES
(INCLUDING, BUT NOT LIMITED TO, PROCUREMENT OF SUBSTITUTE GOODS OR SERVICES;
LOSS OF USE, DATA, OR PROFITS; OR BUSINESS INTERRUPTION) HOWEVER CAUSED AND
ON ANY THEORY OF LIABILITY, WHETHER IN CONTRACT, STRICT LIABILITY, OR TORT
(INCLUDING NEGLIGENCE OR OTHERWISE) ARISING IN ANY WAY OUT OF THE USE OF
THIS SOFTWARE, EVEN IF ADVISED OF THE POSSIBILITY OF SUCH DAMAGE.

-----------------------------------------------------------------------

For mustache.js (storm-webapp/src/main/java/org/apache/storm/daemon/ui/WEB-INF/js/jquery.mustache.js)

The MIT License

Copyright (c) 2009 Chris Wanstrath (Ruby)
Copyright (c) 2010-2014 Jan Lehnardt (JavaScript)

Permission is hereby granted, free of charge, to any person obtaining a copy
of this software and associated documentation files (the "Software"), to deal
in the Software without restriction, including without limitation the rights
to use, copy, modify, merge, publish, distribute, sublicense, and/or sell
copies of the Software, and to permit persons to whom the Software is
furnished to do so, subject to the following conditions:

The above copyright notice and this permission notice shall be included in
all copies or substantial portions of the Software.

THE SOFTWARE IS PROVIDED "AS IS", WITHOUT WARRANTY OF ANY KIND, EXPRESS OR
IMPLIED, INCLUDING BUT NOT LIMITED TO THE WARRANTIES OF MERCHANTABILITY,
FITNESS FOR A PARTICULAR PURPOSE AND NONINFRINGEMENT. IN NO EVENT SHALL THE
AUTHORS OR COPYRIGHT HOLDERS BE LIABLE FOR ANY CLAIM, DAMAGES OR OTHER
LIABILITY, WHETHER IN AN ACTION OF CONTRACT, TORT OR OTHERWISE, ARISING FROM,
OUT OF OR IN CONNECTION WITH THE SOFTWARE OR THE USE OR OTHER DEALINGS IN
THE SOFTWARE.

-----------------------------------------------------------------------

For moment.js (storm-webapp/src/main/java/org/apache/storm/daemon/ui/WEB-INF/js/moment.min.js)

Copyright (c) 2011-2014 Tim Wood, Iskren Chernev, Moment.js contributors

Permission is hereby granted, free of charge, to any person
obtaining a copy of this software and associated documentation
files (the "Software"), to deal in the Software without
restriction, including without limitation the rights to use,
copy, modify, merge, publish, distribute, sublicense, and/or sell
copies of the Software, and to permit persons to whom the
Software is furnished to do so, subject to the following
conditions:

The above copyright notice and this permission notice shall be
included in all copies or substantial portions of the Software.

THE SOFTWARE IS PROVIDED "AS IS", WITHOUT WARRANTY OF ANY KIND,
EXPRESS OR IMPLIED, INCLUDING BUT NOT LIMITED TO THE WARRANTIES
OF MERCHANTABILITY, FITNESS FOR A PARTICULAR PURPOSE AND
NONINFRINGEMENT. IN NO EVENT SHALL THE AUTHORS OR COPYRIGHT
HOLDERS BE LIABLE FOR ANY CLAIM, DAMAGES OR OTHER LIABILITY,
WHETHER IN AN ACTION OF CONTRACT, TORT OR OTHERWISE, ARISING
FROM, OUT OF OR IN CONNECTION WITH THE SOFTWARE OR THE USE OR
OTHER DEALINGS IN THE SOFTWARE.


-----------------------------------------------------------------------

For Jquery url plugin (storm-webapp/src/main/java/org/apache/storm/daemon/ui/WEB-INF/js/url.min.js)

Jquery Url (A Jquery plugin for URL parser) v1.8.6
Source repository: https://github.com/websanova/js-url
Licensed under an MIT-style license. Seehttps://github.com/websanova/js-url#license for details.

-----------------------------------------------------------------------


For jquery.blockUI.min.js (storm-webapp/src/main/java/org/apache/storm/daemon/ui/WEB-INF/js/jquery.blockUI.min.js)

jQuery BlockUI; v20131009
http://jquery.malsup.com/block/
Copyright (c) 2013 M. Alsup; Dual licensed: MIT/GPL

Copyright © 2007-2013 M. Alsup.

MIT license selected:

The BlockUI plugin is dual licensed under the MIT and GPL licenses.

You may use either license. The MIT license is recommended for most projects
because it is simple and easy to understand and it places almost no
restrictions on what you can do with the plugin.

If the GPL suits your project better you are also free to use the plugin
under that license.

You do not have to do anything special to choose one license or the other and
you don't have to notify anyone which license you are using. You are free to
use the BlockUI plugin in commercial projects as long as the copyright header is left intact.

-----------------------------------------------------------------------

For jquery dataTables v1.10.4

(storm-webapp/src/main/java/org/apache/storm/daemon/ui/WEB-INF/js/jquery.dataTables.1.10.4.min.js
storm-webapp/src/main/java/org/apache/storm/daemon/ui/WEB-INF/css/jquery.dataTables.1.10.4.min.css
storm-webapp/src/main/java/org/apache/storm/daemon/ui/WEB-INF/images/{{back, forward}_{disabled, enabled, enabled_hover}}.png
storm-webapp/src/main/java/org/apache/storm/daemon/ui/WEB-INF/images/{sort_{asc, asc_disabled, both, desc, desc_disabled}}.png)

Copyright (c) 2008-2013 SpryMedia Limited
http://datatables.net

Permission is hereby granted, free of charge, to any person obtaining a copy
of this software and associated documentation files (the "Software"), to deal
in the Software without restriction, including without limitation the rights
to use, copy, modify, merge, publish, distribute, sublicense, and/or sell
copies of the Software, and to permit persons to whom the Software is
furnished to do so, subject to the following conditions:

The above copyright notice and this permission notice shall be included in
all copies or substantial portions of the Software.

THE SOFTWARE IS PROVIDED "AS IS", WITHOUT WARRANTY OF ANY KIND, EXPRESS OR
IMPLIED, INCLUDING BUT NOT LIMITED TO THE WARRANTIES OF MERCHANTABILITY,
FITNESS FOR A PARTICULAR PURPOSE AND NONINFRINGEMENT. IN NO EVENT SHALL THE
AUTHORS OR COPYRIGHT HOLDERS BE LIABLE FOR ANY CLAIM, DAMAGES OR OTHER
LIABILITY, WHETHER IN AN ACTION OF CONTRACT, TORT OR OTHERWISE, ARISING FROM,
OUT OF OR IN CONNECTION WITH THE SOFTWARE OR THE USE OR OTHER DEALINGS IN
THE SOFTWARE.

-----------------------------------------------------------------------

For jquery dataTables bootstrap integration

(storm-webapp/src/main/java/org/apache/storm/daemon/ui/WEB-INF/js/jquery.dataTables.1.10.4.min.js
storm-webapp/src/main/java/org/apache/storm/daemon/ui/WEB-INF/js/dataTables.bootstrap.min.js
storm-webapp/src/main/java/org/apache/storm/daemon/ui/WEB-INF/css/dataTables.bootstrap.css)

Copyright (c) 2013-2014 SpryMedia Limited
http://datatables.net/license
https://github.com/DataTables/Plugins/tree/master/integration/bootstrap/3

Permission is hereby granted, free of charge, to any person obtaining a copy
of this software and associated documentation files (the "Software"), to deal
in the Software without restriction, including without limitation the rights
to use, copy, modify, merge, publish, distribute, sublicense, and/or sell
copies of the Software, and to permit persons to whom the Software is
furnished to do so, subject to the following conditions:

The above copyright notice and this permission notice shall be included in
all copies or substantial portions of the Software.

THE SOFTWARE IS PROVIDED "AS IS", WITHOUT WARRANTY OF ANY KIND, EXPRESS OR
IMPLIED, INCLUDING BUT NOT LIMITED TO THE WARRANTIES OF MERCHANTABILITY,
FITNESS FOR A PARTICULAR PURPOSE AND NONINFRINGEMENT. IN NO EVENT SHALL THE
AUTHORS OR COPYRIGHT HOLDERS BE LIABLE FOR ANY CLAIM, DAMAGES OR OTHER
LIABILITY, WHETHER IN AN ACTION OF CONTRACT, TORT OR OTHERWISE, ARISING FROM,
OUT OF OR IN CONNECTION WITH THE SOFTWARE OR THE USE OR OTHER DEALINGS IN
THE SOFTWARE.


-----------------------------------------------------------------------

For bootstrap v3.3.1
(storm-webapp/src/main/java/org/apache/storm/daemon/ui/WEB-INF/js/bootstrap-3.3.1.min.js
storm-webapp/src/main/java/org/apache/storm/daemon/ui/WEB-INF/css/bootstrap-3.3.1.min.css)

Bootstrap v3.3.1 (http://getbootstrap.com)
Copyright 2011-2014 Twitter, Inc.
Licensed under MIT (https://github.com/twbs/bootstrap/blob/master/LICENSE)

-----------------------------------------------------------------------

For jQuery JSONFormatter 1.0.1 2015-02-28
(storm-webapp/src/main/java/org/apache/storm/daemon/ui/WEB-INF/js/jsonFormatter.min.js
storm-webapp/src/main/java/org/apache/storm/daemon/ui/WEB-INF/css/jsonFormatter.min.css)
http://www.jqueryscript.net/other/jQuery-Plugin-For-Pretty-JSON-Formatting-jsonFormatter.htmlA

The MIT License (MIT)

Copyright (c) 2015 Matthew Heironimus

Permission is hereby granted, free of charge, to any person obtaining a copy
of this software and associated documentation files (the "Software"), to deal
in the Software without restriction, including without limitation the rights
to use, copy, modify, merge, publish, distribute, sublicense, and/or sell
copies of the Software, and to permit persons to whom the Software is
furnished to do so, subject to the following conditions:

The above copyright notice and this permission notice shall be included in all
copies or substantial portions of the Software.

THE SOFTWARE IS PROVIDED "AS IS", WITHOUT WARRANTY OF ANY KIND, EXPRESS OR
IMPLIED, INCLUDING BUT NOT LIMITED TO THE WARRANTIES OF MERCHANTABILITY,
FITNESS FOR A PARTICULAR PURPOSE AND NONINFRINGEMENT. IN NO EVENT SHALL THE
AUTHORS OR COPYRIGHT HOLDERS BE LIABLE FOR ANY CLAIM, DAMAGES OR OTHER
LIABILITY, WHETHER IN AN ACTION OF CONTRACT, TORT OR OTHERWISE, ARISING FROM,
OUT OF OR IN CONNECTION WITH THE SOFTWARE OR THE USE OR OTHER DEALINGS IN THE
SOFTWARE.

-----------------------------------------------------------------------

For statistic image

storm-webapp/src/main/java/org/apache/storm/daemon/ui/WEB-INF/images/statistic.png

Copyright (c) 2015 Github, Inc.


Permission is hereby granted, free of charge, to any person obtaining a copy
of this software and associated documentation files (the "Software"), to deal
in the Software without restriction, including without limitation the rights
to use, copy, modify, merge, publish, distribute, sublicense, and/or sell
copies of the Software, and to permit persons to whom the Software is
furnished to do so, subject to the following conditions:


The above copyright notice and this permission notice shall be included in
all copies or substantial portions of the Software.


THE SOFTWARE IS PROVIDED "AS IS", WITHOUT WARRANTY OF ANY KIND, EXPRESS OR
IMPLIED, INCLUDING BUT NOT LIMITED TO THE WARRANTIES OF MERCHANTABILITY,
FITNESS FOR A PARTICULAR PURPOSE AND NONINFRINGEMENT.  IN NO EVENT SHALL THE
AUTHORS OR COPYRIGHT HOLDERS BE LIABLE FOR ANY CLAIM, DAMAGES OR OTHER
LIABILITY, WHETHER IN AN ACTION OF CONTRACT, TORT OR OTHERWISE, ARISING FROM,
OUT OF OR IN CONNECTION WITH THE SOFTWARE OR THE USE OR OTHER DEALINGS IN
THE SOFTWARE.

-----------------------------------------------------------------------

For PMML sample files

examples/storm-pmml-examples/src/main/resources/KNIME_PMML_4.1_Examples_single_audit_logreg.xml
examples/storm-pmml-examples/src/main/resources/Audit.50.csv

This product bundles PMML Sample Files, which are available under a
"3-clause BSD" license.  For details, see http://dmg.org/documents/dmg-pmml-license-2016.pdf

-----------------------------------------------------------------------

For vis.js 4.16.1 2016-04-18
(storm-webapp/src/main/java/org/apache/storm/daemon/ui/WEB-INF/js/vis.min.js
storm-webapp/src/main/java/org/apache/storm/daemon/ui/WEB-INF/css/vis.min.css)

vis.js
https://github.com/almende/vis
A dynamic, browser-based visualization library.

The MIT License (MIT)

Copyright (C) 2011-2016 Almende B.V, http://almende.com

Permission is hereby granted, free of charge, to any person obtaining a copy
of this software and associated documentation files (the "Software"), to deal
in the Software without restriction, including without limitation the rights
to use, copy, modify, merge, publish, distribute, sublicense, and/or sell
copies of the Software, and to permit persons to whom the Software is
furnished to do so, subject to the following conditions:

The above copyright notice and this permission notice shall be included in all
copies or substantial portions of the Software.

THE SOFTWARE IS PROVIDED "AS IS", WITHOUT WARRANTY OF ANY KIND, EXPRESS OR
IMPLIED, INCLUDING BUT NOT LIMITED TO THE WARRANTIES OF MERCHANTABILITY,
FITNESS FOR A PARTICULAR PURPOSE AND NONINFRINGEMENT. IN NO EVENT SHALL THE
AUTHORS OR COPYRIGHT HOLDERS BE LIABLE FOR ANY CLAIM, DAMAGES OR OTHER
LIABILITY, WHETHER IN AN ACTION OF CONTRACT, TORT OR OTHERWISE, ARISING FROM,
OUT OF OR IN CONNECTION WITH THE SOFTWARE OR THE USE OR OTHER DEALINGS IN THE
SOFTWARE.

----------------------------END OF SOURCE NOTICES -------------------------------------------


The following dependencies are included in the binary Storm distributions, in addition to the source dependencies listed above.
The license texts of these dependencies can be found in the licenses directory.

    Apache License

        * carbonite (org.clojars.bipinprasad:carbonite:1.6.0 - https://github.com/bipinprasad/carbonite)
        * snappy-java (org.xerial.snappy:snappy-java:1.1.10.4 - https://github.com/xerial/snappy-java)

    Apache License, Version 2.0

        * Plexus Common Utilities (org.codehaus.plexus:plexus-utils:3.1.0 - http://codehaus-plexus.github.io/plexus-utils/)
        * Maven Artifact (org.apache.maven:maven-artifact:3.6.0 - https://maven.apache.org/ref/3.6.0/maven-artifact/)
        * Maven Builder Support (org.apache.maven:maven-builder-support:3.6.0 - https://maven.apache.org/ref/3.6.0/maven-builder-support/)
        * Maven Artifact Resolver Transport File (org.apache.maven.resolver:maven-resolver-transport-file:1.3.3 - https://maven.apache.org/resolver/maven-resolver-transport-file/)
        * Maven Artifact Resolver Transport HTTP (org.apache.maven.resolver:maven-resolver-transport-http:1.3.3 - https://maven.apache.org/resolver/maven-resolver-transport-http/)
        * Maven Repository Metadata Model (org.apache.maven:maven-repository-metadata:3.6.0 - https://maven.apache.org/ref/3.6.0/maven-repository-metadata/)
        * Maven Artifact Resolver Provider (org.apache.maven:maven-resolver-provider:3.6.0 - https://maven.apache.org/ref/3.6.0/maven-resolver-provider/)
        * Maven Model (org.apache.maven:maven-model:3.6.0 - https://maven.apache.org/ref/3.6.0/maven-model/)
        * Maven Artifact Resolver API (org.apache.maven.resolver:maven-resolver-api:1.3.3 - https://maven.apache.org/resolver/maven-resolver-api/)
        * Maven Artifact Resolver SPI (org.apache.maven.resolver:maven-resolver-spi:1.3.3 - https://maven.apache.org/resolver/maven-resolver-spi/)
        * Maven Artifact Resolver Implementation (org.apache.maven.resolver:maven-resolver-impl:1.3.3 - https://maven.apache.org/resolver/maven-resolver-impl/)
        * Maven Model Builder (org.apache.maven:maven-model-builder:3.6.0 - https://maven.apache.org/ref/3.6.0/maven-model-builder/)
        * Plexus :: Component Annotations (org.codehaus.plexus:plexus-component-annotations:1.7.1 - http://codehaus-plexus.github.io/plexus-containers/plexus-component-annotations/)
        * Maven Artifact Resolver Utilities (org.apache.maven.resolver:maven-resolver-util:1.3.3 - https://maven.apache.org/resolver/maven-resolver-util/)
        * Maven Artifact Resolver Connector Basic (org.apache.maven.resolver:maven-resolver-connector-basic:1.3.3 - https://maven.apache.org/resolver/maven-resolver-connector-basic/)
        * Netty/All-in-One (io.netty:netty-all:4.1.96.Final - https://netty.io/netty-all/)
        * Netty/Buffer (io.netty:netty-buffer:4.1.96.Final - https://netty.io/netty-buffer/)
        * Netty/Codec/DNS (io.netty:netty-codec-dns:4.1.96.Final - https://netty.io/netty-codec-dns/)
        * Netty/Codec/HAProxy (io.netty:netty-codec-haproxy:4.1.96.Final - https://netty.io/netty-codec-haproxy/)
        * Netty/Codec/HTTP (io.netty:netty-codec-http:4.1.96.Final - https://netty.io/netty-codec-http/)
        * Netty/Codec/HTTP2 (io.netty:netty-codec-http2:4.1.96.Final - https://netty.io/netty-codec-http2/)
        * Netty/Codec/Memcache (io.netty:netty-codec-memcache:4.1.96.Final - https://netty.io/netty-codec-memcache/)
        * Netty/Codec/MQTT (io.netty:netty-codec-mqtt:4.1.96.Final - https://netty.io/netty-codec-mqtt/)
        * Netty/Codec/Redis (io.netty:netty-codec-redis:4.1.96.Final - https://netty.io/netty-codec-redis/)
        * Netty/Codec/SMTP (io.netty:netty-codec-smtp:4.1.96.Final - https://netty.io/netty-codec-smtp/)
        * Netty/Codec/Socks (io.netty:netty-codec-socks:4.1.96.Final - https://netty.io/netty-codec-socks/)
        * Netty/Codec/Stomp (io.netty:netty-codec-stomp:4.1.96.Final - https://netty.io/netty-codec-stomp/)
        * Netty/Codec/XML (io.netty:netty-codec-xml:4.1.96.Final - https://netty.io/netty-codec-xml/)
        * Netty/Codec (io.netty:netty-codec:4.1.96.Final - https://netty.io/netty-codec/)
        * Netty/Common (io.netty:netty-common:4.1.96.Final - https://netty.io/netty-common/)
        * Netty/Handler/Proxy (io.netty:netty-handler-proxy:4.1.96.Final - https://netty.io/netty-handler-proxy/)
        * Netty/Handler/Ssl/Ocsp (io.netty:netty-handler-ssl-ocsp:4.1.96.Final - https://netty.io/netty-handler-ssl-ocsp/)
        * Netty/Handler (io.netty:netty-handler:4.1.96.Final - https://netty.io/netty-handler/)
        * Netty/Resolver/DNS/Classes/MacOS (io.netty:netty-resolver-dns-classes-macos:4.1.96.Final - https://netty.io/netty-resolver-dns-classes-macos/)
        * Netty/Resolver/DNS/Native/MacOS (io.netty:netty-resolver-dns-native-macos:4.1.96.Final - https://netty.io/netty-resolver-dns-native-macos/)
        * Netty/Resolver/DNS (io.netty:netty-resolver-dns:4.1.96.Final - https://netty.io/netty-resolver-dns/)
        * Netty/Resolver (io.netty:netty-resolver:4.1.96.Final - https://netty.io/netty-resolver/)
        * Netty/TomcatNative [BoringSSL - Static] (io.netty:netty-tcnative-boringssl-static:jar:2.0.61.Final - https://github.com/netty/netty-tcnative/netty-tcnative-boringssl-static/)
        * Netty/TomcatNative [BoringSSL - Static] (io.netty:netty-tcnative-boringssl-static:2.0.61.Final - https://github.com/netty/netty-tcnative/netty-tcnative-boringssl-static/)
        * Netty/TomcatNative [OpenSSL - Classes] (io.netty:netty-tcnative-classes:2.0.61.Final - https://github.com/netty/netty-tcnative/netty-tcnative-classes/)
        * Netty/Transport/Classes/Epoll (io.netty:netty-transport-classes-epoll:4.1.96.Final - https://netty.io/netty-transport-classes-epoll/)
        * Netty/Transport/Classes/KQueue (io.netty:netty-transport-classes-kqueue:4.1.96.Final - https://netty.io/netty-transport-classes-kqueue/)
        * Netty/Transport/Native/Epoll (io.netty:netty-transport-native-epoll:4.1.96.Final - https://netty.io/netty-transport-native-epoll/)
        * Netty/Transport/Native/Epoll (io.netty:netty-transport-native-epoll:jar:4.1.96.Final - https://netty.io/netty-transport-native-epoll/)
        * Netty/Transport/Native/KQueue (io.netty:netty-transport-native-kqueue:4.1.96.Final - https://netty.io/netty-transport-native-kqueue/)
        * Netty/Transport/Native/Unix/Common (io.netty:netty-transport-native-unix-common:4.1.96.Final - https://netty.io/netty-transport-native-unix-common/)
        * Netty/Transport/RXTX (io.netty:netty-transport-rxtx:4.1.96.Final - https://netty.io/netty-transport-rxtx/)
        * Netty/Transport/SCTP (io.netty:netty-transport-sctp:4.1.96.Final - https://netty.io/netty-transport-sctp/)
        * Netty/Transport/UDT (io.netty:netty-transport-udt:4.1.96.Final - https://netty.io/netty-transport-udt/)
        * Netty/Transport (io.netty:netty-transport:4.1.96.Final - https://netty.io/netty-transport/)
        * Aggregate Designer Algorithm (net.hydromatic:aggdesigner-algorithm:6.0 - http://github.com/julianhyde/aggdesigner/aggdesigner-algorithm)
        * aircompressor (io.airlift:aircompressor:0.8 - http://github.com/airlift/aircompressor)
        * Annotations for Metrics (io.dropwizard.metrics:metrics-annotation:4.1.16 - http://metrics.dropwizard.io/metrics-annotation)
        * ant (ant:ant:1.6.5 - http://www.apache.org/ant/)
        * Apache Ant Core (org.apache.ant:ant:1.9.1 - http://ant.apache.org/)
        * Apache Ant Launcher (org.apache.ant:ant-launcher:1.9.1 - http://ant.apache.org/)
        * Apache Avro (org.apache.avro:avro:1.11.3 - https://avro.apache.org)
        * Apache Calcite Avatica (org.apache.calcite.avatica:avatica-core:1.11.0 - https://calcite.apache.org/avatica/avatica-core)
        * Apache Commons CLI (commons-cli:commons-cli:1.4 - http://commons.apache.org/proper/commons-cli/)
        * Apache Commons Codec (commons-codec:commons-codec:1.11 - http://commons.apache.org/proper/commons-codec/)
        * Apache Commons Collections (commons-collections:commons-collections:3.2.2 - http://commons.apache.org/collections/)
        * Apache Commons Compress (org.apache.commons:commons-compress:1.21 - https://commons.apache.org/proper/commons-compress/)
        * Apache Commons Crypto (org.apache.commons:commons-crypto:1.0.0 - http://commons.apache.org/proper/commons-crypto/)
        * Apache Commons CSV (org.apache.commons:commons-csv:1.4 - http://commons.apache.org/proper/commons-csv/)
        * Apache Commons Exec (org.apache.commons:commons-exec:1.3 - http://commons.apache.org/proper/commons-exec/)
        * Apache Commons FileUpload (commons-fileupload:commons-fileupload:1.5 - https://commons.apache.org/proper/commons-fileupload/)
        * Apache Commons IO (commons-io:commons-io:2.11.0 - http://commons.apache.org/proper/commons-io/)
        * Apache Commons Lang (org.apache.commons:commons-lang3:3.13.0 - https://commons.apache.org/proper/commons-lang/)
        * Apache Commons Logging (commons-logging:commons-logging:1.2 - http://commons.apache.org/proper/commons-logging/)
        * Apache Commons Math (org.apache.commons:commons-math3:3.6.1 - http://commons.apache.org/proper/commons-math/)
        * Apache Commons Text (org.apache.commons:commons-text:1.9 - http://commons.apache.org/proper/commons-text/)
        * Apache Curator (org.apache.curator:apache-curator:2.7.1 - http://curator.apache.org)
        * Apache Derby Database Engine and Embedded JDBC Driver (org.apache.derby:derby:10.10.2.0 - http://db.apache.org/derby/derby/)
        * Apache Directory API ASN.1 API (org.apache.directory.api:api-asn1-api:1.0.0-M20 - http://directory.apache.org/api-parent/api-asn1-parent/api-asn1-api/)
        * Apache Directory LDAP API Utilities (org.apache.directory.api:api-util:1.0.0-M20 - http://directory.apache.org/api-parent/api-util/)
        * ApacheDS I18n (org.apache.directory.server:apacheds-i18n:2.0.0-M15 - http://directory.apache.org/apacheds/1.5/apacheds-i18n)
        * ApacheDS Protocol Kerberos Codec (org.apache.directory.server:apacheds-kerberos-codec:2.0.0-M15 - http://directory.apache.org/apacheds/1.5/apacheds-kerberos-codec)
        * Apache Groovy (org.codehaus.groovy:groovy-all:2.4.4 - http://groovy-lang.org)
        * Apache Hadoop Annotations (org.apache.hadoop:hadoop-annotations:2.10.2 - no url defined)
        * Apache Hadoop Archives (org.apache.hadoop:hadoop-archives:2.10.2 - no url defined)
        * Apache Hadoop Auth (org.apache.hadoop:hadoop-auth:2.10.2 - no url defined)
        * Apache Hadoop Client (org.apache.hadoop:hadoop-client:2.10.2 - no url defined)
        * Apache Hadoop Common (org.apache.hadoop:hadoop-common:2.10.2 - no url defined)
        * Apache Hadoop HDFS (org.apache.hadoop:hadoop-hdfs:2.10.2 - no url defined)
        * Apache Hadoop HDFS Client (org.apache.hadoop:hadoop-hdfs-client:2.10.2 - no url defined)
        * Apache Hadoop MapReduce App (org.apache.hadoop:hadoop-mapreduce-client-app:2.10.2 - no url defined)
        * Apache Hadoop MapReduce Common (org.apache.hadoop:hadoop-mapreduce-client-common:2.10.2 - no url defined)
        * Apache Hadoop MapReduce Core (org.apache.hadoop:hadoop-mapreduce-client-core:2.10.2 - no url defined)
        * Apache Hadoop MapReduce JobClient (org.apache.hadoop:hadoop-mapreduce-client-jobclient:2.10.2 - no url defined)
        * Apache Hadoop MapReduce Shuffle (org.apache.hadoop:hadoop-mapreduce-client-shuffle:2.10.2 - no url defined)
        * Apache Hadoop YARN API (org.apache.hadoop:hadoop-yarn-api:2.10.2 - no url defined)
        * Apache Hadoop YARN ApplicationHistoryService (org.apache.hadoop:hadoop-yarn-server-applicationhistoryservice:2.10.2 - no url defined)
        * Apache Hadoop YARN Client (org.apache.hadoop:hadoop-yarn-client:2.10.2 - no url defined)
        * Apache Hadoop YARN Common (org.apache.hadoop:hadoop-yarn-common:2.10.2 - no url defined)
        * Apache Hadoop YARN Registry (org.apache.hadoop:hadoop-yarn-registry:2.10.2 - no url defined)
        * Apache Hadoop YARN ResourceManager (org.apache.hadoop:hadoop-yarn-server-resourcemanager:2.10.2 - no url defined)
        * Apache Hadoop YARN Server Common (org.apache.hadoop:hadoop-yarn-server-common:2.10.2 - no url defined)
        * Apache Hadoop YARN Web Proxy (org.apache.hadoop:hadoop-yarn-server-web-proxy:2.10.2 - no url defined)
        * Apache HBase - Annotations (org.apache.hbase:hbase-annotations:2.1.3 - http://hbase.apache.org/hbase-annotations)
        * Apache HBase - Client (org.apache.hbase:hbase-client:2.1.3 - http://hbase.apache.org/hbase-build-configuration/hbase-client)
        * Apache HBase - Common (org.apache.hbase:hbase-common:2.1.3 - http://hbase.apache.org/hbase-build-configuration/hbase-common)
        * Apache HBase - Hadoop Compatibility (org.apache.hbase:hbase-hadoop-compat:2.1.3 - http://hbase.apache.org/hbase-build-configuration/hbase-hadoop-compat)
        * Apache HBase - Hadoop Two Compatibility (org.apache.hbase:hbase-hadoop2-compat:2.1.3 - http://hbase.apache.org/hbase-build-configuration/hbase-hadoop2-compat)
        * Apache HBase - HTTP (org.apache.hbase:hbase-http:2.1.3 - http://hbase.apache.org/hbase-build-configuration/hbase-http)
        * Apache HBase - Metrics API (org.apache.hbase:hbase-metrics-api:2.1.3 - http://hbase.apache.org/hbase-build-configuration/hbase-metrics-api)
        * Apache HBase - Metrics Implementation (org.apache.hbase:hbase-metrics:2.1.3 - http://hbase.apache.org/hbase-build-configuration/hbase-metrics)
        * Apache HBase Patched & Relocated (Shaded) Protobuf (org.apache.hbase.thirdparty:hbase-shaded-protobuf:2.1.0 - http://hbase.apache.org/hbase-shaded-protobuf)
        * Apache HBase - Procedure (org.apache.hbase:hbase-procedure:2.1.3 - http://hbase.apache.org/hbase-build-configuration/hbase-procedure)
        * Apache HBase - Protocol (org.apache.hbase:hbase-protocol:2.1.3 - http://hbase.apache.org/hbase-build-configuration/hbase-protocol)
        * Apache HBase Relocated (Shaded) Netty Libs (org.apache.hbase.thirdparty:hbase-shaded-netty:2.1.0 - http://hbase.apache.org/hbase-shaded-netty)
        * Apache HBase Relocated (Shaded) Third-party Miscellaneous Libs (org.apache.hbase.thirdparty:hbase-shaded-miscellaneous:2.1.0 - http://hbase.apache.org/hbase-shaded-miscellaneous)
        * Apache HBase - Replication (org.apache.hbase:hbase-replication:2.1.3 - http://hbase.apache.org/hbase-build-configuration/hbase-replication)
        * Apache HBase - Server (org.apache.hbase:hbase-server:2.1.3 - http://hbase.apache.org/hbase-build-configuration/hbase-server)
        * Apache HBase - Shaded Protocol (org.apache.hbase:hbase-protocol-shaded:2.1.3 - http://hbase.apache.org/hbase-build-configuration/hbase-protocol-shaded)
        * Apache HBase - Zookeeper (org.apache.hbase:hbase-zookeeper:2.1.3 - http://hbase.apache.org/hbase-build-configuration/hbase-zookeeper)
        * Apache HttpClient (org.apache.httpcomponents:httpclient:4.5.14 - http://hc.apache.org/httpcomponents-client)
        * Apache HttpCore (org.apache.httpcomponents:httpcore:4.4.16 - http://hc.apache.org/httpcomponents-core-ga)
        * Apache Ivy (org.apache.ivy:ivy:2.4.0 - http://ant.apache.org/ivy/)
        * Apache Kafka (org.apache.kafka:kafka-clients:0.11.0.3 - http://kafka.apache.org)
        * Apache Log4j 1.x Compatibility API (org.apache.logging.log4j:log4j-1.2-api:2.20.0 - https://logging.apache.org/log4j/2.x/log4j-1.2-api/)
        * Apache Log4j API (org.apache.logging.log4j:log4j-api:2.20.0 - https://logging.apache.org/log4j/2.x/log4j-api/)
        * Apache Log4j Core (org.apache.logging.log4j:log4j-core:2.20.0 - https://logging.apache.org/log4j/2.x/log4j-core/)
        * Apache Log4j SLF4J Binding (org.apache.logging.log4j:log4j-slf4j-impl:2.20.0 - https://logging.apache.org/log4j/2.x/log4j-slf4j-impl/)
        * Apache Log4j Web (org.apache.logging.log4j:log4j-web:2.20.0 - https://logging.apache.org/log4j/2.x/log4j-web/)
        * Apache Parquet Hadoop Bundle (org.apache.parquet:parquet-hadoop-bundle:1.8.1 - https://parquet.apache.org)
        * Apache Thrift (org.apache.thrift:libfb303:0.9.3 - http://thrift.apache.org)
        * Apache Thrift (org.apache.thrift:libthrift:0.18.1 - http://thrift.apache.org)
        * Plexus Interpolation API (org.codehaus.plexus:plexus-interpolation:1.25 - http://codehaus-plexus.github.io/plexus-interpolation/)
        * Apache Twill API (org.apache.twill:twill-api:0.6.0-incubating - http://twill.incubator.apache.org/twill-api)
        * Apache Twill common library (org.apache.twill:twill-common:0.6.0-incubating - http://twill.incubator.apache.org/twill-common)
        * Apache Twill core library (org.apache.twill:twill-core:0.6.0-incubating - http://twill.incubator.apache.org/twill-core)
        * Apache Twill discovery service API (org.apache.twill:twill-discovery-api:0.6.0-incubating - http://twill.incubator.apache.org/twill-discovery-api)
        * Apache Twill discovery service implementations (org.apache.twill:twill-discovery-core:0.6.0-incubating - http://twill.incubator.apache.org/twill-discovery-core)
        * Apache Twill ZooKeeper client library (org.apache.twill:twill-zookeeper:0.6.0-incubating - http://twill.incubator.apache.org/twill-zookeeper)
        * Apache Velocity (org.apache.velocity:velocity:1.5 - http://velocity.apache.org/engine/releases/velocity-1.5/)
        * Apache Yetus - Audience Annotations (org.apache.yetus:audience-annotations:0.12.0 - https://yetus.apache.org/audience-annotations)
        * Apache Yetus - Audience Annotations (org.apache.yetus:audience-annotations:0.5.0 - https://yetus.apache.org/audience-annotations)
        * Apache ZooKeeper - Jute (org.apache.zookeeper:zookeeper-jute:3.9.1 - http://zookeeper.apache.org/zookeeper-jute)
        * Apache ZooKeeper - Server (org.apache.zookeeper:zookeeper:3.9.1 - http://zookeeper.apache.org/zookeeper)
        * ASM based accessors helper used by json-smart (net.minidev:accessors-smart:2.5.0 - http://www.minidev.net/)
        * Bean Validation API (javax.validation:validation-api:1.1.0.Final - http://beanvalidation.org)
        * BoneCP :: Core Library (com.jolbox:bonecp:0.8.0.RELEASE - http://jolbox.com/bonecp)
        * Calcite Core (org.apache.calcite:calcite-core:1.16.0 - https://calcite.apache.org/calcite-core)
        * Calcite Linq4j (org.apache.calcite:calcite-linq4j:1.16.0 - https://calcite.apache.org/calcite-linq4j)
        * chill-java (com.twitter:chill-java:0.9.5 - https://github.com/twitter/chill)
        * ClassMate (com.fasterxml:classmate:1.3.1 - http://github.com/cowtowncoder/java-classmate)
        * com.helger:profiler (com.helger:profiler:1.1.1 - https://github.com/phax/profiler)
        * com.yahoo.datasketches:memory (com.yahoo.datasketches:memory:0.9.0 - https://datasketches.github.io/memory/)
        * com.yahoo.datasketches:sketches-core (com.yahoo.datasketches:sketches-core:0.9.0 - https://datasketches.github.io/sketches-core/)
        * Commons Configuration (commons-configuration:commons-configuration:1.6 - http://commons.apache.org/${pom.artifactId.substring(8)}/)
        * Commons Daemon (commons-daemon:commons-daemon:1.0.13 - http://commons.apache.org/daemon/)
        * Commons DBCP (commons-dbcp:commons-dbcp:1.4 - http://commons.apache.org/dbcp/)
        * Commons Lang (commons-lang:commons-lang:2.6 - http://commons.apache.org/lang/)
        * Commons Logging (commons-logging:commons-logging:1.1.3 - http://commons.apache.org/proper/commons-logging/)
        * Commons Net (commons-net:commons-net:3.1 - http://commons.apache.org/net/)
        * Commons Pool (commons-pool:commons-pool:1.5.4 - http://commons.apache.org/pool/)
        * Curator Client (org.apache.curator:curator-client:5.5.0 - https://curator.apache.org/curator-client)
        * Curator Framework (org.apache.curator:curator-framework:5.5.0 - https://curator.apache.org/curator-framework)
        * Curator Recipes (org.apache.curator:curator-recipes:5.5.0 - https://curator.apache.org/curator-recipes)
        * Data Mapper for Jackson (org.codehaus.jackson:jackson-mapper-asl:1.9.13 - http://jackson.codehaus.org)
        * DataNucleus Core (org.datanucleus:datanucleus-core:4.1.17 - http://www.datanucleus.org/#/datanucleus-core)
        * DataNucleus JDO API plugin (org.datanucleus:datanucleus-api-jdo:4.2.4 - http://www.datanucleus.org/#/datanucleus-api-jdo)
        * DataNucleus RDBMS plugin (org.datanucleus:datanucleus-rdbms:4.1.19 - http://www.datanucleus.org/#/datanucleus-rdbms)
        * Digester (commons-digester:commons-digester:1.8 - http://jakarta.apache.org/commons/digester/)
        * Disruptor Framework (com.lmax:disruptor:3.3.6 - http://lmax-exchange.github.com/disruptor)
        * Dropwizard (io.dropwizard:dropwizard-core:1.3.29 - http://www.dropwizard.io/1.3.29/dropwizard-core)
        * Dropwizard Asset Bundle (io.dropwizard:dropwizard-assets:1.3.29 - http://www.dropwizard.io/1.3.29/dropwizard-assets)
        * Dropwizard Configuration Support (io.dropwizard:dropwizard-configuration:1.3.29 - http://www.dropwizard.io/1.3.29/dropwizard-configuration)
        * Dropwizard Jackson Support (io.dropwizard:dropwizard-jackson:1.3.29 - http://www.dropwizard.io/1.3.29/dropwizard-jackson)
        * Dropwizard Jersey Support (io.dropwizard:dropwizard-jersey:1.3.29 - http://www.dropwizard.io/1.3.29/dropwizard-jersey)
        * Dropwizard Jetty Support (io.dropwizard:dropwizard-jetty:1.3.29 - http://www.dropwizard.io/1.3.29/dropwizard-jetty)
        * Dropwizard Lifecycle Support (io.dropwizard:dropwizard-lifecycle:1.3.29 - http://www.dropwizard.io/1.3.29/dropwizard-lifecycle)
        * Dropwizard Logging Support (io.dropwizard:dropwizard-logging:1.3.29 - http://www.dropwizard.io/1.3.29/dropwizard-logging)
        * Dropwizard Metrics Support (io.dropwizard:dropwizard-metrics:1.3.29 - http://www.dropwizard.io/1.3.29/dropwizard-metrics)
        * Dropwizard Request Logging Support (io.dropwizard:dropwizard-request-logging:1.3.29 - http://www.dropwizard.io/1.3.29/dropwizard-request-logging)
        * Dropwizard Servlet Support (io.dropwizard:dropwizard-servlets:1.3.29 - http://www.dropwizard.io/1.3.29/dropwizard-servlets)
        * Dropwizard Utility Classes (io.dropwizard:dropwizard-util:1.3.29 - http://www.dropwizard.io/1.3.29/dropwizard-util)
        * Dropwizard Validation Support (io.dropwizard:dropwizard-validation:1.3.29 - http://www.dropwizard.io/1.3.29/dropwizard-validation)
        * eigenbase-properties (net.hydromatic:eigenbase-properties:1.1.5 - http://github.com/julianhyde/eigenbase-properties)
        * EL (commons-el:commons-el:1.0 - http://jakarta.apache.org/commons/el/)
        * error-prone annotations (com.google.errorprone:error_prone_annotations:2.2.0 - http://nexus.sonatype.org/oss-repository-hosting.html/error_prone_parent/error_prone_annotations)
        * Esri Geometry API for Java (com.esri.geometry:esri-geometry-api:2.0.0 - https://github.com/Esri/geometry-api-java)
        * fastutil (it.unimi.dsi:fastutil:6.5.6 - http://fasutil.dsi.unimi.it/)
        * Findbugs Annotations under Apache License (com.github.stephenc.findbugs:findbugs-annotations:1.3.9-1 - http://stephenc.github.com/findbugs-annotations)
        * FindBugs-jsr305 (com.google.code.findbugs:jsr305:3.0.1 - http://findbugs.sourceforge.net/)
        * FindBugs-jsr305 (com.google.code.findbugs:jsr305:3.0.2 - http://findbugs.sourceforge.net/)
        * fst (de.ruedigermoeller:fst:2.50 - http://ruedigermoeller.github.io/fast-serialization/)
        * Google Guice - Core Library (com.google.inject:guice:3.0 - http://code.google.com/p/google-guice/guice/)
        * Google Guice - Extensions - AssistedInject (com.google.inject.extensions:guice-assistedinject:3.0 - http://code.google.com/p/google-guice/extensions-parent/guice-assistedinject/)
        * Google Guice - Extensions - Servlet (com.google.inject.extensions:guice-servlet:3.0 - http://code.google.com/p/google-guice/extensions-parent/guice-servlet/)
        * Graphite Integration for Metrics (io.dropwizard.metrics:metrics-graphite:3.2.6 - http://metrics.dropwizard.io/metrics-graphite/)
        * Gson (com.google.code.gson:gson:2.2.4 - http://code.google.com/p/google-gson/)
        * Guava: Google Core Libraries for Java (com.google.guava:guava:16.0.1 - http://code.google.com/p/guava-libraries/guava)
        * Guava: Google Core Libraries for Java (com.google.guava:guava:27.0.1-jre - https://github.com/google/guava/guava)
        * Guava InternalFutureFailureAccess and InternalFutures (com.google.guava:failureaccess:1.0.1 - https://github.com/google/guava/failureaccess)
        * Guava ListenableFuture only (com.google.guava:listenablefuture:9999.0-empty-to-avoid-conflict-with-guava - https://github.com/google/guava/listenablefuture)
        * Hadoop Metrics2 Reporter for Dropwizard Metrics (com.github.joshelser:dropwizard-metrics-hadoop-metrics2-reporter:0.1.2 - https://github.com/joshelser/dropwizard-hadoop-metrics2)
        * Hibernate Validator Engine (org.hibernate:hibernate-validator:5.4.3.Final - http://hibernate.org/validator/hibernate-validator)
        * Hibernate Validator Engine (org.hibernate.validator:hibernate-validator:6.2.5.Final - http://hibernate.org/validator/hibernate-validator)
        * HikariCP (com.zaxxer:HikariCP:2.5.1 - https://github.com/brettwooldridge/HikariCP)
        * Hive Common (org.apache.hive:hive-common:2.3.9 - http://hive.apache.org/hive-common)
        * Hive HCatalog Core (org.apache.hive.hcatalog:hive-hcatalog-core:2.3.9 - http://hive.apache.org/hive-hcatalog/hive-hcatalog-core)
        * Hive HCatalog Server Extensions (org.apache.hive.hcatalog:hive-hcatalog-server-extensions:2.3.9 - http://hive.apache.org/hive-hcatalog/hive-hcatalog-server-extensions)
        * Hive HCatalog Streaming (org.apache.hive.hcatalog:hive-hcatalog-streaming:2.3.9 - http://hive.apache.org/hive-hcatalog/hive-hcatalog-streaming)
        * Hive HCatalog Webhcat Java Client (org.apache.hive.hcatalog:hive-webhcat-java-client:2.3.9 - http://hive.apache.org/hive-hcatalog/hive-webhcat-java-client)
        * Hive Llap Client (org.apache.hive:hive-llap-client:2.3.9 - http://hive.apache.org/hive-llap-client)
        * Hive Llap Common (org.apache.hive:hive-llap-common:2.3.9 - http://hive.apache.org/hive-llap-common)
        * Hive Llap Tez (org.apache.hive:hive-llap-tez:2.3.9 - http://hive.apache.org/hive-llap-tez)
        * Hive Metastore (org.apache.hive:hive-metastore:2.3.9 - http://hive.apache.org/hive-metastore)
        * Hive Query Language (org.apache.hive:hive-exec:2.3.9 - http://hive.apache.org/hive-exec)
        * Hive Serde (org.apache.hive:hive-serde:2.3.9 - http://hive.apache.org/hive-serde)
        * Hive Service RPC (org.apache.hive:hive-service-rpc:2.3.9 - http://hive.apache.org/hive-service-rpc)
        * Hive Shims (org.apache.hive:hive-shims:2.3.9 - http://hive.apache.org/hive-shims)
        * Hive Shims 0.23 (org.apache.hive.shims:hive-shims-0.23:2.3.9 - http://hive.apache.org/hive-shims-0.23)
        * Hive Shims Common (org.apache.hive.shims:hive-shims-common:2.3.9 - http://hive.apache.org/hive-shims-common)
        * Hive Shims Scheduler (org.apache.hive.shims:hive-shims-scheduler:2.3.9 - http://hive.apache.org/hive-shims-scheduler)
        * Hive Storage API (org.apache.hive:hive-storage-api:2.4.0 - https://www.apache.org/hive-storage-api/)
        * Hive Vector-Code-Gen Utilities (org.apache.hive:hive-vector-code-gen:2.3.9 - http://hive.apache.org/hive-vector-code-gen)
        * htrace-core4 (org.apache.htrace:htrace-core4:4.2.0-incubating - http://incubator.apache.org/projects/htrace.html)
        * j2html (com.j2html:j2html:1.6.0 - http://j2html.com)
        * J2ObjC Annotations (com.google.j2objc:j2objc-annotations:1.1 - https://github.com/google/j2objc/)
        * Jackson (org.codehaus.jackson:jackson-core-asl:1.9.13 - http://jackson.codehaus.org)
        * Jackson-annotations (com.fasterxml.jackson.core:jackson-annotations:2.15.2 - https://github.com/FasterXML/jackson)
        * Jackson-core (com.fasterxml.jackson.core:jackson-core:2.15.2 - https://github.com/FasterXML/jackson-core)
        * jackson-databind (com.fasterxml.jackson.core:jackson-databind:2.15.2 - https://github.com/FasterXML/jackson)
        * Jackson dataformat: Smile (com.fasterxml.jackson.dataformat:jackson-dataformat-smile:2.15.2 - https://github.com/FasterXML/jackson-dataformats-binary)
        * Jackson-dataformat-YAML (com.fasterxml.jackson.dataformat:jackson-dataformat-yaml:2.15.2 - https://github.com/FasterXML/jackson-dataformats-text)
        * Jackson datatype: Guava (com.fasterxml.jackson.datatype:jackson-datatype-guava:2.15.2 - https://github.com/FasterXML/jackson-datatypes-collections)
        * Jackson datatype: jdk8 (com.fasterxml.jackson.datatype:jackson-datatype-jdk8:2.15.2 - https://github.com/FasterXML/jackson-modules-java8/jackson-datatype-jdk8)
        * Jackson datatype: Joda (com.fasterxml.jackson.datatype:jackson-datatype-joda:2.15.2 - https://github.com/FasterXML/jackson-datatype-joda)
        * Jackson datatype: JSR310 (com.fasterxml.jackson.datatype:jackson-datatype-jsr310:2.15.2 - https://github.com/FasterXML/jackson-modules-java8/jackson-datatype-jsr310)
        * Jackson Integration for Metrics (io.dropwizard.metrics:metrics-json:3.1.0 - http://metrics.codahale.com/metrics-json/)
        * Jackson Integration for Metrics (io.dropwizard.metrics:metrics-json:4.1.16 - http://metrics.dropwizard.io/metrics-json)
        * Jackson-JAXRS: base (com.fasterxml.jackson.jaxrs:jackson-jaxrs-base:2.15.2 - https://github.com/FasterXML/jackson-jaxrs-providers/jackson-jaxrs-base)
        * Jackson-JAXRS: JSON (com.fasterxml.jackson.jaxrs:jackson-jaxrs-json-provider:2.15.2 - https://github.com/FasterXML/jackson-jaxrs-providers/jackson-jaxrs-json-provider)
        * Jackson module: Afterburner (com.fasterxml.jackson.module:jackson-module-afterburner:2.15.2 - https://github.com/FasterXML/jackson-modules-base)
        * Jackson module: Old JAXB Annotations (javax.xml.bind) (com.fasterxml.jackson.module:jackson-module-jaxb-annotations:2.15.2 - https://github.com/FasterXML/jackson-modules-base)
        * Jackson-module-parameter-names (com.fasterxml.jackson.module:jackson-module-parameter-names:2.15.2 - https://github.com/FasterXML/jackson-modules-java8/jackson-module-parameter-names)
        * Jakarta Bean Validation API (jakarta.validation:jakarta.validation-api:2.0.2 - https://beanvalidation.org)
        * jasper-compiler (tomcat:jasper-compiler:5.5.23 - http://tomcat.apache.org/jasper-compiler)
        * jasper-runtime (tomcat:jasper-runtime:5.5.23 - http://tomcat.apache.org/jasper-runtime)
        * java-util (com.cedarsoftware:java-util:1.9.0 - https://github.com/jdereg/java-util)
        * javax.inject (javax.inject:javax.inject:1 - http://code.google.com/p/atinject/)
        * JBoss Logging 3 (org.jboss.logging:jboss-logging:3.3.0.Final - http://www.jboss.org)
        * JCIP Annotations under Apache License (com.github.stephenc.jcip:jcip-annotations:1.0-1 - http://stephenc.github.com/jcip-annotations)
        * JDO API (javax.jdo:jdo-api:3.0.1 - http://db.apache.org/jdo)
        * JDO API (org.datanucleus:javax.jdo:3.2.0-m3 - http://www.datanucleus.org/#/javax.jdo)
        * Jettison (org.codehaus.jettison:jettison:1.1 - no url defined)
        * Jetty SSLEngine (org.mortbay.jetty:jetty-sslengine:6.1.26 - http://jetty.mortbay.org)
        * Joda-Time (joda-time:joda-time:2.12.5 - http://www.joda.org/joda-time/)
        * json-io (com.cedarsoftware:json-io:2.5.1 - https://github.com/jdereg/json-io)
        * JSON Small and Fast Parser (net.minidev:json-smart:2.5.0 - http://www.minidev.net/)
        * JVM Integration for Metrics (io.dropwizard.metrics:metrics-jvm:3.2.6 - http://metrics.dropwizard.io/metrics-jvm/)
        * LZ4 and xxHash (net.jpountz.lz4:lz4:1.3.0 - https://github.com/jpountz/lz4-java)
        * Metrics Core (io.dropwizard.metrics:metrics-core:3.2.6 - http://metrics.dropwizard.io/metrics-core/)
        * Metrics Health Checks (io.dropwizard.metrics:metrics-healthchecks:4.1.16 - http://metrics.dropwizard.io/metrics-healthchecks)
        * Metrics Integration for Jersey 2.x (io.dropwizard.metrics:metrics-jersey2:4.1.16 - http://metrics.dropwizard.io/metrics-jersey2)
        * Metrics Integration for Jetty 9.3 and higher (io.dropwizard.metrics:metrics-jetty9:4.1.16 - http://metrics.dropwizard.io/metrics-jetty9)
        * Metrics Integration for Logback (io.dropwizard.metrics:metrics-logback:4.1.16 - http://metrics.dropwizard.io/metrics-logback)
        * Metrics Integration with JMX (io.dropwizard.metrics:metrics-jmx:4.1.16 - http://metrics.dropwizard.io/metrics-jmx)
        * Metrics Utility Servlets (io.dropwizard.metrics:metrics-servlets:4.1.16 - http://metrics.dropwizard.io/metrics-servlets)
        * Nimbus JOSE+JWT (com.nimbusds:nimbus-jose-jwt:7.9 - https://bitbucket.org/connect2id/nimbus-jose-jwt)
        * Objenesis (org.objenesis:objenesis:3.3 - http://objenesis.org/objenesis)
        * OkHttp (com.squareup.okhttp:okhttp:2.7.5 - https://github.com/square/okhttp/okhttp)
        * Okio (com.squareup.okio:okio:1.6.0 - https://github.com/square/okio/okio)
        * opencsv (net.sf.opencsv:opencsv:2.3 - http://opencsv.sf.net)
        * Open JSON (com.tdunning:json:1.8 - https://github.com/tdunning/open-json)
        * ORC Core (org.apache.orc:orc-core:1.3.4 - http://orc.apache.org/orc-core)
        * oro (oro:oro:2.0.8 - no url defined)
        * slice (io.airlift:slice:0.29 - https://github.com/airlift/slice)
        * SnakeYAML (org.yaml:snakeyaml:2.0 - https://bitbucket.org/snakeyaml/snakeyaml)
        * StAX API (stax:stax-api:1.0.1 - http://stax.codehaus.org/)
        * Tephra API (co.cask.tephra:tephra-api:0.6.0 - https://github.com/caskdata/tephra/tephra-api)
        * Tephra Core (co.cask.tephra:tephra-core:0.6.0 - https://github.com/caskdata/tephra/tephra-core)
        * Tephra HBase 1.0 Compatibility (co.cask.tephra:tephra-hbase-compat-1.0:0.6.0 - https://github.com/caskdata/tephra/tephra-hbase-compat-1.0)
        * Log4j Implemented Over SLF4J (org.slf4j:log4j-over-slf4j:1.7.36 - http://www.slf4j.org)
        * Jetty :: Continuation (org.eclipse.jetty:jetty-continuation:9.4.45.v20220203 - http://www.eclipse.org/jetty)
        * Jetty :: Http Utility (org.eclipse.jetty:jetty-http:9.4.45.v20220203 - http://www.eclipse.org/jetty)
        * Jetty :: IO Utility (org.eclipse.jetty:jetty-io:9.4.45.v20220203 - http://www.eclipse.org/jetty)tty)
        * Jetty :: Security (org.eclipse.jetty:jetty-security:9.4.45.v20220203 - http://www.eclipse.org/jetty)
        * Jetty :: Server Core (org.eclipse.jetty:jetty-server:9.4.45.v20220203 - http://www.eclipse.org/jetty)
        * Jetty :: Servlet Handling (org.eclipse.jetty:jetty-servlet:9.4.45.v20220203 - http://www.eclipse.org/jetty)
        * Jetty :: SetUID Java (org.eclipse.jetty.toolchain.setuid:jetty-setuid-java:1.0.4 - https://eclipse.org/jetty/jetty-setuid-parent/jetty-setuid-java)
        * Jetty :: Utilities (org.eclipse.jetty:jetty-util:9.4.45.v20220203 - http://www.eclipse.org/jetty)
        * Jetty :: Utilities :: Ajax(JSON) (org.eclipse.jetty:jetty-util-ajax:9.4.45.v20220203 - http://www.eclipse.org/jetty)
        * Jetty :: Utility Servlets and Filters (org.eclipse.jetty:jetty-servlets:9.4.45.v20220203 - http://www.eclipse.org/jetty)
        * Jetty :: Webapp Application Support (org.eclipse.jetty:jetty-webapp:9.4.45.v20220203 - http://www.eclipse.org/jetty)
        * Jetty :: XML utilities (org.eclipse.jetty:jetty-xml:9.4.45.v20220203 - http://www.eclipse.org/jetty)
        * Jetty Orbit :: Servlet API (org.eclipse.jetty.orbit:javax.servlet:3.0.0.v201112011016 - http://www.eclipse.org/jetty/jetty-orbit/javax.servlet)
        * Jetty Server (org.mortbay.jetty:jetty:6.1.26 - http://www.eclipse.org/jetty/jetty-parent/project/modules/jetty)
        * Jetty Utilities (org.mortbay.jetty:jetty-util:6.1.26 - http://www.eclipse.org/jetty/jetty-parent/project/jetty-util)
        * JAX-RS provider for JSON content type (org.codehaus.jackson:jackson-jaxrs:1.9.13 - http://jackson.codehaus.org)
        * Xml Compatibility extensions for Jackson (org.codehaus.jackson:jackson-xc:1.9.13 - http://jackson.codehaus.org)
        * RocksDB JNI (org.rocksdb:rocksdbjni:8.1.1 - https://rocksdb.org)
        * JCTools Core (org.jctools:jctools-core:2.0.1 - http://jctools.github.io/JCTools/)
        * Woodstox (com.fasterxml.woodstox:woodstox-core:5.3.0 - https://github.com/FasterXML/woodstox)

    Apache License, Version 2.0, BSD 2-Clause, Eclipse Distribution License, Version 1.0, Eclipse Public License, Version 2.0, jQuery license, MIT License, Modified BSD, Public Domain, The GNU General Public License (GPL), Version 2, With Classpath Exception, W3C license

        * jersey-container-grizzly2-http (org.glassfish.jersey.containers:jersey-container-grizzly2-http:2.40 - https://projects.eclipse.org/projects/ee4j.jersey/project/jersey-container-grizzly2-http)
        * jersey-container-grizzly2-servlet (org.glassfish.jersey.containers:jersey-container-grizzly2-servlet:2.40 - https://projects.eclipse.org/projects/ee4j.jersey/project/jersey-container-grizzly2-servlet)
        * jersey-container-servlet (org.glassfish.jersey.containers:jersey-container-servlet:2.40 - https://projects.eclipse.org/projects/ee4j.jersey/project/jersey-container-servlet)
        * jersey-container-servlet-core (org.glassfish.jersey.containers:jersey-container-servlet-core:2.40 - https://projects.eclipse.org/projects/ee4j.jersey/project/jersey-container-servlet-core)
        * jersey-core-client (org.glassfish.jersey.core:jersey-client:2.40 - https://projects.eclipse.org/projects/ee4j.jersey/jersey-client)
        * jersey-ext-bean-validation (org.glassfish.jersey.ext:jersey-bean-validation:2.40 - https://projects.eclipse.org/projects/ee4j.jersey/project/jersey-bean-validation)
        * jersey-ext-metainf-services (org.glassfish.jersey.ext:jersey-metainf-services:2.40 - https://projects.eclipse.org/projects/ee4j.jersey/project/jersey-metainf-services)
        * jersey-inject-hk2 (org.glassfish.jersey.inject:jersey-hk2:2.40 - https://projects.eclipse.org/projects/ee4j.jersey/project/jersey-hk2)

    Apache License, Version 2.0, LGPL 2.1, MPL 1.1

        * Javassist (org.javassist:javassist:3.29.2-GA - http://www.javassist.org/)

    Apache License, Version 2.0, Eclipse Public License, Version 2.0, Modified BSD, The GNU General Public License (GPL), Version 2, With Classpath Exception

        * jersey-core-server (org.glassfish.jersey.core:jersey-server:2.40 - https://projects.eclipse.org/projects/ee4j.jersey/jersey-server)

    Apache License, Version 2.0, Eclipse Public License, Version 2.0, Public Domain, The GNU General Public License (GPL), Version 2, With Classpath Exception

        * jersey-core-common (org.glassfish.jersey.core:jersey-common:2.40 - https://projects.eclipse.org/projects/ee4j.jersey/jersey-common)

    BSD-3-Clause

        * asm (org.ow2.asm:asm:9.3 - http://asm.ow2.io/)

    BSD 3-Clause License

        * ASM Core (asm:asm:3.1 - http://asm.objectweb.org/asm/)
        * leveldbjni-all (org.fusesource.leveldbjni:leveldbjni-all:1.8 - http://leveldbjni.fusesource.org/leveldbjni-all)
        * ANTLR 3 Runtime (org.antlr:antlr-runtime:3.5.2 - http://www.antlr.org)
        * ANTLR ST4 4.0.4 (org.antlr:ST4:4.0.4 - http://www.stringtemplate.org)
<<<<<<< HEAD
        * ParaNamer Core (com.thoughtworks.paranamer:paranamer:2.3 - http://paranamer.codehaus.org/paranamer)
        * Stax2 API (org.codehaus.woodstox:stax2-api:4.2.1 - http://wiki.fasterxml.com/WoodstoxStax2)
=======
        * Stax2 API (org.codehaus.woodstox:stax2-api:3.1.4 - http://wiki.fasterxml.com/WoodstoxStax2)
>>>>>>> 964ca266
        * xmlenc Library (xmlenc:xmlenc:0.52 - http://xmlenc.sourceforge.net)
        * Commons Compiler (org.codehaus.janino:commons-compiler:2.7.6 - http://docs.codehaus.org/display/JANINO/Home/commons-compiler)
        * Janino (org.codehaus.janino:janino:2.7.6 - http://docs.codehaus.org/display/JANINO/Home/janino)
        * Kryo (com.esotericsoftware:kryo:5.4.0 - https://github.com/EsotericSoftware/kryo/kryo)
        * MinLog (com.esotericsoftware:minlog:1.3.1 - https://github.com/EsotericSoftware/minlog)
        * Protocol Buffer Java API (com.google.protobuf:protobuf-java:2.5.0 - http://code.google.com/p/protobuf)
        * Protocol Buffers [Core] (com.google.protobuf:protobuf-java:3.3.0 - https://developers.google.com/protocol-buffers/protobuf-java/)
        * ReflectASM (com.esotericsoftware:reflectasm:1.11.9 - https://github.com/EsotericSoftware/reflectasm)
    
    BSD 2-Clause License
    
        * JLine (jline:jline:0.9.94 - http://jline.sourceforge.net)
        * Javolution (javolution:javolution:5.5.1 - http://javolution.org)

    Common Development and Distribution License

        * Expression Language 3.0 (org.glassfish:javax.el:3.0.1-b12 - http://uel.java.net)
        * JavaServer Pages(TM) API (javax.servlet.jsp:javax.servlet.jsp-api:2.3.1 - http://jsp.java.net)
        * Java Servlet API (javax.servlet:javax.servlet-api:3.1.0 - http://servlet-spec.java.net)
        * JSP implementation (org.glassfish.web:javax.servlet.jsp:2.3.2 - http://jsp.java.net)
        * javax.annotation API (javax.annotation:javax.annotation-api:1.3.2 - http://jcp.org/en/jsr/detail?id=250)

    Common Development and Distribution License (CDDL) v1.1

        * Java Transaction API (javax.transaction:jta:1.1 - http://java.sun.com/products/jta)
        * jsp-api (javax.servlet:jsp-api:2.0 - no url defined)
        * jsp-api (javax.servlet.jsp:jsp-api:2.1 - no url defined)
        * servlet-api (javax.servlet:servlet-api:2.5 - no url defined)
        * transaction-api (javax.transaction:transaction-api:1.1 - no url defined)
        * javax.ws.rs-api (javax.ws.rs:javax.ws.rs-api:2.0.1 - http://jax-rs-spec.java.net)
        * jaxb-api (javax.xml.bind:jaxb-api:2.3.0 - https://github.com/javaee/jaxb-spec/jaxb-api)
        * JAXB RI (com.sun.xml.bind:jaxb-impl:2.2.3-1 - http://jaxb.java.net/)
        * jersey-client (com.sun.jersey:jersey-client:1.9 - https://jersey.java.net/jersey-client/)
        * jersey-core (com.sun.jersey:jersey-core:1.9 - https://jersey.java.net/jersey-core/)
        * jersey-guice (com.sun.jersey.contribs:jersey-guice:1.9 - https://jersey.java.net/jersey-contribs/jersey-guice/)
        * jersey-json (com.sun.jersey:jersey-json:1.9 - https://jersey.java.net/jersey-json/)
        * jersey-server (com.sun.jersey:jersey-server:1.9 - https://jersey.java.net/jersey-server/)

    Eclipse Public License, Version 1.0
    
        * tools.logging (org.clojure:tools.logging:0.2.3 - http://nexus.sonatype.org/oss-repository-hosting.html/pom.contrib/tools.logging)
        * clojure (org.clojure:clojure:1.10.0 - http://clojure.org/)
        * core.specs.alpha (org.clojure:core.specs.alpha:0.2.44 - https://github.com/clojure/build.poms/core.specs.alpha)
        * spec.alpha (org.clojure:spec.alpha:0.2.176 - https://github.com/clojure/build.poms/spec.alpha)
        * JGraphT (org.jgrapht:jgrapht-core:0.9.0 - https://jgrapht.org/)

    Eclipse Public License, Version 2.0
    
        * jms (jakarta.jms:jakarta.jms-api:2.0.2 - https://projects.eclipse.org/projects/ee4j.jms)
        * grizzly-framework (org.glassfish.grizzly:grizzly-framework:2.4.4 - https://projects.eclipse.org/projects/ee4j.grizzly/grizzly-framework)
        * grizzly-http (org.glassfish.grizzly:grizzly-http:2.4.4 - https://projects.eclipse.org/projects/ee4j.grizzly/grizzly-http)
        * grizzly-http-server (org.glassfish.grizzly:grizzly-http-server:2.4.4 - https://projects.eclipse.org/projects/ee4j.grizzly/grizzly-http-server)
        * grizzly-http-servlet (org.glassfish.grizzly:grizzly-http-servlet:2.4.4 - https://projects.eclipse.org/projects/ee4j.grizzly/grizzly-http-servlet)
        
    Eclipse Distribution License, Version 1.0
        * JavaBeans Activation Framework (com.sun.activation:jakarta.activation:1.2.1 - https://github.com/eclipse-ee4j/jaf/jakarta.activation)
        * JavaBeans Activation Framework API jar (jakarta.activation:jakarta.activation-api:1.2.1 - https://github.com/eclipse-ee4j/jaf/jakarta.activation-api)
        * jakarta.xml.bind-api (jakarta.xml.bind:jakarta.xml.bind-api:2.3.2 - https://github.com/eclipse-ee4j/jaxb-api/jakarta.xml.bind-api)

    Eclipse Public License, Version 2.0, The GNU General Public License (GPL), Version 2, With Classpath Exception

        * aopalliance version 1.0 repackaged as a module (org.glassfish.hk2.external:aopalliance-repackaged:2.6.1 - https://github.com/eclipse-ee4j/glassfish-hk2/external/aopalliance-repackaged)
        * HK2 API module (org.glassfish.hk2:hk2-api:2.6.1 - https://github.com/eclipse-ee4j/glassfish-hk2/hk2-api)
        * HK2 Implementation Utilities (org.glassfish.hk2:hk2-utils:2.6.1 - https://github.com/eclipse-ee4j/glassfish-hk2/hk2-utils)
        * jakarta.ws.rs-api (jakarta.ws.rs:jakarta.ws.rs-api:2.1.6 - https://github.com/eclipse-ee4j/jaxrs-api)
        * Jakarta Annotations API (jakarta.annotation:jakarta.annotation-api:1.3.5 - https://projects.eclipse.org/projects/ee4j.ca)
        * Jakarta Expression Language 3.0 (org.glassfish:jakarta.el:3.0.4 - https://projects.eclipse.org/projects/ee4j.el)
        * Jakarta Expression Language 3.0 API (jakarta.el:jakarta.el-api:3.0.3 - https://projects.eclipse.org/projects/ee4j.el)
        * Jakarta Servlet (jakarta.servlet:jakarta.servlet-api:4.0.4 - https://projects.eclipse.org/projects/ee4j.servlet)
        * javax.inject:1 as OSGi bundle (org.glassfish.hk2.external:jakarta.inject:2.6.1 - https://github.com/eclipse-ee4j/glassfish-hk2/external/jakarta.inject)
        * OSGi resource locator (org.glassfish.hk2:osgi-resource-locator:1.0.3 - https://projects.eclipse.org/projects/ee4j/osgi-resource-locator)
        * ServiceLocator Default Implementation (org.glassfish.hk2:hk2-locator:2.6.1 - https://github.com/eclipse-ee4j/glassfish-hk2/hk2-locator)

    GNU General Public License (GPL), version 2, with the Classpath exception

        * Java Object Layout: Core (org.openjdk.jol:jol-core:0.2 - http://maven.apache.org)
        
    MIT License

        * Animal Sniffer Annotations (org.codehaus.mojo:animal-sniffer-annotations:1.17 - http://www.mojohaus.org/animal-sniffer/animal-sniffer-annotations)
        * argparse4j (net.sourceforge.argparse4j:argparse4j:0.8.1 - http://argparse4j.github.io)
        * Checker Qual (org.checkerframework:checker-qual:2.5.2 - https://checkerframework.org)
        * JCodings (org.jruby.jcodings:jcodings:1.0.18 - http://nexus.sonatype.org/oss-repository-hosting.html/jcodings)
        * Joni (org.jruby.joni:joni:2.1.11 - http://nexus.sonatype.org/oss-repository-hosting.html/joni)
        * JCL 1.2 implemented over SLF4J (org.slf4j:jcl-over-slf4j:1.7.36 - http://www.slf4j.org)
        * JUL to SLF4J bridge (org.slf4j:jul-to-slf4j:1.7.36 - http://www.slf4j.org)
        * SLF4J API Module (org.slf4j:slf4j-api:1.7.36 - http://www.slf4j.org)
        * Sysout over SLF4J (uk.org.lidalia:sysout-over-slf4j:1.0.2 - http://projects.lidalia.org.uk/sysout-over-slf4j/)

    Mozilla Public License Version 2.0

        * jamon-runtime (org.jamon:jamon-runtime:2.4.1 - http://www.jamon.org/jamon-java-parent/jamon-runtime/)     

    Public Domain

        * AOP alliance (aopalliance:aopalliance:1.0 - http://aopalliance.sourceforge.net)<|MERGE_RESOLUTION|>--- conflicted
+++ resolved
@@ -980,12 +980,7 @@
         * leveldbjni-all (org.fusesource.leveldbjni:leveldbjni-all:1.8 - http://leveldbjni.fusesource.org/leveldbjni-all)
         * ANTLR 3 Runtime (org.antlr:antlr-runtime:3.5.2 - http://www.antlr.org)
         * ANTLR ST4 4.0.4 (org.antlr:ST4:4.0.4 - http://www.stringtemplate.org)
-<<<<<<< HEAD
-        * ParaNamer Core (com.thoughtworks.paranamer:paranamer:2.3 - http://paranamer.codehaus.org/paranamer)
         * Stax2 API (org.codehaus.woodstox:stax2-api:4.2.1 - http://wiki.fasterxml.com/WoodstoxStax2)
-=======
-        * Stax2 API (org.codehaus.woodstox:stax2-api:3.1.4 - http://wiki.fasterxml.com/WoodstoxStax2)
->>>>>>> 964ca266
         * xmlenc Library (xmlenc:xmlenc:0.52 - http://xmlenc.sourceforge.net)
         * Commons Compiler (org.codehaus.janino:commons-compiler:2.7.6 - http://docs.codehaus.org/display/JANINO/Home/commons-compiler)
         * Janino (org.codehaus.janino:janino:2.7.6 - http://docs.codehaus.org/display/JANINO/Home/janino)
