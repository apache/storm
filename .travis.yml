#  Licensed under the Apache License, Version 2.0 (the "License");
#  you may not use this file except in compliance with the License.
#  You may obtain a copy of the License at
#
#    http://www.apache.org/licenses/LICENSE-2.0
#
#  Unless required by applicable law or agreed to in writing, software
#  distributed under the License is distributed on an "AS IS" BASIS,
#  WITHOUT WARRANTIES OR CONDITIONS OF ANY KIND, either express or implied.
#  See the License for the specific language governing permissions and
#  limitations under the License.
addons:
  hosts:
    - node1

env:
  - MODULES=Client
  - MODULES=Server
  - MODULES=Core
  - MODULES=External
  - MODULES=Integration-Test
  - MODULES=Check-Updated-License-Files

dist: trusty
sudo: required

before_cache:
# Never upload Storm artifacts to the build cache, ensuring a clean slate every time
  - rm -rf $HOME/.m2/repository/org/apache/storm

language: java
jdk:
  - oraclejdk8
  - openjdk11
  
matrix:
  include:
    - arch: s390x
      jdk: openjdk11
      
before_install:
  - rvm reload
  - rvm use 2.4.2 --install
  - nvm install 8.9.3
  - nvm use 8.9.3
  - sudo apt-get update
  - sudo apt-get install python3
  - sudo apt-get install python3-pip
  - sudo add-apt-repository ppa:deadsnakes/ppa -y
  - sudo apt-get update
  - sudo apt-get install python3.6
  - export MVN_HOME=$HOME/apache-maven-3.6.1
  - if [ ! -d $MVN_HOME/bin ]; then wget https://archive.apache.org/dist/maven/maven-3/3.6.1/binaries/apache-maven-3.6.1-bin.tar.gz -P $HOME; tar xzvf $HOME/apache-maven-3.6.1-bin.tar.gz -C $HOME; fi
  - export PATH=$MVN_HOME/bin:$PATH
<<<<<<< HEAD
  
=======
>>>>>>> 1aec14df
install: /bin/bash ./dev-tools/travis/travis-install.sh `pwd`
script:
  - if [[ $(uname -m) != 's390x' ]]; then 
      /bin/bash ./dev-tools/travis/travis-script.sh `pwd` $MODULES;
    fi
cache:
  directories:
    - "$HOME/.m2/repository"
    - "$HOME/.rvm"
    - "$NVM_DIR"
    - "$HOME/apache-maven-3.6.1"<|MERGE_RESOLUTION|>--- conflicted
+++ resolved
@@ -52,10 +52,7 @@
   - export MVN_HOME=$HOME/apache-maven-3.6.1
   - if [ ! -d $MVN_HOME/bin ]; then wget https://archive.apache.org/dist/maven/maven-3/3.6.1/binaries/apache-maven-3.6.1-bin.tar.gz -P $HOME; tar xzvf $HOME/apache-maven-3.6.1-bin.tar.gz -C $HOME; fi
   - export PATH=$MVN_HOME/bin:$PATH
-<<<<<<< HEAD
-  
-=======
->>>>>>> 1aec14df
+
 install: /bin/bash ./dev-tools/travis/travis-install.sh `pwd`
 script:
   - if [[ $(uname -m) != 's390x' ]]; then 
