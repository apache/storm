--- conflicted
+++ resolved
@@ -20,13 +20,9 @@
   (:use [hiccup core page-helpers])
   (:use [backtype.storm config util log])
   (:use [backtype.storm.ui helpers])
-<<<<<<< HEAD
-  (:use [backtype.storm.daemon [common :only [ACKER-COMPONENT-ID system-id?]]])
-  (:use [backtype.storm.nimbus leadership])
-=======
   (:use [backtype.storm.daemon [common :only [ACKER-COMPONENT-ID ACKER-INIT-STREAM-ID
                                               ACKER-ACK-STREAM-ID ACKER-FAIL-STREAM-ID system-id?]]])
->>>>>>> 5aae7686
+  (:use [backtype.storm.nimbus leadership])
   (:use [ring.adapter.jetty :only [run-jetty]])
   (:use [clojure.string :only [trim]])
   (:import [backtype.storm.utils Utils])
@@ -45,18 +41,11 @@
 
 (def ^:dynamic *STORM-CONF* (read-storm-config))
 
-<<<<<<< HEAD
-(defmacro with-nimbus [nimbus-sym & body]
-  `(thrift/with-nimbus-connection [~nimbus-sym (.getHostName (get-nimbus-leader-address *STORM-CONF*)) (*STORM-CONF* NIMBUS-THRIFT-PORT)]
-     ~@body
-     ))
-=======
 (defmacro with-nimbus
   [nimbus-sym & body]
   `(thrift/with-nimbus-connection
-     [~nimbus-sym (*STORM-CONF* NIMBUS-HOST) (*STORM-CONF* NIMBUS-THRIFT-PORT)]
+     [~nimbus-sym (.getHostName (get-nimbus-leader-address *STORM-CONF*)) (*STORM-CONF* NIMBUS-THRIFT-PORT)]
      ~@body))
->>>>>>> 5aae7686
 
 (defn get-filled-stats
   [summs]
@@ -64,99 +53,9 @@
        (map #(.get_stats ^ExecutorSummary %))
        (filter not-nil?)))
 
-<<<<<<< HEAD
-(def tips
-  "Defines a mapping of help texts for elements of the UI pages."
-  {:sys-stats "Use this to toggle inclusion of storm system components."
-   :version (str "The version of storm installed on the UI node. (Hopefully, "
-                 "this is the same on all storm nodes!)")
-   :nimbus-leader-uptime (str "The duration the current Nimbus instance has been "
-                       "running as a leader. (Note that the storm cluster may have been "
-                       "deployed and available for a much longer period than "
-                       "the current Nimbus process has been running.)")
-   :num-supervisors "The number of nodes in the cluster currently."
-   :num-slots "Slots are Workers (processes)."
-   :num-execs "Executors are threads in a Worker process."
-   :num-tasks (str "A Task is an instance of a Bolt or Spout. The number of "
-                   "Tasks is almost always equal to the number of Executors.")
-   :name "The name given to the topology by when it was submitted."
-   :name-link "Click the name to view the Topology's information."
-   :topo-id "The unique ID given to a Topology each time it is launched."
-   :status "The status can be one of ACTIVE, INACTIVE, KILLED, or REBALANCING."
-   :topo-uptime "The time since the Topology was submitted."
-   :num-workers "The number of Workers (processes)."
-   :sup-id (str "A unique identifier given to a Supervisor when it joins the "
-                "cluster.")
-   :sup-host (str "The hostname reported by the remote host. (Note that this "
-                  "hostname is not the result of a reverse lookup at the "
-                  "Nimbus node.)")
-   :sup-uptime (str "The length of time a Supervisor has been registered to the "
-                    "cluster.")
-   :window (str "The past period of time for which the statistics apply. "
-                "Click on a value to set the window for this page.")
-   :emitted "The number of Tuples emitted."
-   :transferred "The number of Tuples emitted that sent to one or more bolts."
-   :complete-lat (str "The average time a Tuple \"tree\" takes to be completely "
-                      "processed by the Topology. A value of 0 is expected "
-                      "if no acking is done.")
-   :spout-acked (str "The number of Tuple \"trees\" successfully processed. A "
-                     "value of 0 is expected if no acking is done.")
-   :spout-failed (str "The number of Tuple \"trees\" that were explicitly "
-                      "failed or timed out before acking was completed. A value "
-                      "of 0 is expected if no acking is done.")
-   :comp-id "The ID assigned to a the Component by the Topology."
-   :comp-id-link "Click on the name to view the Component's page."
-   :capacity (str "If this is around 1.0, the corresponding Bolt is running as "
-                  "fast as it can, so you may want to increase the Bolt's "
-                  "parallelism. This is (number executed * average execute "
-                  "latency) / measurement time.")
-   :exec-lat (str "The average time a Tuple spends in the execute method. The "
-                  "execute method may complete without sending an Ack for the "
-                  "tuple.")
-   :num-executed "The number of incoming Tuples processed."
-   :proc-lat (str "The average time it takes to Ack a Tuple after it is first "
-                  "received.  Bolts that join, aggregate or batch may not Ack a "
-                  "tuple until a number of other Tuples have been received.")
-   :bolt-acked "The number of Tuples acknowledged by this Bolt."
-   :bolt-failed "The number of tuples Failed by this Bolt."
-   :stream (str "The name of the Tuple stream given in the Topolgy, or \""
-                Utils/DEFAULT_STREAM_ID "\" if none was given.")
-   :exec-id "The unique executor ID."
-   :exec-uptime "The length of time an Executor (thread) has been alive."
-   :port (str "The port number used by the Worker to which an Executor is "
-              "assigned. Click on the port number to open the logviewer page "
-              "for this Worker.")})
-
-(defn mk-system-toggle-button [include-sys?]
-  [:p {:class "js-only"}
-   [:span.tip.right {:title (:sys-stats tips)}
-    [:input {:type "button"
-             :value (str (if include-sys? "Hide" "Show") " System Stats")
-             :onclick "toggleSys()"}]]])
-
-(defn ui-template [body]
-  (html4
-   [:head
-    [:title "Storm UI"]
-    (include-css "/css/bootstrap-1.4.0.css")
-    (include-css "/css/style.css")
-    (include-js "/js/jquery-1.6.2.min.js")
-    (include-js "/js/jquery.tablesorter.min.js")
-    (include-js "/js/jquery.cookies.2.2.0.min.js")
-    (include-js "/js/bootstrap-twipsy.js")
-    (include-js "/js/script.js")
-    ]
-   [:body
-    [:h1 (link-to "/" "Storm UI")]
-    (seq body)
-    ]))
-
-(defn read-storm-version []
-=======
 (defn read-storm-version
   "Returns a string containing the Storm version or 'Unknown'."
   []
->>>>>>> 5aae7686
   (let [storm-home (System/getProperty "storm.home")
         release-path (format "%s/RELEASE" storm-home)
         release-file (File. release-path)]
@@ -164,133 +63,10 @@
       (trim (slurp release-path))
       "Unknown")))
 
-<<<<<<< HEAD
-(defn cluster-summary-table [^ClusterSummary summ]
-  (let [sups (.get_supervisors summ)
-        used-slots (reduce + (map #(.get_num_used_workers ^SupervisorSummary %) sups))
-        total-slots (reduce + (map #(.get_num_workers ^SupervisorSummary %) sups))
-        free-slots (- total-slots used-slots)
-        total-tasks (->> (.get_topologies summ)
-                         (map #(.get_num_tasks ^TopologySummary %))
-                         (reduce +))
-        total-executors (->> (.get_topologies summ)
-                             (map #(.get_num_executors ^TopologySummary %))
-                             (reduce +))]
-    (table [{:text "Version" :attr {:class "tip right"
-                                    :title (:version tips)}}
-            {:text "Nimbus leader uptime" :attr {:class "tip right"
-                                          :title (:nimbus-leader-uptime tips)}}
-            {:text "Supervisors" :attr {:class "tip above"
-                                        :title (:num-supervisors tips)}}
-            {:text "Used slots" :attr {:class "tip above"
-                                       :title (:num-slots tips)}}
-            {:text "Free slots" :attr {:class "tip above"
-                                       :title (:num-slots tips)}}
-            {:text "Total slots" :attr {:class "tip above"
-                                       :title (:num-slots tips)}}
-            {:text  "Executors" :attr {:class "tip above"
-                                       :title (:num-execs tips)}}
-            {:text "Tasks" :attr {:class "tip left"
-                                  :title (:num-tasks tips)}}]
-           [[(read-storm-version)
-             (pretty-uptime-sec (.get_nimbus_uptime_secs summ))
-             (count sups)
-             used-slots
-             free-slots
-             total-slots
-             total-executors
-             total-tasks]])
-    ))
-
-(defn nimbus-summary-table []
-  (let [nimbus-hosts (get-nimbus-hosts *STORM-CONF*)
-        nimbus-leader-host (get-nimbus-leader-address *STORM-CONF*)]
-    (table
-    ["Nimbus address" "isLeader"]
-    (for [nimbus-host nimbus-hosts]
-     [(str (.getHostName nimbus-host) ":" (.getPort nimbus-host)) (if (= nimbus-host nimbus-leader-host) "true" "false")]
-      ))))
-
-(defn topology-link
-  ([id] (topology-link id id))
-  ([id content]
-     (link-to (url-format "/topology/%s" id) (escape-html content))))
-
-(defn main-topology-summary-table [summs]
-  (sorted-table
-   [{:text "Name" :attr {:class "tip right"
-                         :title (str (:name tips) " " (:name-link tips))}}
-    {:text "Id" :attr {:class "tip right"
-                       :title (:topo-id tips)}}
-    {:text "Status" :attr {:class "tip above"
-                           :title (:status tips)}}
-    {:text "Uptime" :attr {:class "tip above"
-                           :title (:topo-uptime tips)}}
-    {:text "Num workers" :attr {:class "tip above"
-                                :title (:num-workers tips)}}
-    {:text "Num executors" :attr {:class "tip above"
-                                  :title (:num-execs tips)}}
-    {:text "Num tasks" :attr {:class "tip above"
-                              :title (:num-tasks tips)}}]
-   (for [^TopologySummary t summs]
-     [(topology-link (.get_id t) (.get_name t))
-      (escape-html (.get_id t))
-      (.get_status t)
-      (pretty-uptime-sec (.get_uptime_secs t))
-      (.get_num_workers t)
-      (.get_num_executors t)
-      (.get_num_tasks t)
-      ])
-   :time-cols [3]
-   :sort-list "[[0,0]]"
-   ))
-
-(defn supervisor-summary-table [summs]
-  (sorted-table
-   [{:text "Id" :attr {:class "tip right"
-                       :title (:sup-id tips)}}
-    {:text "Host" :attr {:class "tip above"
-                         :title (:sup-host tips)}}
-    {:text "Uptime" :attr {:class "tip above"
-                         :title (:sup-uptime tips)}}
-    {:text "Slots" :attr {:class "tip above"
-                          :title (:num-slots tips)}}
-    {:text "Used slots" :attr {:class "tip left"
-                               :title (:num-slots tips)}}]
-   (for [^SupervisorSummary s summs]
-     [(.get_supervisor_id s)
-      (.get_host s)
-      (pretty-uptime-sec (.get_uptime_secs s))
-      (.get_num_workers s)
-      (.get_num_used_workers s)])
-   :time-cols [2]))
-
-(defn configuration-table [conf]
-  (sorted-table ["Key" "Value"]
-    (map #(vector (key %) (str (val %))) conf)))
-
-(defn main-page []
-  (with-nimbus nimbus
-    (let [summ (.getClusterInfo ^Nimbus$Client nimbus)]
-      (concat
-       [[:h2 "Cluster Summary"]]
-       [(nimbus-summary-table)]
-       [(cluster-summary-table summ)]
-       [[:h2 "Topology summary"]]
-       (main-topology-summary-table (.get_topologies summ))
-       [[:h2 "Supervisor summary"]]
-       (supervisor-summary-table (.get_supervisors summ))
-       [[:h2 "Nimbus Configuration"]]
-       (configuration-table (from-json (.getNimbusConf ^Nimbus$Client nimbus)))
-       ))))
-
-(defn component-type [^StormTopology topology id]
-=======
 (defn component-type
   "Returns the component type (either :bolt or :spout) for a given
   topology and component id. Returns nil if not found."
   [^StormTopology topology id]
->>>>>>> 5aae7686
   (let [bolts (.get_bolts topology)
         spouts (.get_spouts topology)]
     (cond
