;; Licensed to the Apache Software Foundation (ASF) under one
;; or more contributor license agreements.  See the NOTICE file
;; distributed with this work for additional information
;; regarding copyright ownership.  The ASF licenses this file
;; to you under the Apache License, Version 2.0 (the
;; "License"); you may not use this file except in compliance
;; with the License.  You may obtain a copy of the License at
;;
;; http://www.apache.org/licenses/LICENSE-2.0
;;
;; Unless required by applicable law or agreed to in writing, software
;; distributed under the License is distributed on an "AS IS" BASIS,
;; WITHOUT WARRANTIES OR CONDITIONS OF ANY KIND, either express or implied.
;; See the License for the specific language governing permissions and
;; limitations under the License.

(ns backtype.storm.ui.core
  (:use compojure.core)
  (:use ring.middleware.reload)
  (:use [hiccup core page-helpers])
  (:use [backtype.storm config util log])
  (:use [backtype.storm.ui helpers])
  (:use [backtype.storm.daemon [common :only [ACKER-COMPONENT-ID ACKER-INIT-STREAM-ID
                                              ACKER-ACK-STREAM-ID ACKER-FAIL-STREAM-ID system-id?]]])
  (:use [ring.adapter.jetty :only [run-jetty]])
  (:use [clojure.string :only [trim]])
  (:import [backtype.storm.utils Utils])
  (:import [backtype.storm.generated ExecutorSpecificStats
            ExecutorStats ExecutorSummary TopologyInfo SpoutStats BoltStats
            ErrorInfo ClusterSummary SupervisorSummary TopologySummary
            Nimbus$Client StormTopology GlobalStreamId RebalanceOptions
            KillOptions])
  (:import [java.io File])
  (:require [compojure.route :as route]
            [compojure.handler :as handler]
            [ring.util.response :as resp]
            [backtype.storm [thrift :as thrift]])
  (:import [org.apache.commons.lang StringEscapeUtils])
  (:gen-class))

(def ^:dynamic *STORM-CONF* (read-storm-config))

(defmacro with-nimbus
  [nimbus-sym & body]
  `(thrift/with-nimbus-connection
     [~nimbus-sym (*STORM-CONF* NIMBUS-HOST) (*STORM-CONF* NIMBUS-THRIFT-PORT)]
     ~@body))

(defn get-filled-stats
  [summs]
  (->> summs
       (map #(.get_stats ^ExecutorSummary %))
       (filter not-nil?)))

(defn read-storm-version
  "Returns a string containing the Storm version or 'Unknown'."
  []
  (let [storm-home (System/getProperty "storm.home")
        release-path (format "%s/RELEASE" storm-home)
        release-file (File. release-path)]
    (if (and (.exists release-file) (.isFile release-file))
      (trim (slurp release-path))
      "Unknown")))

(defn component-type
  "Returns the component type (either :bolt or :spout) for a given
  topology and component id. Returns nil if not found."
  [^StormTopology topology id]
  (let [bolts (.get_bolts topology)
        spouts (.get_spouts topology)]
    (cond
      (.containsKey bolts id) :bolt
      (.containsKey spouts id) :spout)))

(defn executor-summary-type
  [topology ^ExecutorSummary s]
  (component-type topology (.get_component_id s)))

(defn add-pairs
  ([] [0 0])
  ([[a1 a2] [b1 b2]]
   [(+ a1 b1) (+ a2 b2)]))

(defn expand-averages
  [avg counts]
  (let [avg (clojurify-structure avg)
        counts (clojurify-structure counts)]
    (into {}
          (for [[slice streams] counts]
            [slice
             (into {}
                   (for [[stream c] streams]
                     [stream
                      [(* c (get-in avg [slice stream]))
                       c]]
                     ))]))))

(defn expand-averages-seq
  [average-seq counts-seq]
  (->> (map vector average-seq counts-seq)
       (map #(apply expand-averages %))
       (apply merge-with (fn [s1 s2] (merge-with add-pairs s1 s2)))))

(defn- val-avg
  [[t c]]
  (if (= t 0) 0
    (double (/ t c))))

(defn aggregate-averages
  [average-seq counts-seq]
  (->> (expand-averages-seq average-seq counts-seq)
       (map-val
         (fn [s]
           (map-val val-avg s)))))

(defn aggregate-counts
  [counts-seq]
  (->> counts-seq
       (map clojurify-structure)
       (apply merge-with
              (fn [s1 s2]
                (merge-with + s1 s2)))))

(defn aggregate-avg-streams
  [avg counts]
  (let [expanded (expand-averages avg counts)]
    (->> expanded
         (map-val #(reduce add-pairs (vals %)))
         (map-val val-avg))))

(defn aggregate-count-streams
  [stats]
  (->> stats
       (map-val #(reduce + (vals %)))))

(defn aggregate-common-stats
  [stats-seq]
  {:emitted (aggregate-counts (map #(.get_emitted ^ExecutorStats %) stats-seq))
   :transferred (aggregate-counts (map #(.get_transferred ^ExecutorStats %) stats-seq))})

(defn mk-include-sys-fn
  [include-sys?]
  (if include-sys?
    (fn [_] true)
    (fn [stream] (and (string? stream) (not (system-id? stream))))))

(defn is-ack-stream
  [stream]
  (let [acker-streams
        [ACKER-INIT-STREAM-ID
         ACKER-ACK-STREAM-ID
         ACKER-FAIL-STREAM-ID]]
    (every? #(not= %1 stream) acker-streams)))

(defn pre-process
  [stream-summary include-sys?]
  (let [filter-fn (mk-include-sys-fn include-sys?)
        emitted (:emitted stream-summary)
        emitted (into {} (for [[window stat] emitted]
                           {window (filter-key filter-fn stat)}))
        transferred (:transferred stream-summary)
        transferred (into {} (for [[window stat] transferred]
                               {window (filter-key filter-fn stat)}))
        stream-summary (-> stream-summary (dissoc :emitted) (assoc :emitted emitted))
        stream-summary (-> stream-summary (dissoc :transferred) (assoc :transferred transferred))]
    stream-summary))

(defn aggregate-bolt-stats
  [stats-seq include-sys?]
  (let [stats-seq (collectify stats-seq)]
    (merge (pre-process (aggregate-common-stats stats-seq) include-sys?)
           {:acked
            (aggregate-counts (map #(.. ^ExecutorStats % get_specific get_bolt get_acked)
                                   stats-seq))
            :failed
            (aggregate-counts (map #(.. ^ExecutorStats % get_specific get_bolt get_failed)
                                   stats-seq))
            :executed
            (aggregate-counts (map #(.. ^ExecutorStats % get_specific get_bolt get_executed)
                                   stats-seq))
            :process-latencies
            (aggregate-averages (map #(.. ^ExecutorStats % get_specific get_bolt get_process_ms_avg)
                                     stats-seq)
                                (map #(.. ^ExecutorStats % get_specific get_bolt get_acked)
                                     stats-seq))
            :execute-latencies
            (aggregate-averages (map #(.. ^ExecutorStats % get_specific get_bolt get_execute_ms_avg)
                                     stats-seq)
                                (map #(.. ^ExecutorStats % get_specific get_bolt get_executed)
                                     stats-seq))})))

(defn aggregate-spout-stats
  [stats-seq include-sys?]
  (let [stats-seq (collectify stats-seq)]
    (merge (pre-process (aggregate-common-stats stats-seq) include-sys?)
           {:acked
            (aggregate-counts (map #(.. ^ExecutorStats % get_specific get_spout get_acked)
                                   stats-seq))
            :failed
            (aggregate-counts (map #(.. ^ExecutorStats % get_specific get_spout get_failed)
                                   stats-seq))
            :complete-latencies
            (aggregate-averages (map #(.. ^ExecutorStats % get_specific get_spout get_complete_ms_avg)
                                     stats-seq)
                                (map #(.. ^ExecutorStats % get_specific get_spout get_acked)
                                     stats-seq))})))

(defn aggregate-bolt-streams
  [stats]
  {:acked (aggregate-count-streams (:acked stats))
   :failed (aggregate-count-streams (:failed stats))
   :emitted (aggregate-count-streams (:emitted stats))
   :transferred (aggregate-count-streams (:transferred stats))
   :process-latencies (aggregate-avg-streams (:process-latencies stats)
                                             (:acked stats))
   :executed (aggregate-count-streams (:executed stats))
   :execute-latencies (aggregate-avg-streams (:execute-latencies stats)
                                             (:executed stats))})

(defn aggregate-spout-streams
  [stats]
  {:acked (aggregate-count-streams (:acked stats))
   :failed (aggregate-count-streams (:failed stats))
   :emitted (aggregate-count-streams (:emitted stats))
   :transferred (aggregate-count-streams (:transferred stats))
   :complete-latencies (aggregate-avg-streams (:complete-latencies stats)
                                              (:acked stats))})

(defn spout-summary?
  [topology s]
  (= :spout (executor-summary-type topology s)))

(defn bolt-summary?
  [topology s]
  (= :bolt (executor-summary-type topology s)))

(defn group-by-comp
  [summs]
  (let [ret (group-by #(.get_component_id ^ExecutorSummary %) summs)]
    (into (sorted-map) ret )))

(defn error-subset
  [error-str]
  (apply str (take 200 error-str)))

(defn most-recent-error
  [errors-list]
  (let [error (->> errors-list
                   (sort-by #(.get_error_time_secs ^ErrorInfo %))
                   reverse
                   first)]
    error))

(defn component-task-summs
  [^TopologyInfo summ topology id]
  (let [spout-summs (filter (partial spout-summary? topology) (.get_executors summ))
        bolt-summs (filter (partial bolt-summary? topology) (.get_executors summ))
        spout-comp-summs (group-by-comp spout-summs)
        bolt-comp-summs (group-by-comp bolt-summs)
        ret (if (contains? spout-comp-summs id)
              (spout-comp-summs id)
              (bolt-comp-summs id))]
    (sort-by #(-> ^ExecutorSummary % .get_executor_info .get_task_start) ret)))

(defn worker-log-link [host port]
  (url-format "http://%s:%s/log?file=worker-%s.log"
              host (*STORM-CONF* LOGVIEWER-PORT) port))

(defn compute-executor-capacity
  [^ExecutorSummary e]
  (let [stats (.get_stats e)
        stats (if stats
                (-> stats
                    (aggregate-bolt-stats true)
                    (aggregate-bolt-streams)
                    swap-map-order
                    (get "600")))
        uptime (nil-to-zero (.get_uptime_secs e))
        window (if (< uptime 600) uptime 600)
        executed (-> stats :executed nil-to-zero)
        latency (-> stats :execute-latencies nil-to-zero)]
    (if (> window 0)
      (div (* executed latency) (* 1000 window)))))

(defn compute-bolt-capacity
  [executors]
  (->> executors
       (map compute-executor-capacity)
       (map nil-to-zero)
       (apply max)))

(defn get-error-time
  [error]
  (if error
    (time-delta (.get_error_time_secs ^ErrorInfo error))))

(defn get-error-data
  [error]
  (if error
    (error-subset (.get_error ^ErrorInfo error))
    ""))

(defn get-error-port
  [error error-host top-id]
  (if error
    (.get_port ^ErrorInfo error)
    ""))

(defn get-error-host
  [error]
  (if error
    (.get_host ^ErrorInfo error)
    ""))

(defn spout-streams-stats
  [summs include-sys?]
  (let [stats-seq (get-filled-stats summs)]
    (aggregate-spout-streams
      (aggregate-spout-stats
        stats-seq include-sys?))))

(defn bolt-streams-stats
  [summs include-sys?]
  (let [stats-seq (get-filled-stats summs)]
    (aggregate-bolt-streams
      (aggregate-bolt-stats
        stats-seq include-sys?))))

(defn total-aggregate-stats
  [spout-summs bolt-summs include-sys?]
  (let [spout-stats (get-filled-stats spout-summs)
        bolt-stats (get-filled-stats bolt-summs)
        agg-spout-stats (-> spout-stats
                            (aggregate-spout-stats include-sys?)
                            aggregate-spout-streams)
        agg-bolt-stats (-> bolt-stats
                           (aggregate-bolt-stats include-sys?)
                           aggregate-bolt-streams)]
    (merge-with
      (fn [s1 s2]
        (merge-with + s1 s2))
      (select-keys
        agg-bolt-stats
        ;; Include only keys that will be used.  We want to count acked and
        ;; failed only for the "tuple trees," so we do not include those keys
        ;; from the bolt executors.
        [:emitted :transferred])
      agg-spout-stats)))

(defn stats-times
  [stats-map]
  (sort-by #(Integer/parseInt %)
           (-> stats-map
               clojurify-structure
               (dissoc ":all-time")
               keys)))

(defn window-hint
  [window]
  (if (= window ":all-time")
    "All time"
    (pretty-uptime-sec window)))

(defn topology-action-button
  [id name action command is-wait default-wait enabled]
  [:input {:type "button"
           :value action
           (if enabled :enabled :disabled) ""
           :onclick (str "confirmAction('"
                         (StringEscapeUtils/escapeJavaScript id) "', '"
                         (StringEscapeUtils/escapeJavaScript name) "', '"
                         command "', " is-wait ", " default-wait ")")}])

(defn sanitize-stream-name
  [name]
  (let [sym-regex #"(?![A-Za-z_\-:\.])."]
    (str
     (if (re-find #"^[A-Za-z]" name)
       (clojure.string/replace name sym-regex "_")
       (clojure.string/replace (str \s name) sym-regex "_"))
     (hash name))))

(defn sanitize-transferred
  [transferred]
  (into {}
        (for [[time, stream-map] transferred]
          [time, (into {}
                       (for [[stream, trans] stream-map]
                         [(sanitize-stream-name stream), trans]))])))

(defn visualization-data
  [spout-bolt spout-comp-summs bolt-comp-summs window storm-id]
  (let [components (for [[id spec] spout-bolt]
            [id
             (let [inputs (.get_inputs (.get_common spec))
                   bolt-summs (get bolt-comp-summs id)
                   spout-summs (get spout-comp-summs id)
                   bolt-cap (if bolt-summs
                              (compute-bolt-capacity bolt-summs)
                              0)]
               {:type (if bolt-summs "bolt" "spout")
                :capacity bolt-cap
                :latency (if bolt-summs
                           (get-in
                             (bolt-streams-stats bolt-summs true)
                             [:process-latencies window])
                           (get-in
                             (spout-streams-stats spout-summs true)
                             [:complete-latencies window]))
                :transferred (or
                               (get-in
                                 (spout-streams-stats spout-summs true)
                                 [:transferred window])
                               (get-in
                                 (bolt-streams-stats bolt-summs true)
                                 [:transferred window]))
                :stats (let [mapfn (fn [dat]
                                     (map (fn [^ExecutorSummary summ]
                                            {:host (.get_host summ)
                                             :port (.get_port summ)
                                             :uptime_secs (.get_uptime_secs summ)
                                             :transferred (if-let [stats (.get_stats summ)]
                                                            (sanitize-transferred (.get_transferred stats)))})
                                          dat))]
                         (if bolt-summs
                           (mapfn bolt-summs)
                           (mapfn spout-summs)))
                :link (url-format "/component.html?id=%s&topology_id=%s" id storm-id)
                :inputs (for [[global-stream-id group] inputs]
                          {:component (.get_componentId global-stream-id)
                           :stream (.get_streamId global-stream-id)
                           :sani-stream (sanitize-stream-name (.get_streamId global-stream-id))
                           :grouping (clojure.core/name (thrift/grouping-type group))})})])]
    (into {} (doall components))))

(defn stream-boxes [datmap]
  (let [filter-fn (mk-include-sys-fn true)
        streams
        (vec (doall (distinct
                     (apply concat
                            (for [[k v] datmap]
                              (for [m (get v :inputs)]
                                {:stream (get m :stream)
                                 :sani-stream (get m :sani-stream)
                                 :checked (is-ack-stream (get m :stream))}))))))]
    (map (fn [row]
           {:row row}) (partition 4 4 nil streams))))

(defn mk-visualization-data [id window include-sys?]
  (with-nimbus
    nimbus
    (let [window (if window window ":all-time")
          topology (.getTopology ^Nimbus$Client nimbus id)
          spouts (.get_spouts topology)
          bolts (.get_bolts topology)
          summ (.getTopologyInfo ^Nimbus$Client nimbus id)
          execs (.get_executors summ)
          spout-summs (filter (partial spout-summary? topology) execs)
          bolt-summs (filter (partial bolt-summary? topology) execs)
          spout-comp-summs (group-by-comp spout-summs)
          bolt-comp-summs (group-by-comp bolt-summs)
          bolt-comp-summs (filter-key (mk-include-sys-fn include-sys?)
                                      bolt-comp-summs)
          topology-conf (from-json
                          (.getTopologyConf ^Nimbus$Client nimbus id))]
      (visualization-data
        (merge (hashmap-to-persistent spouts)
               (hashmap-to-persistent bolts))
        spout-comp-summs bolt-comp-summs window id))))

(defn cluster-configuration []
  (with-nimbus nimbus
    (.getNimbusConf ^Nimbus$Client nimbus)))

(defn cluster-summary
  ([]
     (with-nimbus nimbus
        (cluster-summary (.getClusterInfo ^Nimbus$Client nimbus))))
  ([^ClusterSummary summ]
     (let [sups (.get_supervisors summ)
        used-slots (reduce + (map #(.get_num_used_workers ^SupervisorSummary %) sups))
        total-slots (reduce + (map #(.get_num_workers ^SupervisorSummary %) sups))
        free-slots (- total-slots used-slots)
        total-tasks (->> (.get_topologies summ)
                         (map #(.get_num_tasks ^TopologySummary %))
                         (reduce +))
        total-executors (->> (.get_topologies summ)
                             (map #(.get_num_executors ^TopologySummary %))
                             (reduce +))]
       {"stormVersion" (read-storm-version)
        "nimbusUptime" (pretty-uptime-sec (.get_nimbus_uptime_secs summ))
        "supervisors" (count sups)
        "slotsTotal" total-slots
        "slotsUsed"  used-slots
        "slotsFree" free-slots
        "executorsTotal" total-executors
        "tasksTotal" total-tasks})))

(defn supervisor-summary
  ([]
   (with-nimbus nimbus
                (supervisor-summary
                  (.get_supervisors (.getClusterInfo ^Nimbus$Client nimbus)))))
  ([summs]
   {"supervisors"
    (for [^SupervisorSummary s summs]
      {"id" (.get_supervisor_id s)
       "host" (.get_host s)
       "uptime" (pretty-uptime-sec (.get_uptime_secs s))
       "slotsTotal" (.get_num_workers s)
       "slotsUsed" (.get_num_used_workers s)})}))

(defn all-topologies-summary
  ([]
   (with-nimbus
     nimbus
     (all-topologies-summary
       (.get_topologies (.getClusterInfo ^Nimbus$Client nimbus)))))
  ([summs]
   {"topologies"
    (for [^TopologySummary t summs]
      {
       "id" (.get_id t)
       "encodedId" (url-encode (.get_id t))
       "name" (.get_name t)
       "status" (.get_status t)
       "uptime" (pretty-uptime-sec (.get_uptime_secs t))
       "tasksTotal" (.get_num_tasks t)
       "workersTotal" (.get_num_workers t)
       "executorsTotal" (.get_num_executors t)})}))

(defn topology-stats [id window stats]
  (let [times (stats-times (:emitted stats))
        display-map (into {} (for [t times] [t pretty-uptime-sec]))
        display-map (assoc display-map ":all-time" (fn [_] "All time"))]
    (for [k (concat times [":all-time"])
          :let [disp ((display-map k) k)]]
      {"windowPretty" disp
       "window" k
       "emitted" (get-in stats [:emitted k])
       "transferred" (get-in stats [:transferred k])
       "completeLatency" (float-str (get-in stats [:complete-latencies k]))
       "acked" (get-in stats [:acked k])
       "failed" (get-in stats [:failed k])})))

(defn spout-comp [top-id summ-map errors window include-sys?]
  (for [[id summs] summ-map
        :let [stats-seq (get-filled-stats summs)
              stats (aggregate-spout-streams
                     (aggregate-spout-stats
                      stats-seq include-sys?))
              last-error (most-recent-error (get errors id))
              error-host (get-error-host last-error)
              error-port (get-error-port last-error error-host top-id) ]]
    {"spoutId" id
     "encodedSpoutId" (url-encode id)
     "executors" (count summs)
     "tasks" (sum-tasks summs)
     "emitted" (get-in stats [:emitted window])
     "transferred" (get-in stats [:transferred window])
     "completeLatency" (float-str (get-in stats [:complete-latencies window]))
     "acked" (get-in stats [:acked window])
     "failed" (get-in stats [:failed window])
     "errorHost" error-host
     "errorPort" error-port
     "errorWorkerLogLink" (worker-log-link error-host error-port)
     "errorLapsedSecs" (get-error-time last-error)
     "lastError" (get-error-data last-error) }))

(defn bolt-comp [top-id summ-map errors window include-sys?]
  (for [[id summs] summ-map
        :let [stats-seq (get-filled-stats summs)
              stats (aggregate-bolt-streams
                     (aggregate-bolt-stats
                      stats-seq include-sys?))
              last-error (most-recent-error (get errors id))
              error-host (get-error-host last-error)
              error-port (get-error-port last-error error-host top-id) ]]
    {"boltId" id
     "encodedBoltId" (url-encode id)
     "executors" (count summs)
     "tasks" (sum-tasks summs)
     "emitted" (get-in stats [:emitted window])
     "transferred" (get-in stats [:transferred window])
     "capacity" (float-str (nil-to-zero (compute-bolt-capacity summs)))
     "executeLatency" (float-str (get-in stats [:execute-latencies window]))
     "executed" (get-in stats [:executed window])
     "processLatency" (float-str (get-in stats [:process-latencies window]))
     "acked" (get-in stats [:acked window])
     "failed" (get-in stats [:failed window])
     "errorHost" error-host
     "errorPort" error-port
     "errorWorkerLogLink" (worker-log-link error-host error-port)
     "errorLapsedSecs" (get-error-time last-error)
     "lastError" (get-error-data last-error) }))

(defn topology-summary [^TopologyInfo summ]
  (let [executors (.get_executors summ)
        workers (set (for [^ExecutorSummary e executors]
                       [(.get_host e) (.get_port e)]))]
      {"id" (.get_id summ)
       "encodedId" (url-encode (.get_id summ))
       "name" (.get_name summ)
       "status" (.get_status summ)
       "uptime" (pretty-uptime-sec (.get_uptime_secs summ))
       "tasksTotal" (sum-tasks executors)
       "workersTotal" (count workers)
       "executorsTotal" (count executors)}))

(defn spout-summary-json [topology-id id stats window]
  (let [times (stats-times (:emitted stats))
        display-map (into {} (for [t times] [t pretty-uptime-sec]))
        display-map (assoc display-map ":all-time" (fn [_] "All time"))]
     (for [k (concat times [":all-time"])
           :let [disp ((display-map k) k)]]
       {"windowPretty" disp
        "window" k
        "emitted" (get-in stats [:emitted k])
        "transferred" (get-in stats [:transferred k])
        "completeLatency" (float-str (get-in stats [:complete-latencies k]))
        "acked" (get-in stats [:acked k])
        "failed" (get-in stats [:failed k])})))

(defn topology-page [id window include-sys?]
  (with-nimbus nimbus
    (let [window (if window window ":all-time")
          window-hint (window-hint window)
          summ (.getTopologyInfo ^Nimbus$Client nimbus id)
          topology (.getTopology ^Nimbus$Client nimbus id)
          topology-conf (from-json (.getTopologyConf ^Nimbus$Client nimbus id))
          spout-summs (filter (partial spout-summary? topology) (.get_executors summ))
          bolt-summs (filter (partial bolt-summary? topology) (.get_executors summ))
          spout-comp-summs (group-by-comp spout-summs)
          bolt-comp-summs (group-by-comp bolt-summs)
          bolt-comp-summs (filter-key (mk-include-sys-fn include-sys?) bolt-comp-summs)
          name (.get_name summ)
          status (.get_status summ)
          msg-timeout (topology-conf TOPOLOGY-MESSAGE-TIMEOUT-SECS)
          spouts (.get_spouts topology)
          bolts (.get_bolts topology)
          visualizer-data (visualization-data (merge (hashmap-to-persistent spouts)
                                                     (hashmap-to-persistent bolts))
                                              spout-comp-summs
                                              bolt-comp-summs
                                              window
                                              id)]
      (merge
       (topology-summary summ)
       {"window" window
        "windowHint" window-hint
        "msgTimeout" msg-timeout
        "topologyStats" (topology-stats id window (total-aggregate-stats spout-summs bolt-summs include-sys?))
        "spouts" (spout-comp id spout-comp-summs (.get_errors summ) window include-sys?)
        "bolts" (bolt-comp id bolt-comp-summs (.get_errors summ) window include-sys?)
        "configuration" topology-conf
        "visualizationTable" (stream-boxes visualizer-data)}))))

(defn spout-output-stats
  [stream-summary window]
  (let [stream-summary (map-val swap-map-order (swap-map-order stream-summary))]
    (for [[s stats] (stream-summary window)]
      {"stream" s
       "emitted" (nil-to-zero (:emitted stats))
       "transferred" (nil-to-zero (:transferred stats))
       "completeLatency" (float-str (:complete-latencies stats))
       "acked" (nil-to-zero (:acked stats))
       "failed" (nil-to-zero (:failed stats))})))

(defn spout-executor-stats
  [topology-id executors window include-sys?]
  (for [^ExecutorSummary e executors
        :let [stats (.get_stats e)
              stats (if stats
                      (-> stats
                          (aggregate-spout-stats include-sys?)
                          aggregate-spout-streams
                          swap-map-order
                          (get window)))]]
    {"id" (pretty-executor-info (.get_executor_info e))
     "encodedId" (url-encode (pretty-executor-info (.get_executor_info e)))
     "uptime" (pretty-uptime-sec (.get_uptime_secs e))
     "host" (.get_host e)
     "port" (.get_port e)
     "emitted" (nil-to-zero (:emitted stats))
     "transferred" (nil-to-zero (:transferred stats))
     "completeLatency" (float-str (:complete-latencies stats))
     "acked" (nil-to-zero (:acked stats))
     "failed" (nil-to-zero (:failed stats))
     "workerLogLink" (worker-log-link (.get_host e) (.get_port e))}))

(defn component-errors
  [errors-list topology-id]
  (let [errors (->> errors-list
                    (sort-by #(.get_error_time_secs ^ErrorInfo %))
                    reverse)]
    {"componentErrors"
     (for [^ErrorInfo e errors]
       {"time" (* 1000 (long (.get_error_time_secs e)))
        "errorHost" (.get_host e)
        "errorPort"  (.get_port e)
        "errorWorkerLogLink"  (worker-log-link (.get_host e) (.get_port e))
        "errorLapsedSecs" (get-error-time e)
        "error" (.get_error e)})}))

(defn spout-stats
  [window ^TopologyInfo topology-info component executors include-sys?]
  (let [window-hint (str " (" (window-hint window) ")")
        stats (get-filled-stats executors)
        stream-summary (-> stats (aggregate-spout-stats include-sys?))
        summary (-> stream-summary aggregate-spout-streams)]
    {"spoutSummary" (spout-summary-json
                      (.get_id topology-info) component summary window)
     "outputStats" (spout-output-stats stream-summary window)
     "executorStats" (spout-executor-stats (.get_id topology-info)
                                           executors window include-sys?)}))

(defn bolt-summary
  [topology-id id stats window]
  (let [times (stats-times (:emitted stats))
        display-map (into {} (for [t times] [t pretty-uptime-sec]))
        display-map (assoc display-map ":all-time" (fn [_] "All time"))]
    (for [k (concat times [":all-time"])
          :let [disp ((display-map k) k)]]
      {"window" k
       "windowPretty" disp
       "emitted" (get-in stats [:emitted k])
       "transferred" (get-in stats [:transferred k])
       "executeLatency" (float-str (get-in stats [:execute-latencies k]))
       "executed" (get-in stats [:executed k])
       "processLatency" (float-str (get-in stats [:process-latencies k]))
       "acked" (get-in stats [:acked k])
       "failed" (get-in stats [:failed k])})))

(defn bolt-output-stats
  [stream-summary window]
  (let [stream-summary (-> stream-summary
                           swap-map-order
                           (get window)
                           (select-keys [:emitted :transferred])
                           swap-map-order)]
    (for [[s stats] stream-summary]
      {"stream" s
        "emitted" (nil-to-zero (:emitted stats))
        "transferred" (nil-to-zero (:transferred stats))})))

(defn bolt-input-stats
  [stream-summary window]
  (let [stream-summary
        (-> stream-summary
            swap-map-order
            (get window)
            (select-keys [:acked :failed :process-latencies
                          :executed :execute-latencies])
            swap-map-order)]
    (for [[^GlobalStreamId s stats] stream-summary]
      {"component" (.get_componentId s)
       "encodedComponent" (url-encode (.get_componentId s))
       "stream" (.get_streamId s)
       "executeLatency" (float-str (:execute-latencies stats))
       "processLatency" (float-str (:execute-latencies stats))
       "executed" (nil-to-zero (:executed stats))
       "acked" (nil-to-zero (:acked stats))
       "failed" (nil-to-zero (:failed stats))})))

(defn bolt-executor-stats
  [topology-id executors window include-sys?]
  (for [^ExecutorSummary e executors
        :let [stats (.get_stats e)
              stats (if stats
                      (-> stats
                          (aggregate-bolt-stats include-sys?)
                          (aggregate-bolt-streams)
                          swap-map-order
                          (get window)))]]
    {"id" (pretty-executor-info (.get_executor_info e))
     "encodedId" (url-encode (pretty-executor-info (.get_executor_info e)))
     "uptime" (pretty-uptime-sec (.get_uptime_secs e))
     "host" (.get_host e)
     "port" (.get_port e)
     "emitted" (nil-to-zero (:emitted stats))
     "transferred" (nil-to-zero (:transferred stats))
     "capacity" (float-str (nil-to-zero (compute-executor-capacity e)))
     "executeLatency" (float-str (:execute-latencies stats))
     "executed" (nil-to-zero (:executed stats))
     "processLatency" (float-str (:process-latencies stats))
     "acked" (nil-to-zero (:acked stats))
     "failed" (nil-to-zero (:failed stats))
     "workerLogLink" (worker-log-link (.get_host e) (.get_port e))}))

(defn bolt-stats
  [window ^TopologyInfo topology-info component executors include-sys?]
  (let [window-hint (str " (" (window-hint window) ")")
        stats (get-filled-stats executors)
        stream-summary (-> stats (aggregate-bolt-stats include-sys?))
        summary (-> stream-summary aggregate-bolt-streams)]
    {"boltStats" (bolt-summary (.get_id topology-info) component summary window)
     "inputStats" (bolt-input-stats stream-summary window)
     "outputStats" (bolt-output-stats stream-summary window)
     "executorStats" (bolt-executor-stats
                       (.get_id topology-info) executors window include-sys?)}))

(defn component-page
  [topology-id component window include-sys?]
  (with-nimbus nimbus
    (let [window (if window window ":all-time")
          summ (.getTopologyInfo ^Nimbus$Client nimbus topology-id)
          topology (.getTopology ^Nimbus$Client nimbus topology-id)
          type (component-type topology component)
          summs (component-task-summs summ topology component)
          spec (cond (= type :spout) (spout-stats window summ component summs include-sys?)
                     (= type :bolt) (bolt-stats window summ component summs include-sys?))
          errors (component-errors (get (.get_errors summ) component) topology-id)]
      (merge
       { "id" component
         "encodedId" (url-encode component)
         "name" (.get_name summ)
         "executors" (count summs)
         "tasks" (sum-tasks summs)
         "topologyId" topology-id
         "encodedTopologyId" (url-encode topology-id)
         "window" window
         "componentType" (name type)
         "windowHint" (window-hint window)}
       spec errors))))

(defn check-include-sys?
  [sys?]
  (if (or (nil? sys?) (= "false" sys?)) false true))

(defn wrap-json-in-callback [callback response]
  (str callback "(" response ");"))

(defnk json-response
  [data callback :serialize-fn to-json :status 200]
     {:status status
      :headers (if (not-nil? callback) {"Content-Type" "application/javascript"}
                {"Content-Type" "application/json"})
      :body (if (not-nil? callback)
              (wrap-json-in-callback callback (serialize-fn data))
              (serialize-fn data))})

(defroutes main-routes
  (GET "/api/v1/cluster/configuration" [& m]
       (json-response (cluster-configuration)
                      (:callback m) :serialize-fn identity))
  (GET "/api/v1/cluster/summary" [& m]
       (json-response (cluster-summary) (:callback m)))
  (GET "/api/v1/supervisor/summary" [& m]
       (json-response (supervisor-summary) (:callback m)))
  (GET "/api/v1/topology/summary" [& m]
       (json-response (all-topologies-summary) (:callback m)))
  (GET  "/api/v1/topology/:id" [id & m]
<<<<<<< HEAD
          (json-response (topology-page (url-decode id) (:window m) (check-include-sys? (:sys m))) (:callback m)))
=======
       (let [fixed (clojure.string/replace id #"\+" " ")]
          (json-response (topology-page fixed (:window m) (check-include-sys? (:sys m))) (:callback m))))
>>>>>>> 757653d5
  (GET "/api/v1/topology/:id/visualization" [:as {:keys [cookies servlet-request]} id & m]
       (json-response (mk-visualization-data id (:window m) (check-include-sys? (:sys m))) (:callback m)))
  (GET "/api/v1/topology/:id/component/:component" [id component & m]
        (json-response (component-page id component (:window m) (check-include-sys? (:sys m))) (:callback m)))
  (POST "/api/v1/topology/:id/activate" [id]
    (with-nimbus nimbus
      (let [tplg (.getTopologyInfo ^Nimbus$Client nimbus id)
            name (.get_name tplg)]
        (.activate nimbus name)
        (log-message "Activating topology '" name "'")))
    (resp/redirect (str "/api/v1/topology/" (url-encode id))))

  (POST "/api/v1/topology/:id/deactivate" [id]
    (with-nimbus nimbus
      (let [tplg (.getTopologyInfo ^Nimbus$Client nimbus id)
            name (.get_name tplg)]
        (.deactivate nimbus name)
        (log-message "Deactivating topology '" name "'")))
    (resp/redirect (str "/api/v1/topology/" (url-encode id))))
  (POST "/api/v1/topology/:id/rebalance/:wait-time" [id wait-time]
    (with-nimbus nimbus
      (let [tplg (.getTopologyInfo ^Nimbus$Client nimbus id)
            name (.get_name tplg)
            options (RebalanceOptions.)]
        (.set_wait_secs options (Integer/parseInt wait-time))
        (.rebalance nimbus name options)
        (log-message "Rebalancing topology '" name "' with wait time: " wait-time " secs")))
    (resp/redirect (str "/api/v1/topology/" (url-encode id))))
  (POST "/api/v1/topology/:id/kill/:wait-time" [id wait-time]
    (with-nimbus nimbus
      (let [tplg (.getTopologyInfo ^Nimbus$Client nimbus id)
            name (.get_name tplg)
            options (KillOptions.)]
        (.set_wait_secs options (Integer/parseInt wait-time))
        (.killTopologyWithOpts nimbus name options)
        (log-message "Killing topology '" name "' with wait time: " wait-time " secs")))
    (resp/redirect (str "/api/v1/topology/" (url-encode id))))

  (GET "/" [:as {cookies :cookies}]
       (resp/redirect "/index.html"))
  (route/resources "/")
  (route/not-found "Page not found"))

(defn exception->json
  [ex]
  {"error" "Internal Server Error"
   "errorMessage"
   (let [sw (java.io.StringWriter.)]
     (.printStackTrace ex (java.io.PrintWriter. sw))
     (.toString sw))})

(defn catch-errors
  [handler]
  (fn [request]
    (try
      (handler request)
      (catch Exception ex
        (json-response (exception->json ex) ((:query-params request) "callback") :status 500)))))

(def app
  (handler/site (-> main-routes
                    (wrap-reload '[backtype.storm.ui.core])
                    catch-errors)))

(defn start-server!
  []
  (run-jetty app {:port (Integer. (*STORM-CONF* UI-PORT))
                  :join? false}))

(defn -main [] (start-server!))<|MERGE_RESOLUTION|>--- conflicted
+++ resolved
@@ -850,12 +850,7 @@
   (GET "/api/v1/topology/summary" [& m]
        (json-response (all-topologies-summary) (:callback m)))
   (GET  "/api/v1/topology/:id" [id & m]
-<<<<<<< HEAD
-          (json-response (topology-page (url-decode id) (:window m) (check-include-sys? (:sys m))) (:callback m)))
-=======
-       (let [fixed (clojure.string/replace id #"\+" " ")]
-          (json-response (topology-page fixed (:window m) (check-include-sys? (:sys m))) (:callback m))))
->>>>>>> 757653d5
+       (json-response (topology-page (url-decode id) (:window m) (check-include-sys? (:sys m))) (:callback m)))
   (GET "/api/v1/topology/:id/visualization" [:as {:keys [cookies servlet-request]} id & m]
        (json-response (mk-visualization-data id (:window m) (check-include-sys? (:sys m))) (:callback m)))
   (GET "/api/v1/topology/:id/component/:component" [id component & m]
