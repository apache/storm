--- conflicted
+++ resolved
@@ -337,12 +337,14 @@
    (window-set-converter (.get_failed stats) from-global-stream-id symbol)
    (window-set-converter (.get_process_ms_avg stats) from-global-stream-id symbol)
    (window-set-converter (.get_executed stats) from-global-stream-id symbol)
-   (window-set-converter (.get_execute_ms_avg stats) from-global-stream-id symbol)])
+   (window-set-converter (.get_execute_ms_avg stats) from-global-stream-id symbol)
+   (window-set-converter (.get_deserialize_time stats) from-global-stream-id symbol)])
 
 (defmethod clojurify-specific-stats SpoutStats [^SpoutStats stats]
   [(window-set-converter (.get_acked stats) symbol)
    (window-set-converter (.get_failed stats) symbol)
-   (window-set-converter (.get_complete_ms_avg stats) symbol)])
+   (window-set-converter (.get_complete_ms_avg stats) symbol)
+   (window-set-converter (.get_deserialize_time stats) symbol)])
 
 
 (defn clojurify-executor-stats
@@ -364,34 +366,20 @@
   [stats]
   (ExecutorSpecificStats/bolt
     (BoltStats.
-<<<<<<< HEAD
       (window-set-converter (:acked stats) to-global-stream-id)
       (window-set-converter (:failed stats) to-global-stream-id)
       (window-set-converter (:process-latencies stats) to-global-stream-id)
       (window-set-converter (:executed stats) to-global-stream-id)
       (window-set-converter (:execute-latencies stats) to-global-stream-id)
       (window-set-converter (:deserialize-time stats) to-global-stream-id))))
-=======
-      (window-set-converter (:acked stats) to-global-stream-id str)
-      (window-set-converter (:failed stats) to-global-stream-id str)
-      (window-set-converter (:process-latencies stats) to-global-stream-id str)
-      (window-set-converter (:executed stats) to-global-stream-id str)
-      (window-set-converter (:execute-latencies stats) to-global-stream-id str))))
->>>>>>> b367ab44
 
 (defmethod thriftify-specific-stats :spout
   [stats]
   (ExecutorSpecificStats/spout
-<<<<<<< HEAD
-    (SpoutStats. (window-set-converter (:acked stats))
-                 (window-set-converter (:failed stats))
-                 (window-set-converter (:complete-latencies stats))
-                 (window-set-converter (:deserialize-time stats)))))
-=======
     (SpoutStats. (window-set-converter (:acked stats) str)
-      (window-set-converter (:failed stats) str)
-      (window-set-converter (:complete-latencies stats) str))))
->>>>>>> b367ab44
+                 (window-set-converter (:failed stats) str)
+                 (window-set-converter (:complete-latencies stats) str)
+                 (window-set-converter (:deserialize-time stats) str))))
 
 (defn thriftify-executor-stats
   [stats]
