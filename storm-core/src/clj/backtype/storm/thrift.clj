;; Licensed to the Apache Software Foundation (ASF) under one
;; or more contributor license agreements.  See the NOTICE file
;; distributed with this work for additional information
;; regarding copyright ownership.  The ASF licenses this file
;; to you under the Apache License, Version 2.0 (the
;; "License"); you may not use this file except in compliance
;; with the License.  You may obtain a copy of the License at
;;
;; http://www.apache.org/licenses/LICENSE-2.0
;;
;; Unless required by applicable law or agreed to in writing, software
;; distributed under the License is distributed on an "AS IS" BASIS,
;; WITHOUT WARRANTIES OR CONDITIONS OF ANY KIND, either express or implied.
;; See the License for the specific language governing permissions and
;; limitations under the License.

(ns backtype.storm.thrift
  (:import [java.util HashMap])
  (:import [backtype.storm.generated JavaObject Grouping Nimbus StormTopology
            StormTopology$_Fields Bolt Nimbus$Client Nimbus$Iface
            ComponentCommon Grouping$_Fields SpoutSpec NullStruct StreamInfo
            GlobalStreamId ComponentObject ComponentObject$_Fields
            ShellComponent])
  (:import [backtype.storm.utils Utils])
  (:import [backtype.storm Constants])
  (:import [backtype.storm.grouping CustomStreamGrouping])
  (:import [backtype.storm.topology TopologyBuilder])
  (:import [backtype.storm.clojure RichShellBolt RichShellSpout])
  (:import [org.apache.thrift.protocol TBinaryProtocol TProtocol])
  (:import [org.apache.thrift.transport TTransport TFramedTransport TSocket])
<<<<<<< HEAD
  (:use [backtype.storm util config log])
  (:use [backtype.storm.nimbus leadership])
  )
=======
  (:use [backtype.storm util config log]))
>>>>>>> 5aae7686

(defn instantiate-java-object
  [^JavaObject obj]
  (let [name (symbol (.get_full_class_name obj))
        args (map (memfn getFieldValue) (.get_args_list obj))]
    (eval `(new ~name ~@args))))

(def grouping-constants
  {Grouping$_Fields/FIELDS :fields
   Grouping$_Fields/SHUFFLE :shuffle
   Grouping$_Fields/ALL :all
   Grouping$_Fields/NONE :none
   Grouping$_Fields/CUSTOM_SERIALIZED :custom-serialized
   Grouping$_Fields/CUSTOM_OBJECT :custom-object
   Grouping$_Fields/DIRECT :direct
   Grouping$_Fields/LOCAL_OR_SHUFFLE :local-or-shuffle})

(defn grouping-type
  [^Grouping grouping]
  (grouping-constants (.getSetField grouping)))

(defn field-grouping
  [^Grouping grouping]
  (when-not (= (grouping-type grouping) :fields)
    (throw (IllegalArgumentException. "Tried to get grouping fields from non fields grouping")))
  (.get_fields grouping))

(defn global-grouping?
  [^Grouping grouping]
  (and (= :fields (grouping-type grouping))
       (empty? (field-grouping grouping))))

(defn parallelism-hint
  [^ComponentCommon component-common]
  (let [phint (.get_parallelism_hint component-common)]
    (if-not (.is_set_parallelism_hint component-common) 1 phint)))

(defn nimbus-client-and-conn
  [host port]
  (log-message "Connecting to Nimbus at " host ":" port)
  (let [transport (TFramedTransport. (TSocket. host port))
        prot (TBinaryProtocol. transport)
        client (Nimbus$Client. prot)]
    (.open transport)
    [client transport]))

(defmacro with-nimbus-connection
  [[client-sym host port] & body]
  `(let [[^Nimbus$Client ~client-sym ^TTransport conn#]
         (nimbus-client-and-conn ~host ~port)]
     (try
       ~@body
       (finally (.close conn#)))))

(defmacro with-configured-nimbus-connection
  [client-sym & body]
  `(let [conf# (read-storm-config)
         host# (.getHostName (get-nimbus-leader-address conf#))
         port# (conf# NIMBUS-THRIFT-PORT)]
     (with-nimbus-connection [~client-sym host# port#]
       ~@body )))

(defn direct-output-fields
  [fields]
  (StreamInfo. fields true))

(defn output-fields
  [fields]
  (StreamInfo. fields false))

(defn mk-output-spec
  [output-spec]
  (let [output-spec (if (map? output-spec)
                      output-spec
                      {Utils/DEFAULT_STREAM_ID output-spec})]
    (map-val
      (fn [out]
        (if (instance? StreamInfo out)
          out
          (StreamInfo. out false)))
      output-spec)))

(defnk mk-plain-component-common
  [inputs output-spec parallelism-hint :conf nil]
  (let [ret (ComponentCommon. (HashMap. inputs) (HashMap. (mk-output-spec output-spec)))]
    (when parallelism-hint
      (.set_parallelism_hint ret parallelism-hint))
    (when conf
      (.set_json_conf ret (to-json conf)))
    ret))

(defnk mk-spout-spec*
  [spout outputs :p nil :conf nil]
  (SpoutSpec. (ComponentObject/serialized_java (Utils/serialize spout))
              (mk-plain-component-common {} outputs p :conf conf)))

(defn mk-shuffle-grouping
  []
  (Grouping/shuffle (NullStruct.)))

(defn mk-local-or-shuffle-grouping
  []
  (Grouping/local_or_shuffle (NullStruct.)))

(defn mk-fields-grouping
  [fields]
  (Grouping/fields fields))

(defn mk-global-grouping
  []
  (mk-fields-grouping []))

(defn mk-direct-grouping
  []
  (Grouping/direct (NullStruct.)))

(defn mk-all-grouping
  []
  (Grouping/all (NullStruct.)))

(defn mk-none-grouping
  []
  (Grouping/none (NullStruct.)))

(defn deserialized-component-object
  [^ComponentObject obj]
  (when (not= (.getSetField obj) ComponentObject$_Fields/SERIALIZED_JAVA)
    (throw (RuntimeException. "Cannot deserialize non-java-serialized object")))
  (Utils/deserialize (.get_serialized_java obj)))

(defn serialize-component-object
  [obj]
  (ComponentObject/serialized_java (Utils/serialize obj)))

(defn- mk-grouping
  [grouping-spec]
  (cond (nil? grouping-spec)
        (mk-none-grouping)

        (instance? Grouping grouping-spec)
        grouping-spec

        (instance? CustomStreamGrouping grouping-spec)
        (Grouping/custom_serialized (Utils/serialize grouping-spec))

        (instance? JavaObject grouping-spec)
        (Grouping/custom_object grouping-spec)

        (sequential? grouping-spec)
        (mk-fields-grouping grouping-spec)

        (= grouping-spec :shuffle)
        (mk-shuffle-grouping)

        (= grouping-spec :local-or-shuffle)
        (mk-local-or-shuffle-grouping)
        (= grouping-spec :none)
        (mk-none-grouping)

        (= grouping-spec :all)
        (mk-all-grouping)

        (= grouping-spec :global)
        (mk-global-grouping)

        (= grouping-spec :direct)
        (mk-direct-grouping)

        true
        (throw (IllegalArgumentException.
                 (str grouping-spec " is not a valid grouping")))))

(defn- mk-inputs
  [inputs]
  (into {} (for [[stream-id grouping-spec] inputs]
             [(if (sequential? stream-id)
                (GlobalStreamId. (first stream-id) (second stream-id))
                (GlobalStreamId. stream-id Utils/DEFAULT_STREAM_ID))
              (mk-grouping grouping-spec)])))

(defnk mk-bolt-spec*
  [inputs bolt outputs :p nil :conf nil]
  (let [common (mk-plain-component-common (mk-inputs inputs) outputs p :conf conf)]
    (Bolt. (ComponentObject/serialized_java (Utils/serialize bolt))
           common)))

(defnk mk-spout-spec
  [spout :parallelism-hint nil :p nil :conf nil]
  (let [parallelism-hint (if p p parallelism-hint)]
    {:obj spout :p parallelism-hint :conf conf}))

(defn- shell-component-params
  [command script-or-output-spec kwargs]
  (if (string? script-or-output-spec)
    [(into-array String [command script-or-output-spec])
     (first kwargs)
     (rest kwargs)]
    [(into-array String command)
     script-or-output-spec
     kwargs]))

(defnk mk-bolt-spec
  [inputs bolt :parallelism-hint nil :p nil :conf nil]
  (let [parallelism-hint (if p p parallelism-hint)]
    {:obj bolt :inputs inputs :p parallelism-hint :conf conf}))

(defn mk-shell-bolt-spec
  [inputs command script-or-output-spec & kwargs]
  (let [[command output-spec kwargs]
        (shell-component-params command script-or-output-spec kwargs)]
    (apply mk-bolt-spec inputs
           (RichShellBolt. command (mk-output-spec output-spec)) kwargs)))

(defn mk-shell-spout-spec
  [command script-or-output-spec & kwargs]
  (let [[command output-spec kwargs]
        (shell-component-params command script-or-output-spec kwargs)]
    (apply mk-spout-spec
           (RichShellSpout. command (mk-output-spec output-spec)) kwargs)))

(defn- add-inputs
  [declarer inputs]
  (doseq [[id grouping] (mk-inputs inputs)]
    (.grouping declarer id grouping)))

(defn mk-topology
  ([spout-map bolt-map]
   (let [builder (TopologyBuilder.)]
     (doseq [[name {spout :obj p :p conf :conf}] spout-map]
       (-> builder (.setSpout name spout (if-not (nil? p) (int p) p)) (.addConfigurations conf)))
     (doseq [[name {bolt :obj p :p conf :conf inputs :inputs}] bolt-map]
       (-> builder (.setBolt name bolt (if-not (nil? p) (int p) p)) (.addConfigurations conf) (add-inputs inputs)))
     (.createTopology builder)))
  ([spout-map bolt-map state-spout-map]
   (mk-topology spout-map bolt-map)))

;; clojurify-structure is needed or else every element becomes the same after successive calls
;; don't know why this happens
(def STORM-TOPOLOGY-FIELDS
  (-> StormTopology/metaDataMap clojurify-structure keys))

(def SPOUT-FIELDS
  [StormTopology$_Fields/SPOUTS
   StormTopology$_Fields/STATE_SPOUTS])<|MERGE_RESOLUTION|>--- conflicted
+++ resolved
@@ -28,13 +28,8 @@
   (:import [backtype.storm.clojure RichShellBolt RichShellSpout])
   (:import [org.apache.thrift.protocol TBinaryProtocol TProtocol])
   (:import [org.apache.thrift.transport TTransport TFramedTransport TSocket])
-<<<<<<< HEAD
   (:use [backtype.storm util config log])
-  (:use [backtype.storm.nimbus leadership])
-  )
-=======
-  (:use [backtype.storm util config log]))
->>>>>>> 5aae7686
+  (:use [backtype.storm.nimbus leadership]))
 
 (defn instantiate-java-object
   [^JavaObject obj]
