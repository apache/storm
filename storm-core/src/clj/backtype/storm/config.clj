;; Licensed to the Apache Software Foundation (ASF) under one
;; or more contributor license agreements.  See the NOTICE file
;; distributed with this work for additional information
;; regarding copyright ownership.  The ASF licenses this file
;; to you under the Apache License, Version 2.0 (the
;; "License"); you may not use this file except in compliance
;; with the License.  You may obtain a copy of the License at
;;
;; http://www.apache.org/licenses/LICENSE-2.0
;;
;; Unless required by applicable law or agreed to in writing, software
;; distributed under the License is distributed on an "AS IS" BASIS,
;; WITHOUT WARRANTIES OR CONDITIONS OF ANY KIND, either express or implied.
;; See the License for the specific language governing permissions and
;; limitations under the License.

(ns backtype.storm.config
  (:import [java.io FileReader File])
  (:import [backtype.storm Config ConfigValidation$FieldValidator])
  (:import [backtype.storm.utils Utils LocalState])
  (:import [org.apache.commons.io FileUtils])
  (:require [clojure [string :as str]])
  (:use [backtype.storm util]))

(def RESOURCES-SUBDIR "resources")

(defn- clojure-config-name [name]
  (.replace (.toUpperCase name) "_" "-"))

;; define clojure constants for every configuration parameter
(doseq [f (seq (.getFields Config))]
  (let [name (.getName f)
        new-name (clojure-config-name name)]
    (eval
      `(def ~(symbol new-name) (. Config ~(symbol name))))))

(def ALL-CONFIGS
  (dofor [f (seq (.getFields Config))]
         (.get f nil)))

(defmulti get-FieldValidator class-selector)

(defmethod get-FieldValidator nil [_]
  (throw (IllegalArgumentException. "Cannot validate a nil field.")))

(defmethod get-FieldValidator
  ConfigValidation$FieldValidator [validator] validator)

(defmethod get-FieldValidator Object
  [klass]
  {:pre [(not (nil? klass))]}
  (reify ConfigValidation$FieldValidator
    (validateField [this name v]
                   (if (and (not (nil? v))
                            (not (instance? klass v)))
                     (throw (IllegalArgumentException.
                              (str "field " name " '" v "' must be a '" (.getName klass) "'")))))))

;; Create a mapping of config-string -> validator
;; Config fields must have a _SCHEMA field defined
(def CONFIG-SCHEMA-MAP
  (->> (.getFields Config)
       (filter #(not (re-matches #".*_SCHEMA$" (.getName %))))
       (map (fn [f] [(.get f nil)
                     (get-FieldValidator
                       (-> Config
                           (.getField (str (.getName f) "_SCHEMA"))
                           (.get nil)))]))
       (into {})))

(defn cluster-mode
  [conf & args]
  (keyword (conf STORM-CLUSTER-MODE)))

(defn local-mode?
  [conf]
  (let [mode (conf STORM-CLUSTER-MODE)]
    (condp = mode
      "local" true
      "distributed" false
      (throw (IllegalArgumentException.
               (str "Illegal cluster mode in conf: " mode))))))

(defn sampling-rate
  [conf]
  (->> (conf TOPOLOGY-STATS-SAMPLE-RATE)
       (/ 1)
       int))

(defn mk-stats-sampler
  [conf]
  (even-sampler (sampling-rate conf)))

; storm.zookeeper.servers:
;     - "server1"
;     - "server2"
;     - "server3"
; nimbus.host: "master"
;
; ########### These all have default values as shown
;
; ### storm.* configs are general configurations
; # the local dir is where jars are kept
; storm.local.dir: "/mnt/storm"
; storm.zookeeper.port: 2181
; storm.zookeeper.root: "/storm"

(defn read-default-config
  []
  (clojurify-structure (Utils/readDefaultConfig)))

(defn validate-configs-with-schemas
  [conf]
  (doseq [[k v] conf
          :let [schema (CONFIG-SCHEMA-MAP k)]]
    (if (not (nil? schema))
      (.validateField schema k v))))

(defn read-storm-config
  []
  (let [conf (clojurify-structure (Utils/readStormConfig))]
    (validate-configs-with-schemas conf)
    conf))

(defn read-yaml-config
  [name]
  (let [conf (clojurify-structure (Utils/findAndReadConfigFile name true))]
    (validate-configs-with-schemas conf)
    conf))

(defn master-local-dir
  [conf]
  (let [ret (str (conf STORM-LOCAL-DIR) file-path-separator "nimbus")]
    (FileUtils/forceMkdir (File. ret))
    ret))

(defn master-stormdist-root
  ([conf]
   (str (master-local-dir conf) file-path-separator "stormdist"))
  ([conf storm-id]
   (str (master-stormdist-root conf) file-path-separator storm-id)))

(defn master-stormjar-path
  [stormroot]
  (str stormroot file-path-separator "stormjar.jar"))

(defn master-stormcode-path
  [stormroot]
  (str stormroot file-path-separator "stormcode.ser"))

(defn master-stormconf-path
  [stormroot]
  (str stormroot file-path-separator "stormconf.ser"))

<<<<<<< HEAD
(defn master-tmp-dir [conf]
  (let [ret (str (master-local-dir conf) file-path-separator "tmp")]
    (FileUtils/forceMkdir (File. ret))
    ret ))

(defn master-inbox [conf]
=======
(defn master-inbox
  [conf]
>>>>>>> 5aae7686
  (let [ret (str (master-local-dir conf) file-path-separator "inbox")]
    (FileUtils/forceMkdir (File. ret))
    ret ))

(defn master-inimbus-dir
  [conf]
  (str (master-local-dir conf) file-path-separator "inimbus"))

(defn supervisor-local-dir
  [conf]
  (let [ret (str (conf STORM-LOCAL-DIR) file-path-separator "supervisor")]
    (FileUtils/forceMkdir (File. ret))
    ret))

(defn supervisor-isupervisor-dir
  [conf]
  (str (supervisor-local-dir conf) file-path-separator "isupervisor"))

(defn supervisor-stormdist-root
  ([conf]
   (str (supervisor-local-dir conf) file-path-separator "stormdist"))
  ([conf storm-id]
   (str (supervisor-stormdist-root conf) file-path-separator (url-encode storm-id))))

(defn supervisor-stormjar-path
  [stormroot]
  (str stormroot file-path-separator "stormjar.jar"))

(defn supervisor-stormcode-path
  [stormroot]
  (str stormroot file-path-separator "stormcode.ser"))

(defn supervisor-stormconf-path
  [stormroot]
  (str stormroot file-path-separator "stormconf.ser"))

(defn supervisor-tmp-dir
  [conf]
  (let [ret (str (supervisor-local-dir conf) file-path-separator "tmp")]
    (FileUtils/forceMkdir (File. ret))
    ret ))

(defn supervisor-storm-resources-path
  [stormroot]
  (str stormroot file-path-separator RESOURCES-SUBDIR))

(defn ^LocalState supervisor-state
  [conf]
  (LocalState. (str (supervisor-local-dir conf) file-path-separator "localstate")))

(defn read-supervisor-storm-conf
  [conf storm-id]
  (let [stormroot (supervisor-stormdist-root conf storm-id)
        conf-path (supervisor-stormconf-path stormroot)
        topology-path (supervisor-stormcode-path stormroot)]
    (merge conf (Utils/deserialize (FileUtils/readFileToByteArray (File. conf-path))))
    ))

(defn read-supervisor-topology
  [conf storm-id]
  (let [stormroot (supervisor-stormdist-root conf storm-id)
        topology-path (supervisor-stormcode-path stormroot)]
    (Utils/deserialize (FileUtils/readFileToByteArray (File. topology-path)))
    ))

(defn worker-root
  ([conf]
   (str (conf STORM-LOCAL-DIR) file-path-separator "workers"))
  ([conf id]
   (str (worker-root conf) file-path-separator id)))

(defn worker-pids-root
  [conf id]
  (str (worker-root conf id) file-path-separator "pids"))

(defn worker-pid-path
  [conf id pid]
  (str (worker-pids-root conf id) file-path-separator pid))

(defn worker-heartbeats-root
  [conf id]
  (str (worker-root conf id) file-path-separator "heartbeats"))

;; workers heartbeat here with pid and timestamp
;; if supervisor stops receiving heartbeat, it kills and restarts the process
;; in local mode, keep a global map of ids to threads for simulating process management
(defn ^LocalState worker-state
  [conf id]
  (LocalState. (worker-heartbeats-root conf id)))<|MERGE_RESOLUTION|>--- conflicted
+++ resolved
@@ -152,17 +152,13 @@
   [stormroot]
   (str stormroot file-path-separator "stormconf.ser"))
 
-<<<<<<< HEAD
 (defn master-tmp-dir [conf]
   (let [ret (str (master-local-dir conf) file-path-separator "tmp")]
     (FileUtils/forceMkdir (File. ret))
     ret ))
 
-(defn master-inbox [conf]
-=======
 (defn master-inbox
   [conf]
->>>>>>> 5aae7686
   (let [ret (str (master-local-dir conf) file-path-separator "inbox")]
     (FileUtils/forceMkdir (File. ret))
     ret ))
