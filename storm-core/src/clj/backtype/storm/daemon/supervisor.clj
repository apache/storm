--- conflicted
+++ resolved
@@ -155,13 +155,9 @@
                          (or (not (contains? approved-ids id))
                              (not (matches-an-assignment? hb assigned-executors)))
                            :disallowed
-<<<<<<< HEAD
                          (or (or (nil? (:process-id hb)) (not (exists-process? (:process-id hb)))))
                            :process-not-exists
                          (or 
-=======
-                         (or
->>>>>>> 2ae60060
                           (when (get (get-dead-workers) id)
                             (log-message "Worker Process " id " has died!")
                             true)
