;; Licensed to the Apache Software Foundation (ASF) under one
;; or more contributor license agreements.  See the NOTICE file
;; distributed with this work for additional information
;; regarding copyright ownership.  The ASF licenses this file
;; to you under the Apache License, Version 2.0 (the
;; "License"); you may not use this file except in compliance
;; with the License.  You may obtain a copy of the License at
;;
;; http://www.apache.org/licenses/LICENSE-2.0
;;
;; Unless required by applicable law or agreed to in writing, software
;; distributed under the License is distributed on an "AS IS" BASIS,
;; WITHOUT WARRANTIES OR CONDITIONS OF ANY KIND, either express or implied.
;; See the License for the specific language governing permissions and
;; limitations under the License.
(ns backtype.storm.daemon.supervisor
  (:import [backtype.storm.scheduler ISupervisor])
  (:use [backtype.storm bootstrap])
  (:use [backtype.storm.daemon common])
  (:require [backtype.storm.daemon [worker :as worker]])
  (:gen-class
    :methods [^{:static true} [launch [backtype.storm.scheduler.ISupervisor] void]]))

(bootstrap)

(defmulti download-storm-code cluster-mode)
(defmulti launch-worker (fn [supervisor & _] (cluster-mode (:conf supervisor))))

;; used as part of a map from port to this
(defrecord LocalAssignment [storm-id executors])

(defprotocol SupervisorDaemon
  (get-id [this])
  (get-conf [this])
  (shutdown-all-workers [this])
  )

(defn- assignments-snapshot [storm-cluster-state callback]
  (let [storm-ids (.assignments storm-cluster-state callback)]
     (->> (dofor [sid storm-ids] {sid (.assignment-info storm-cluster-state sid callback)})
          (apply merge)
          (filter-val not-nil?)
          )))

(defn- read-my-executors [assignments-snapshot storm-id assignment-id]
  (let [assignment (get assignments-snapshot storm-id)
        my-executors (filter (fn [[_ [node _]]] (= node assignment-id))
                           (:executor->node+port assignment))
        port-executors (apply merge-with
                          concat
                          (for [[executor [_ port]] my-executors]
                            {port [executor]}
                            ))]
    (into {} (for [[port executors] port-executors]
               ;; need to cast to int b/c it might be a long (due to how yaml parses things)
               ;; doall is to avoid serialization/deserialization problems with lazy seqs
               [(Integer. port) (LocalAssignment. storm-id (doall executors))]
               ))))


(defn- read-assignments
  "Returns map from port to struct containing :storm-id and :executors"
  [assignments-snapshot assignment-id]
  (->> (dofor [sid (keys assignments-snapshot)] (read-my-executors assignments-snapshot sid assignment-id))
       (apply merge-with (fn [& ignored] (throw-runtime "Should not have multiple topologies assigned to one port")))))

(defn- read-storm-code-locations
  [assignments-snapshot]
  (map-val :master-code-dir assignments-snapshot))

(defn- read-downloaded-storm-ids [conf]
  (map #(url-decode %) (read-dir-contents (supervisor-stormdist-root conf)))
  )

(defn read-worker-heartbeat [conf id]
  (let [local-state (worker-state conf id)]
    (.get local-state LS-WORKER-HEARTBEAT)
    ))


(defn my-worker-ids [conf]
  (read-dir-contents (worker-root conf)))

(defn read-worker-heartbeats
  "Returns map from worker id to heartbeat"
  [conf]
  (let [ids (my-worker-ids conf)]
    (into {}
      (dofor [id ids]
        [id (read-worker-heartbeat conf id)]))
    ))


(defn matches-an-assignment? [worker-heartbeat assigned-executors]
  (let [local-assignment (assigned-executors (:port worker-heartbeat))]
    (and local-assignment
         (= (:storm-id worker-heartbeat) (:storm-id local-assignment))
         (= (disj (set (:executors worker-heartbeat)) Constants/SYSTEM_EXECUTOR_ID)
            (set (:executors local-assignment))))))

(defn read-allocated-workers
  "Returns map from worker id to worker heartbeat. if the heartbeat is nil, then the worker is dead (timed out or never wrote heartbeat)"
  [supervisor assigned-executors now]
  (let [conf (:conf supervisor)
        ^LocalState local-state (:local-state supervisor)
        id->heartbeat (read-worker-heartbeats conf)
        approved-ids (set (keys (.get local-state LS-APPROVED-WORKERS)))]
    (into
     {}
     (dofor [[id hb] id->heartbeat]
            (let [state (cond
                         (not hb)
                           :not-started
                         (or (not (contains? approved-ids id))
                             (not (matches-an-assignment? hb assigned-executors)))
                           :disallowed
                         (> (- now (:time-secs hb))
                            (conf SUPERVISOR-WORKER-TIMEOUT-SECS))
                           :timed-out
                         true
                           :valid)]
              (log-debug "Worker " id " is " state ": " (pr-str hb) " at supervisor time-secs " now)
              [id [state hb]]
              ))
     )))

(defn- wait-for-worker-launch [conf id start-time]
  (let [state (worker-state conf id)]    
    (loop []
      (let [hb (.get state LS-WORKER-HEARTBEAT)]
        (when (and
               (not hb)
               (<
                (- (current-time-secs) start-time)
                (conf SUPERVISOR-WORKER-START-TIMEOUT-SECS)
                ))
          (log-message id " still hasn't started")
          (Time/sleep 500)
          (recur)
          )))
    (when-not (.get state LS-WORKER-HEARTBEAT)
      (log-message "Worker " id " failed to start")
      )))

(defn- wait-for-workers-launch [conf ids]
  (let [start-time (current-time-secs)]
    (doseq [id ids]
      (wait-for-worker-launch conf id start-time))
    ))

(defn generate-supervisor-id []
  (uuid))

(defn try-cleanup-worker [conf id]
  (try
    (rmr (worker-heartbeats-root conf id))
    ;; this avoids a race condition with worker or subprocess writing pid around same time
    (rmpath (worker-pids-root conf id))
    (rmpath (worker-root conf id))
  (catch RuntimeException e
    (log-warn-error e "Failed to cleanup worker " id ". Will retry later")
    )
  (catch java.io.FileNotFoundException e (log-message (.getMessage e)))
  (catch java.io.IOException e (log-message (.getMessage e)))
    ))

(defn shutdown-worker [supervisor id]
  (log-message "Shutting down " (:supervisor-id supervisor) ":" id)
  (let [conf (:conf supervisor)
        pids (read-dir-contents (worker-pids-root conf id))
        thread-pid (@(:worker-thread-pids-atom supervisor) id)]
    (when thread-pid
      (psim/kill-process thread-pid))
    (doseq [pid pids]
      (ensure-process-killed! pid)
      (try
        (rmpath (worker-pid-path conf id pid))
        (catch Exception e)) ;; on windows, the supervisor may still holds the lock on the worker directory
      )
    (try-cleanup-worker conf id))
  (log-message "Shut down " (:supervisor-id supervisor) ":" id))

(defn supervisor-data [conf shared-context ^ISupervisor isupervisor]
  {:conf conf
   :shared-context shared-context
   :isupervisor isupervisor
   :active (atom true)
   :uptime (uptime-computer)
   :worker-thread-pids-atom (atom {})
   :storm-cluster-state (cluster/mk-storm-cluster-state conf)
   :local-state (supervisor-state conf)
   :supervisor-id (.getSupervisorId isupervisor)
   :assignment-id (.getAssignmentId isupervisor)
   :my-hostname (if (contains? conf STORM-LOCAL-HOSTNAME)
                  (conf STORM-LOCAL-HOSTNAME)
                  (local-hostname))
   :curr-assignment (atom nil) ;; used for reporting used ports when heartbeating
   :timer (mk-timer :kill-fn (fn [t]
                               (log-error t "Error when processing event")
                               (halt-process! 20 "Error when processing an event")
                               ))
   })

(defn sync-processes [supervisor]
  (let [conf (:conf supervisor)
        ^LocalState local-state (:local-state supervisor)
        assigned-executors (defaulted (.get local-state LS-LOCAL-ASSIGNMENTS) {})
        now (current-time-secs)
        allocated (read-allocated-workers supervisor assigned-executors now)
        keepers (filter-val
                 (fn [[state _]] (= state :valid))
                 allocated)
        keep-ports (set (for [[id [_ hb]] keepers] (:port hb)))
        reassign-executors (select-keys-pred (complement keep-ports) assigned-executors)
        new-worker-ids (into
                        {}
                        (for [port (keys reassign-executors)]
                          [port (uuid)]))
        ]
    ;; 1. to kill are those in allocated that are dead or disallowed
    ;; 2. kill the ones that should be dead
    ;;     - read pids, kill -9 and individually remove file
    ;;     - rmr heartbeat dir, rmdir pid dir, rmdir id dir (catch exception and log)
    ;; 3. of the rest, figure out what assignments aren't yet satisfied
    ;; 4. generate new worker ids, write new "approved workers" to LS
    ;; 5. create local dir for worker id
    ;; 5. launch new workers (give worker-id, port, and supervisor-id)
    ;; 6. wait for workers launch
  
    (log-debug "Syncing processes")
    (log-debug "Assigned executors: " assigned-executors)
    (log-debug "Allocated: " allocated)
    (doseq [[id [state heartbeat]] allocated]
      (when (not= :valid state)
        (log-message
         "Shutting down and clearing state for id " id
         ". Current supervisor time: " now
         ". State: " state
         ", Heartbeat: " (pr-str heartbeat))
        (shutdown-worker supervisor id)
        ))
    (doseq [id (vals new-worker-ids)]
      (local-mkdirs (worker-pids-root conf id)))
    (.put local-state LS-APPROVED-WORKERS
          (merge
           (select-keys (.get local-state LS-APPROVED-WORKERS)
                        (keys keepers))
           (zipmap (vals new-worker-ids) (keys new-worker-ids))
           ))
    (wait-for-workers-launch
     conf
     (dofor [[port assignment] reassign-executors]
       (let [id (new-worker-ids port)]
         (log-message "Launching worker with assignment "
                      (pr-str assignment)
                      " for this supervisor "
                      (:supervisor-id supervisor)
                      " on port "
                      port
                      " with id "
                      id
                      )
         (launch-worker supervisor
                        (:storm-id assignment)
                        port
                        id)
         id)))
    ))

(defn assigned-storm-ids-from-port-assignments [assignment]
  (->> assignment
       vals
       (map :storm-id)
       set))

(defn shutdown-disallowed-workers [supervisor]
  (let [conf (:conf supervisor)
        ^LocalState local-state (:local-state supervisor)
        assigned-executors (defaulted (.get local-state LS-LOCAL-ASSIGNMENTS) {})
        now (current-time-secs)
        allocated (read-allocated-workers supervisor assigned-executors now)
        disallowed (keys (filter-val
                                  (fn [[state _]] (= state :disallowed))
                                  allocated))]
    (log-debug "Allocated workers " allocated)
    (log-debug "Disallowed workers " disallowed)
    (doseq [id disallowed]
      (shutdown-worker supervisor id))
    ))

(defn mk-synchronize-supervisor [supervisor sync-processes event-manager processes-event-manager]
  (fn this []
    (let [conf (:conf supervisor)
          storm-cluster-state (:storm-cluster-state supervisor)
          ^ISupervisor isupervisor (:isupervisor supervisor)
          ^LocalState local-state (:local-state supervisor)
          sync-callback (fn [& ignored] (.add event-manager this))
          assignments-snapshot (assignments-snapshot storm-cluster-state sync-callback)
          storm-code-map (read-storm-code-locations assignments-snapshot)
          downloaded-storm-ids (set (read-downloaded-storm-ids conf))
          all-assignment (read-assignments
                           assignments-snapshot
                           (:assignment-id supervisor))
          new-assignment (->> all-assignment
                              (filter-key #(.confirmAssigned isupervisor %)))
          assigned-storm-ids (assigned-storm-ids-from-port-assignments new-assignment)
          existing-assignment (.get local-state LS-LOCAL-ASSIGNMENTS)]
      (log-debug "Synchronizing supervisor")
      (log-debug "Storm code map: " storm-code-map)
      (log-debug "Downloaded storm ids: " downloaded-storm-ids)
      (log-debug "All assignment: " all-assignment)
      (log-debug "New assignment: " new-assignment)
      
      ;; download code first
      ;; This might take awhile
      ;;   - should this be done separately from usual monitoring?
      ;; should we only download when topology is assigned to this supervisor?
      (doseq [[storm-id master-code-dir] storm-code-map]
        (when (and (not (downloaded-storm-ids storm-id))
                   (assigned-storm-ids storm-id))
          (log-message "Downloading code for storm id "
             storm-id
             " from "
             master-code-dir)
          (download-storm-code conf storm-id master-code-dir)
          (log-message "Finished downloading code for storm id "
             storm-id
             " from "
             master-code-dir)
          ))

      (log-debug "Writing new assignment "
                 (pr-str new-assignment))
      (doseq [p (set/difference (set (keys existing-assignment))
                                (set (keys new-assignment)))]
        (.killedWorker isupervisor (int p)))
      (.assigned isupervisor (keys new-assignment))
      (.put local-state
            LS-LOCAL-ASSIGNMENTS
            new-assignment)
      (reset! (:curr-assignment supervisor) new-assignment)
      ;; remove any downloaded code that's no longer assigned or active
      ;; important that this happens after setting the local assignment so that
      ;; synchronize-supervisor doesn't try to launch workers for which the
      ;; resources don't exist
      (if on-windows? (shutdown-disallowed-workers supervisor))
      (doseq [storm-id downloaded-storm-ids]
        (when-not (assigned-storm-ids storm-id)
          (log-message "Removing code for storm id "
                       storm-id)
          (try
            (rmr (supervisor-stormdist-root conf storm-id))
            (catch Exception e (log-message (.getMessage e))))
          ))
      (.add processes-event-manager sync-processes)
      )))

;; in local state, supervisor stores who its current assignments are
;; another thread launches events to restart any dead processes if necessary
(defserverfn mk-supervisor [conf shared-context ^ISupervisor isupervisor]
  (log-message "Starting Supervisor with conf " conf)
  (.prepare isupervisor conf (supervisor-isupervisor-dir conf))
  (FileUtils/cleanDirectory (File. (supervisor-tmp-dir conf)))
  (let [supervisor (supervisor-data conf shared-context isupervisor)
        [event-manager processes-event-manager :as managers] [(event/event-manager false) (event/event-manager false)]                         
        sync-processes (partial sync-processes supervisor)
        synchronize-supervisor (mk-synchronize-supervisor supervisor sync-processes event-manager processes-event-manager)
        heartbeat-fn (fn [] (.supervisor-heartbeat!
                               (:storm-cluster-state supervisor)
                               (:supervisor-id supervisor)
                               (SupervisorInfo. (current-time-secs)
                                                (:my-hostname supervisor)
                                                (:assignment-id supervisor)
                                                (keys @(:curr-assignment supervisor))
                                                ;; used ports
                                                (.getMetadata isupervisor)
                                                (conf SUPERVISOR-SCHEDULER-META)
                                                ((:uptime supervisor)))))]
    (heartbeat-fn)
    ;; should synchronize supervisor so it doesn't launch anything after being down (optimization)
    (schedule-recurring (:timer supervisor)
                        0
                        (conf SUPERVISOR-HEARTBEAT-FREQUENCY-SECS)
                        heartbeat-fn)
    (when (conf SUPERVISOR-ENABLE)
      ;; This isn't strictly necessary, but it doesn't hurt and ensures that the machine stays up
      ;; to date even if callbacks don't all work exactly right
      (schedule-recurring (:timer supervisor) 0 10 (fn [] (.add event-manager synchronize-supervisor)))
      (schedule-recurring (:timer supervisor)
                          0
                          (conf SUPERVISOR-MONITOR-FREQUENCY-SECS)
                          (fn [] (.add processes-event-manager sync-processes))))
    (log-message "Starting supervisor with id " (:supervisor-id supervisor) " at host " (:my-hostname supervisor))
    (reify
     Shutdownable
     (shutdown [this]
               (log-message "Shutting down supervisor " (:supervisor-id supervisor))
               (reset! (:active supervisor) false)
               (cancel-timer (:timer supervisor))
               (.shutdown event-manager)
               (.shutdown processes-event-manager)
               (.disconnect (:storm-cluster-state supervisor)))
     SupervisorDaemon
     (get-conf [this]
       conf)
     (get-id [this]
       (:supervisor-id supervisor))
     (shutdown-all-workers [this]
       (let [ids (my-worker-ids conf)]
         (doseq [id ids]
           (shutdown-worker supervisor id)
           )))
     DaemonCommon
     (waiting? [this]
       (or (not @(:active supervisor))
           (and
            (timer-waiting? (:timer supervisor))
            (every? (memfn waiting?) managers)))
           ))))

(defn kill-supervisor [supervisor]
  (.shutdown supervisor)
  )

;; distributed implementation

(defmethod download-storm-code
    :distributed [conf storm-id master-code-dir]
    ;; Downloading to permanent location is atomic
    (let [tmproot (str (supervisor-tmp-dir conf) file-path-separator (uuid))
          stormroot (supervisor-stormdist-root conf storm-id)]
      (FileUtils/forceMkdir (File. tmproot))
      
      (Utils/downloadFromMaster conf (master-stormjar-path master-code-dir) (supervisor-stormjar-path tmproot))
      (Utils/downloadFromMaster conf (master-stormcode-path master-code-dir) (supervisor-stormcode-path tmproot))
      (Utils/downloadFromMaster conf (master-stormconf-path master-code-dir) (supervisor-stormconf-path tmproot))
      (extract-dir-from-jar (supervisor-stormjar-path tmproot) RESOURCES-SUBDIR tmproot)
      (FileUtils/moveDirectory (File. tmproot) (File. stormroot))
      ))

<<<<<<< HEAD
(defn jlp [stormroot conf]
  (let [resource-root (str stormroot "/" RESOURCES-SUBDIR)
        os (clojure.string/replace (System/getProperty "os.name") #"\s+" "_")
        arch (System/getProperty "os.arch")
        arch-resource-root (str resource-root "/" os "-" arch)]
    (str arch-resource-root ":" resource-root ":" (conf JAVA-LIBRARY-PATH)))) 
=======
(defn- substitute-worker-childopts [value port]
  (let [sub-fn (fn [s] (.replaceAll s "%ID%" (str port)))]
    (if (list? value)
      (map sub-fn value)
      (-> value sub-fn (.split " ")))))
>>>>>>> dc4de425

(defmethod launch-worker
    :distributed [supervisor storm-id port worker-id]
    (let [conf (:conf supervisor)
          storm-home (System/getProperty "storm.home")
          stormroot (supervisor-stormdist-root conf storm-id)
          jlp (jlp stormroot conf)
          stormjar (supervisor-stormjar-path stormroot)
          storm-conf (read-supervisor-storm-conf conf storm-id)
          classpath (add-to-classpath (current-classpath) [stormjar])
          worker-childopts (when-let [s (conf WORKER-CHILDOPTS)]
                             (substitute-worker-childopts s port))
          topo-worker-childopts (when-let [s (storm-conf TOPOLOGY-WORKER-CHILDOPTS)]
                                  (substitute-worker-childopts s port))
          logfilename (str "worker-" port ".log")
<<<<<<< HEAD
          command (str "java -server " childopts
                       " -Djava.library.path=" jlp
                       " -Dlogfile.name=" logfilename
                       " -Dstorm.home=" storm-home
                       " -Dlogback.configurationFile=" storm-home "/logback/cluster.xml"
                       " -Dstorm.id=" storm-id
                       " -Dworker.id=" worker-id
                       " -Dworker.port=" port
                       " -cp " classpath " backtype.storm.daemon.worker "
                       (java.net.URLEncoder/encode storm-id) " " (:assignment-id supervisor)
                       " " port " " worker-id)]
      (log-message "Launching worker with command: " command)
      (launch-process command :environment {"LD_LIBRARY_PATH" jlp})
=======
          command (concat
                    ["java" "-server"]
                    worker-childopts
                    topo-worker-childopts
                    [(str "-Djava.library.path=" (conf JAVA-LIBRARY-PATH))
                     (str "-Dlogfile.name=" logfilename)
                     (str "-Dstorm.home=" storm-home)
                     (str "-Dlogback.configurationFile=" storm-home "/logback/cluster.xml")
                     (str "-Dstorm.id=" storm-id)
                     (str "-Dworker.id=" worker-id)
                     (str "-Dworker.port=" port)
                     "-cp" classpath
                     "backtype.storm.daemon.worker"
                     storm-id
                     (:assignment-id supervisor)
                     port
                     worker-id])
          command (->> command (map str) (filter (complement empty?)))
          shell-cmd (->> command
                         (map #(str \' (clojure.string/escape % {\' "\\'"}) \'))
                         (clojure.string/join " "))]
      (log-message "Launching worker with command: " shell-cmd)
      (launch-process command :environment {"LD_LIBRARY_PATH" (conf JAVA-LIBRARY-PATH)})
>>>>>>> dc4de425
      ))

;; local implementation

(defn resources-jar []
  (->> (.split (current-classpath) File/pathSeparator)
       (filter #(.endsWith  % ".jar"))
       (filter #(zip-contains-dir? % RESOURCES-SUBDIR))
       first ))

(defmethod download-storm-code
    :local [conf storm-id master-code-dir]
  (let [stormroot (supervisor-stormdist-root conf storm-id)]
      (FileUtils/copyDirectory (File. master-code-dir) (File. stormroot))
      (let [classloader (.getContextClassLoader (Thread/currentThread))
            resources-jar (resources-jar)
            url (.getResource classloader RESOURCES-SUBDIR)
            target-dir (str stormroot file-path-separator RESOURCES-SUBDIR)]
            (cond
              resources-jar
              (do
                (log-message "Extracting resources from jar at " resources-jar " to " target-dir)
                (extract-dir-from-jar resources-jar RESOURCES-SUBDIR stormroot))
              url
              (do
                (log-message "Copying resources at " (str url) " to " target-dir)
                (FileUtils/copyDirectory (File. (.getFile url)) (File. target-dir))
                ))
            )))

(defmethod launch-worker
    :local [supervisor storm-id port worker-id]
    (let [conf (:conf supervisor)
          pid (uuid)
          worker (worker/mk-worker conf
                                   (:shared-context supervisor)
                                   storm-id
                                   (:assignment-id supervisor)
                                   port
                                   worker-id)]
      (psim/register-process pid worker)
      (swap! (:worker-thread-pids-atom supervisor) assoc worker-id pid)
      ))

(defn -launch [supervisor]
  (let [conf (read-storm-config)]
    (validate-distributed-mode! conf)
    (mk-supervisor conf nil supervisor)))

(defn standalone-supervisor []
  (let [conf-atom (atom nil)
        id-atom (atom nil)]
    (reify ISupervisor
      (prepare [this conf local-dir]
        (reset! conf-atom conf)
        (let [state (LocalState. local-dir)
              curr-id (if-let [id (.get state LS-ID)]
                        id
                        (generate-supervisor-id))]
          (.put state LS-ID curr-id)
          (reset! id-atom curr-id))
        )
      (confirmAssigned [this port]
        true)
      (getMetadata [this]
        (doall (map int (get @conf-atom SUPERVISOR-SLOTS-PORTS))))
      (getSupervisorId [this]
        @id-atom)
      (getAssignmentId [this]
        @id-atom)
      (killedWorker [this port]
        )
      (assigned [this ports]
        ))))

(defn -main []
  (-launch (standalone-supervisor)))<|MERGE_RESOLUTION|>--- conflicted
+++ resolved
@@ -438,20 +438,18 @@
       (FileUtils/moveDirectory (File. tmproot) (File. stormroot))
       ))
 
-<<<<<<< HEAD
 (defn jlp [stormroot conf]
   (let [resource-root (str stormroot "/" RESOURCES-SUBDIR)
         os (clojure.string/replace (System/getProperty "os.name") #"\s+" "_")
         arch (System/getProperty "os.arch")
         arch-resource-root (str resource-root "/" os "-" arch)]
     (str arch-resource-root ":" resource-root ":" (conf JAVA-LIBRARY-PATH)))) 
-=======
+
 (defn- substitute-worker-childopts [value port]
   (let [sub-fn (fn [s] (.replaceAll s "%ID%" (str port)))]
     (if (list? value)
       (map sub-fn value)
       (-> value sub-fn (.split " ")))))
->>>>>>> dc4de425
 
 (defmethod launch-worker
     :distributed [supervisor storm-id port worker-id]
@@ -467,26 +465,11 @@
           topo-worker-childopts (when-let [s (storm-conf TOPOLOGY-WORKER-CHILDOPTS)]
                                   (substitute-worker-childopts s port))
           logfilename (str "worker-" port ".log")
-<<<<<<< HEAD
-          command (str "java -server " childopts
-                       " -Djava.library.path=" jlp
-                       " -Dlogfile.name=" logfilename
-                       " -Dstorm.home=" storm-home
-                       " -Dlogback.configurationFile=" storm-home "/logback/cluster.xml"
-                       " -Dstorm.id=" storm-id
-                       " -Dworker.id=" worker-id
-                       " -Dworker.port=" port
-                       " -cp " classpath " backtype.storm.daemon.worker "
-                       (java.net.URLEncoder/encode storm-id) " " (:assignment-id supervisor)
-                       " " port " " worker-id)]
-      (log-message "Launching worker with command: " command)
-      (launch-process command :environment {"LD_LIBRARY_PATH" jlp})
-=======
           command (concat
                     ["java" "-server"]
                     worker-childopts
                     topo-worker-childopts
-                    [(str "-Djava.library.path=" (conf JAVA-LIBRARY-PATH))
+                    [(str "-Djava.library.path=" jlp)
                      (str "-Dlogfile.name=" logfilename)
                      (str "-Dstorm.home=" storm-home)
                      (str "-Dlogback.configurationFile=" storm-home "/logback/cluster.xml")
@@ -504,8 +487,7 @@
                          (map #(str \' (clojure.string/escape % {\' "\\'"}) \'))
                          (clojure.string/join " "))]
       (log-message "Launching worker with command: " shell-cmd)
-      (launch-process command :environment {"LD_LIBRARY_PATH" (conf JAVA-LIBRARY-PATH)})
->>>>>>> dc4de425
+      (launch-process command :environment {"LD_LIBRARY_PATH" jlp})
       ))
 
 ;; local implementation
