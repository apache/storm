--- conflicted
+++ resolved
@@ -160,11 +160,8 @@
 (defprotocol RunningExecutor
   (render-stats [this])
   (get-executor-id [this])
-<<<<<<< HEAD
+  (credentials-changed [this creds])
   (update-queue-stats [this]))
-=======
-  (credentials-changed [this creds]))
->>>>>>> 8491151b
 
 (defn throttled-report-error-fn [executor]
   (let [storm-conf (:storm-conf executor)
@@ -354,20 +351,17 @@
         (stats/render-stats! (:stats executor-data)))
       (get-executor-id [this]
         executor-id )
-<<<<<<< HEAD
-      (update-queue-stats [this]
-        (stats/update-queue! (:stats executor-data)
-                             (:component-id executor-data)
-                             (.population (:receive-queue executor-data))))
-=======
       (credentials-changed [this creds]
         (let [receive-queue (:receive-queue executor-data)
               context (:worker-context executor-data)]
           (disruptor/publish
             receive-queue
             [[nil (TupleImpl. context [creds] Constants/SYSTEM_TASK_ID Constants/CREDENTIALS_CHANGED_STREAM_ID)]]
-              )))
->>>>>>> 8491151b
+            )))
+      (update-queue-stats [this]
+        (stats/update-queue! (:stats executor-data)
+                             (:component-id executor-data)
+                             (.population (:receive-queue executor-data))))
       Shutdownable
       (shutdown
         [this]
