;; Licensed to the Apache Software Foundation (ASF) under one
;; or more contributor license agreements.  See the NOTICE file
;; distributed with this work for additional information
;; regarding copyright ownership.  The ASF licenses this file
;; to you under the Apache License, Version 2.0 (the
;; "License"); you may not use this file except in compliance
;; with the License.  You may obtain a copy of the License at
;;
;; http://www.apache.org/licenses/LICENSE-2.0
;;
;; Unless required by applicable law or agreed to in writing, software
;; distributed under the License is distributed on an "AS IS" BASIS,
;; WITHOUT WARRANTIES OR CONDITIONS OF ANY KIND, either express or implied.
;; See the License for the specific language governing permissions and
;; limitations under the License.
(ns org.apache.storm.daemon.worker
  (:use [org.apache.storm.daemon common])
  (:use [org.apache.storm config log util timer local-state])
  (:require [clj-time.core :as time])
  (:require [clj-time.coerce :as coerce])
  (:require [org.apache.storm.daemon [executor :as executor]])
  (:require [org.apache.storm [disruptor :as disruptor] [cluster :as cluster]])
  (:require [clojure.set :as set])
  (:require [org.apache.storm.messaging.loader :as msg-loader])
  (:import [java.util.concurrent Executors]
           [org.apache.storm.hooks IWorkerHook BaseWorkerHook])
  (:import [java.util ArrayList HashMap]
           [java.util.concurrent.locks ReentrantReadWriteLock])
  (:import [org.apache.commons.io FileUtils])
  (:import [org.apache.storm.utils Utils TransferDrainer ThriftTopologyUtils WorkerBackpressureThread DisruptorQueue])
  (:import [org.apache.storm.grouping LoadMapping])
  (:import [org.apache.storm.messaging TransportFactory])
  (:import [org.apache.storm.messaging TaskMessage IContext IConnection ConnectionWithStatus ConnectionWithStatus$Status])
  (:import [org.apache.storm.daemon Shutdownable])
  (:import [org.apache.storm.serialization KryoTupleSerializer])
  (:import [org.apache.storm.generated StormTopology])
  (:import [org.apache.storm.tuple AddressedTuple Fields])
  (:import [org.apache.storm.task WorkerTopologyContext])
  (:import [org.apache.storm Constants])
  (:import [org.apache.storm.security.auth AuthUtils])
  (:import [org.apache.storm.cluster ClusterStateContext DaemonType])
  (:import [javax.security.auth Subject])
  (:import [java.security PrivilegedExceptionAction])
  (:import [org.apache.logging.log4j LogManager])
  (:import [org.apache.logging.log4j Level])
  (:import [org.apache.logging.log4j.core.config LoggerConfig])
  (:import [org.apache.storm.generated LogConfig LogLevelAction])
  (:gen-class))

(defmulti mk-suicide-fn cluster-mode)

(defn read-worker-executors [storm-conf storm-cluster-state storm-id assignment-id port assignment-versions]
  (log-message "Reading Assignments.")
  (let [assignment (:executor->node+port (.assignment-info storm-cluster-state storm-id nil))]
    (doall
     (concat
      [Constants/SYSTEM_EXECUTOR_ID]
      (mapcat (fn [[executor loc]]
                (if (= loc [assignment-id port])
                  [executor]
                  ))
              assignment)))))

(defnk do-executor-heartbeats [worker :executors nil]
  ;; stats is how we know what executors are assigned to this worker 
  (let [stats (if-not executors
                  (into {} (map (fn [e] {e nil}) (:executors worker)))
                  (->> executors
                    (map (fn [e] {(executor/get-executor-id e) (executor/render-stats e)}))
                    (apply merge)))
        zk-hb {:storm-id (:storm-id worker)
               :executor-stats stats
               :uptime ((:uptime worker))
               :time-secs (Utils/currentTimeSecs)
               }]
    ;; do the zookeeper heartbeat
    (.worker-heartbeat! (:storm-cluster-state worker) (:storm-id worker) (:assignment-id worker) (:port worker) zk-hb)
    ))

(defn do-heartbeat [worker]
  (let [conf (:conf worker)
        state (worker-state conf (:worker-id worker))]
    ;; do the local-file-system heartbeat.
    (ls-worker-heartbeat! state (Utils/currentTimeSecs) (:storm-id worker) (:executors worker) (:port worker))
    (.cleanup state 60) ; this is just in case supervisor is down so that disk doesn't fill up.
                         ; it shouldn't take supervisor 120 seconds between listing dir and reading it

    ))

(defn worker-outbound-tasks
  "Returns seq of task-ids that receive messages from this worker"
  [worker]
  (let [context (worker-context worker)
        components (mapcat
                     (fn [task-id]
                       (->> (.getComponentId context (int task-id))
                            (.getTargets context)
                            vals
                            (map keys)
                            (apply concat)))
                     (:task-ids worker))]
    (-> worker
        :task->component
        reverse-map
        (select-keys components)
        vals
        flatten
        set )))

(defn get-dest
  [^AddressedTuple addressed-tuple]
  "get the destination for an AddressedTuple"
  (.getDest addressed-tuple))

(defn mk-transfer-local-fn [worker]
  (let [short-executor-receive-queue-map (:short-executor-receive-queue-map worker)
        task->short-executor (:task->short-executor worker)
        task-getter (comp #(get task->short-executor %) get-dest)]
    (fn [tuple-batch]
      (let [grouped (fast-group-by task-getter tuple-batch)]
        (fast-map-iter [[short-executor pairs] grouped]
          (let [q (short-executor-receive-queue-map short-executor)]
            (if q
              (disruptor/publish q pairs)
              (log-warn "Received invalid messages for unknown tasks. Dropping... ")
              )))))))

(defn- assert-can-serialize [^KryoTupleSerializer serializer tuple-batch]
  "Check that all of the tuples can be serialized by serializing them."
  (fast-list-iter [[task tuple :as pair] tuple-batch]
    (.serialize serializer tuple)))

(defn- mk-backpressure-handler [executors]
  "make a handler that checks and updates worker's backpressure flag"
  (disruptor/worker-backpressure-handler
    (fn [worker]
      (let [storm-id (:storm-id worker)
            assignment-id (:assignment-id worker)
            port (:port worker)
            storm-cluster-state (:storm-cluster-state worker)
            prev-backpressure-flag @(:backpressure worker)]
        (when executors
          (reset! (:backpressure worker)
                  (or @(:transfer-backpressure worker)
                      (reduce #(or %1 %2) (map #(.get-backpressure-flag %1) executors)))))
        ;; update the worker's backpressure flag to zookeeper only when it has changed
        (log-debug "BP " @(:backpressure worker) " WAS " prev-backpressure-flag)
        (when (not= prev-backpressure-flag @(:backpressure worker))
          (.worker-backpressure! storm-cluster-state storm-id assignment-id port @(:backpressure worker)))
        ))))

(defn- mk-disruptor-backpressure-handler [worker]
  "make a handler for the worker's send disruptor queue to
  check highWaterMark and lowWaterMark for backpressure"
  (disruptor/disruptor-backpressure-handler
    (fn []
      (reset! (:transfer-backpressure worker) true)
      (WorkerBackpressureThread/notifyBackpressureChecker (:backpressure-trigger worker)))
    (fn []
      (reset! (:transfer-backpressure worker) false)
      (WorkerBackpressureThread/notifyBackpressureChecker (:backpressure-trigger worker)))))

(defn mk-transfer-fn [worker]
  (let [local-tasks (-> worker :task-ids set)
        local-transfer (:transfer-local-fn worker)
        ^DisruptorQueue transfer-queue (:transfer-queue worker)
        task->node+port (:cached-task->node+port worker)
        try-serialize-local ((:storm-conf worker) TOPOLOGY-TESTING-ALWAYS-TRY-SERIALIZE)

        transfer-fn
          (fn [^KryoTupleSerializer serializer tuple-batch]
            (let [^ArrayList local (ArrayList.)
                  ^HashMap remoteMap (HashMap.)]
              (fast-list-iter [^AddressedTuple addressed-tuple tuple-batch]
                (let [task (.getDest addressed-tuple)
                      tuple (.getTuple addressed-tuple)]
                  (if (local-tasks task)
                    (.add local addressed-tuple)

                    ;;Using java objects directly to avoid performance issues in java code
                    (do
                      (when (not (.get remoteMap task))
                        (.put remoteMap task (ArrayList.)))
                      (let [^ArrayList remote (.get remoteMap task)]
                        (if (not-nil? task)
                          (.add remote (TaskMessage. task ^bytes (.serialize serializer tuple)))
                          (log-warn "Can't transfer tuple - task value is nil. tuple type: " (pr-str (type tuple)) " and information: " (pr-str tuple)))
                       )))))

              (when (not (.isEmpty local)) (local-transfer local))
              (when (not (.isEmpty remoteMap)) (disruptor/publish transfer-queue remoteMap))))]
    (if try-serialize-local
      (do
        (log-warn "WILL TRY TO SERIALIZE ALL TUPLES (Turn off " TOPOLOGY-TESTING-ALWAYS-TRY-SERIALIZE " for production)")
        (fn [^KryoTupleSerializer serializer tuple-batch]
          (assert-can-serialize serializer tuple-batch)
          (transfer-fn serializer tuple-batch)))
      transfer-fn)))

(defn- mk-receive-queue-map [storm-conf executors]
  (->> executors
       ;; TODO: this depends on the type of executor
       (map (fn [e] [e (disruptor/disruptor-queue (str "receive-queue" e)
                                                  (storm-conf TOPOLOGY-EXECUTOR-RECEIVE-BUFFER-SIZE)
                                                  (storm-conf TOPOLOGY-DISRUPTOR-WAIT-TIMEOUT-MILLIS)
                                                  :batch-size (storm-conf TOPOLOGY-DISRUPTOR-BATCH-SIZE)
                                                  :batch-timeout (storm-conf TOPOLOGY-DISRUPTOR-BATCH-TIMEOUT-MILLIS))]))
       (into {})
       ))

(defn- stream->fields [^StormTopology topology component]
  (->> (ThriftTopologyUtils/getComponentCommon topology component)
       .get_streams
       (map (fn [[s info]] [s (Fields. (.get_output_fields info))]))
       (into {})
       (HashMap.)))

(defn component->stream->fields [^StormTopology topology]
  (->> (ThriftTopologyUtils/getComponentIds topology)
       (map (fn [c] [c (stream->fields topology c)]))
       (into {})
       (HashMap.)))

(defn- mk-default-resources [worker]
  (let [conf (:conf worker)
        thread-pool-size (int (conf TOPOLOGY-WORKER-SHARED-THREAD-POOL-SIZE))]
    {WorkerTopologyContext/SHARED_EXECUTOR (Executors/newFixedThreadPool thread-pool-size)}
    ))

(defn- mk-user-resources [worker]
  ;;TODO: need to invoke a hook provided by the topology, giving it a chance to create user resources.
  ;; this would be part of the initialization hook
  ;; need to separate workertopologycontext into WorkerContext and WorkerUserContext.
  ;; actually just do it via interfaces. just need to make sure to hide setResource from tasks
  {})

(defn mk-halting-timer [timer-name]
  (mk-timer :kill-fn (fn [t]
                       (log-error t "Error when processing event")
                       (exit-process! 20 "Error when processing an event")
                       )
            :timer-name timer-name))

(defn worker-data [conf mq-context storm-id assignment-id port worker-id storm-conf cluster-state storm-cluster-state]
  (let [assignment-versions (atom {})
        executors (set (read-worker-executors storm-conf storm-cluster-state storm-id assignment-id port assignment-versions))
        transfer-queue (disruptor/disruptor-queue "worker-transfer-queue" (storm-conf TOPOLOGY-TRANSFER-BUFFER-SIZE)
                                                  (storm-conf TOPOLOGY-DISRUPTOR-WAIT-TIMEOUT-MILLIS)
                                                  :batch-size (storm-conf TOPOLOGY-DISRUPTOR-BATCH-SIZE)
                                                  :batch-timeout (storm-conf TOPOLOGY-DISRUPTOR-BATCH-TIMEOUT-MILLIS))
        executor-receive-queue-map (mk-receive-queue-map storm-conf executors)

        receive-queue-map (->> executor-receive-queue-map
                               (mapcat (fn [[e queue]] (for [t (executor-id->tasks e)] [t queue])))
                               (into {}))

        topology (read-supervisor-topology conf storm-id)
        mq-context  (if mq-context
                      mq-context
                      (TransportFactory/makeContext storm-conf))]

    (recursive-map
      :conf conf
      :mq-context mq-context
      :receiver (.bind ^IContext mq-context storm-id port)
      :storm-id storm-id
      :assignment-id assignment-id
      :port port
      :worker-id worker-id
      :cluster-state cluster-state
      :storm-cluster-state storm-cluster-state
      ;; when worker bootup, worker will start to setup initial connections to
      ;; other workers. When all connection is ready, we will enable this flag
      ;; and spout and bolt will be activated.
      :worker-active-flag (atom false)
      :storm-active-atom (atom false)
      :storm-component->debug-atom (atom {})
      :executors executors
      :task-ids (->> receive-queue-map keys (map int) sort)
      :storm-conf storm-conf
      :topology topology
      :system-topology (system-topology! storm-conf topology)
      :heartbeat-timer (mk-halting-timer "heartbeat-timer")
      :refresh-load-timer (mk-halting-timer "refresh-load-timer")
      :refresh-connections-timer (mk-halting-timer "refresh-connections-timer")
      :refresh-credentials-timer (mk-halting-timer "refresh-credentials-timer")
      :reset-log-levels-timer (mk-halting-timer "reset-log-levels-timer")
      :refresh-active-timer (mk-halting-timer "refresh-active-timer")
      :executor-heartbeat-timer (mk-halting-timer "executor-heartbeat-timer")
      :user-timer (mk-halting-timer "user-timer")
      :task->component (HashMap. (storm-task-info topology storm-conf)) ; for optimized access when used in tasks later on
      :component->stream->fields (component->stream->fields (:system-topology <>))
      ;TODO: when translating this function, you should replace the map-val with a proper for loop HERE
      :component->sorted-tasks (->> (:task->component <>) reverse-map (map-val sort))
      :endpoint-socket-lock (ReentrantReadWriteLock.)
      :cached-node+port->socket (atom {})
      :cached-task->node+port (atom {})
      :transfer-queue transfer-queue
      :executor-receive-queue-map executor-receive-queue-map
      ;TODO: when translating this function, you should replace the map-val with a proper for loop HERE
      :short-executor-receive-queue-map (map-key first executor-receive-queue-map)
      :task->short-executor (->> executors
                                 (mapcat (fn [e] (for [t (executor-id->tasks e)] [t (first e)])))
                                 (into {})
                                 (HashMap.))
      :suicide-fn (mk-suicide-fn conf)
      :uptime (uptime-computer)
      :default-shared-resources (mk-default-resources <>)
      :user-shared-resources (mk-user-resources <>)
      :transfer-local-fn (mk-transfer-local-fn <>)
      :transfer-fn (mk-transfer-fn <>)
      :load-mapping (LoadMapping.)
      :assignment-versions assignment-versions
      :backpressure (atom false) ;; whether this worker is going slow
      :transfer-backpressure (atom false) ;; if the transfer queue is backed-up
      :backpressure-trigger (atom false) ;; a trigger for synchronization with executors
      :throttle-on (atom false) ;; whether throttle is activated for spouts
      )))

(defn- endpoint->string [[node port]]
  (str port "/" node))

(defn string->endpoint [^String s]
  (let [[port-str node] (.split s "/" 2)]
    [node (Integer/valueOf port-str)]
    ))

(def LOAD-REFRESH-INTERVAL-MS 5000)

;TODO: when translating this function, you should replace the map-val with a proper for loop HERE
(defn mk-refresh-load [worker]
  (let [local-tasks (set (:task-ids worker))
        remote-tasks (set/difference (worker-outbound-tasks worker) local-tasks)
        short-executor-receive-queue-map (:short-executor-receive-queue-map worker)
        next-update (atom 0)]
    (fn this
      ([]
        (let [^LoadMapping load-mapping (:load-mapping worker)
              local-pop (map-val (fn [queue]
                                   (let [q-metrics (.getMetrics queue)]
                                     (/ (double (.population q-metrics)) (.capacity q-metrics))))
                                 short-executor-receive-queue-map)
              remote-load (reduce merge (for [[np conn] @(:cached-node+port->socket worker)] (into {} (.getLoad conn remote-tasks))))
              now (System/currentTimeMillis)]
          (.setLocal load-mapping local-pop)
          (.setRemote load-mapping remote-load)
          (when (> now @next-update)
            (.sendLoadMetrics (:receiver worker) local-pop)
            (reset! next-update (+ LOAD-REFRESH-INTERVAL-MS now))))))))

<<<<<<< HEAD
(defmacro read-locked
  [rw-lock & body]
  (let [lock (with-meta rw-lock {:tag `ReentrantReadWriteLock})]
    `(let [rlock# (.readLock ~lock)]
       (try (.lock rlock#)
         ~@body
         (finally (.unlock rlock#))))))

(defmacro write-locked
  [rw-lock & body]
  (let [lock (with-meta rw-lock {:tag `ReentrantReadWriteLock})]
    `(let [wlock# (.writeLock ~lock)]
       (try (.lock wlock#)
         ~@body
         (finally (.unlock wlock#))))))

=======
;TODO: when translating this function, you should replace the map-val with a proper for loop HERE
>>>>>>> f4788588
(defn mk-refresh-connections [worker]
  (let [outbound-tasks (worker-outbound-tasks worker)
        conf (:conf worker)
        storm-cluster-state (:storm-cluster-state worker)
        storm-id (:storm-id worker)]
    (fn this
      ([]
        (this (fn [& ignored] (schedule (:refresh-connections-timer worker) 0 this))))
      ([callback]
         (let [version (.assignment-version storm-cluster-state storm-id callback)
               assignment (if (= version (:version (get @(:assignment-versions worker) storm-id)))
                            (:data (get @(:assignment-versions worker) storm-id))
                            (let [new-assignment (.assignment-info-with-version storm-cluster-state storm-id callback)]
                              (swap! (:assignment-versions worker) assoc storm-id new-assignment)
                              (:data new-assignment)))
              my-assignment (-> assignment
                                :executor->node+port
                                to-task->node+port
                                (select-keys outbound-tasks)
                                ;TODO: when translating this function, you should replace the map-val with a proper for loop HERE
                                (#(map-val endpoint->string %)))
              ;; we dont need a connection for the local tasks anymore
               ;TODO: when translating this function, you should replace the filter-val with a proper for loop + if condition HERE
              needed-assignment (->> my-assignment
                                      (filter-key (complement (-> worker :task-ids set))))
              needed-connections (-> needed-assignment vals set)
              needed-tasks (-> needed-assignment keys)

              current-connections (set (keys @(:cached-node+port->socket worker)))
              new-connections (set/difference needed-connections current-connections)
              remove-connections (set/difference current-connections needed-connections)]
              (swap! (:cached-node+port->socket worker)
                     #(HashMap. (merge (into {} %1) %2))
                     (into {}
                       (dofor [endpoint-str new-connections
                               :let [[node port] (string->endpoint endpoint-str)]]
                         [endpoint-str
                          (.connect
                           ^IContext (:mq-context worker)
                           storm-id
                           ((:node->host assignment) node)
                           port)
                          ]
                         )))
              (write-locked (:endpoint-socket-lock worker)
                (reset! (:cached-task->node+port worker)
                        (HashMap. my-assignment)))
              (doseq [endpoint remove-connections]
                (.close (get @(:cached-node+port->socket worker) endpoint)))
              (apply swap!
                     (:cached-node+port->socket worker)
                     #(HashMap. (apply dissoc (into {} %1) %&))
                     remove-connections)

           )))))

(defn refresh-storm-active
  ([worker]
    (refresh-storm-active worker (fn [& ignored] (schedule (:refresh-active-timer worker) 0 (partial refresh-storm-active worker)))))
  ([worker callback]
    (let [base (.storm-base (:storm-cluster-state worker) (:storm-id worker) callback)]
      (reset!
        (:storm-active-atom worker)
        (and (= :active (-> base :status :type)) @(:worker-active-flag worker)))
      (reset! (:storm-component->debug-atom worker) (-> base :component->debug))
      (log-debug "Event debug options " @(:storm-component->debug-atom worker)))))

;; TODO: consider having a max batch size besides what disruptor does automagically to prevent latency issues
(defn mk-transfer-tuples-handler [worker]
  (let [^DisruptorQueue transfer-queue (:transfer-queue worker)
        drainer (TransferDrainer.)
        node+port->socket (:cached-node+port->socket worker)
        task->node+port (:cached-task->node+port worker)
        endpoint-socket-lock (:endpoint-socket-lock worker)
        ]
    (disruptor/clojure-handler
      (fn [packets _ batch-end?]
        (.add drainer packets)

        (when batch-end?
          (read-locked endpoint-socket-lock
             (let [node+port->socket @node+port->socket
                   task->node+port @task->node+port]
               (.send drainer task->node+port node+port->socket)))
          (.clear drainer))))))

;; Check whether this messaging connection is ready to send data
(defn is-connection-ready [^IConnection connection]
  (if (instance?  ConnectionWithStatus connection)
    (let [^ConnectionWithStatus connection connection
          status (.status connection)]
      (= status ConnectionWithStatus$Status/Ready))
    true))

;; all connections are ready
(defn all-connections-ready [worker]
    (let [connections (vals @(:cached-node+port->socket worker))]
      (every? is-connection-ready connections)))

;; we will wait all connections to be ready and then activate the spout/bolt
;; when the worker bootup
(defn activate-worker-when-all-connections-ready
  [worker]
  (let [timer (:refresh-active-timer worker)
        delay-secs 0
        recur-secs 1]
    (schedule timer
      delay-secs
      (fn this []
        (if (all-connections-ready worker)
          (do
            (log-message "All connections are ready for worker " (:assignment-id worker) ":" (:port worker)
              " with id "(:worker-id worker))
            (reset! (:worker-active-flag worker) true))
          (schedule timer recur-secs this :check-active false)
            )))))

(defn register-callbacks [worker]
  (log-message "Registering IConnectionCallbacks for " (:assignment-id worker) ":" (:port worker))
  (msg-loader/register-callback (:transfer-local-fn worker)
                                (:receiver worker)
                                (:storm-conf worker)
                                (worker-context worker)))

(defn- close-resources [worker]
  (let [dr (:default-shared-resources worker)]
    (log-message "Shutting down default resources")
    (.shutdownNow (get dr WorkerTopologyContext/SHARED_EXECUTOR))
    (log-message "Shut down default resources")))

(defn- get-logger-levels []
  (into {}
    (let [logger-config (.getConfiguration (LogManager/getContext false))]
      (for [[logger-name logger] (.getLoggers logger-config)]
        {logger-name (.getLevel logger)}))))

(defn set-logger-level [logger-context logger-name new-level]
  (let [config (.getConfiguration logger-context)
        logger-config (.getLoggerConfig config logger-name)]
    (if (not (= (.getName logger-config) logger-name))
      ;; create a new config. Make it additive (true) s.t. inherit
      ;; parents appenders
      (let [new-logger-config (LoggerConfig. logger-name new-level true)]
        (log-message "Adding config for: " new-logger-config " with level: " new-level)
        (.addLogger config logger-name new-logger-config))
      (do
        (log-message "Setting " logger-config " log level to: " new-level)
        (.setLevel logger-config new-level)))))

;; function called on timer to reset log levels last set to DEBUG
;; also called from process-log-config-change
(defn reset-log-levels [latest-log-config-atom]
  (let [latest-log-config @latest-log-config-atom
        logger-context (LogManager/getContext false)]
    (doseq [[logger-name logger-setting] (sort latest-log-config)]
      (let [timeout (:timeout logger-setting)
            target-log-level (:target-log-level logger-setting)
            reset-log-level (:reset-log-level logger-setting)]
        (when (> (coerce/to-long (time/now)) timeout)
          (log-message logger-name ": Resetting level to " reset-log-level) 
          (set-logger-level logger-context logger-name reset-log-level)
          (swap! latest-log-config-atom
            (fn [prev]
              (dissoc prev logger-name))))))
    (.updateLoggers logger-context)))

;; when a new log level is received from zookeeper, this function is called
(defn process-log-config-change [latest-log-config original-log-levels log-config]
  (when log-config
    (log-debug "Processing received log config: " log-config)
    ;; merge log configs together
    (let [loggers (.get_named_logger_level log-config)
          logger-context (LogManager/getContext false)]
      (def new-log-configs
        (into {}
         ;; merge named log levels
         (for [[msg-logger-name logger-level] loggers]
           (let [logger-name (if (= msg-logger-name "ROOT")
                                LogManager/ROOT_LOGGER_NAME
                                msg-logger-name)]
             ;; the new-timeouts map now contains logger => timeout 
             (when (.is_set_reset_log_level_timeout_epoch logger-level)
               {logger-name {:action (.get_action logger-level)
                             :target-log-level (Level/toLevel (.get_target_log_level logger-level))
                             :reset-log-level (or (.get @original-log-levels logger-name) (Level/INFO))
                             :timeout (.get_reset_log_level_timeout_epoch logger-level)}})))))

      ;; look for deleted log timeouts
      (doseq [[logger-name logger-val] (sort @latest-log-config)]
        (when (not (contains? new-log-configs logger-name))
          ;; if we had a timeout, but the timeout is no longer active
          (set-logger-level
            logger-context logger-name (:reset-log-level logger-val))))

      ;; apply new log settings we just received
      ;; the merged configs are only for the reset logic
      (doseq [[msg-logger-name logger-level] (sort (into {} (.get_named_logger_level log-config)))]
        (let [logger-name (if (= msg-logger-name "ROOT")
                                LogManager/ROOT_LOGGER_NAME
                                msg-logger-name)
              level (Level/toLevel (.get_target_log_level logger-level))
              action (.get_action logger-level)]
          (if (= action LogLevelAction/UPDATE)
            (set-logger-level logger-context logger-name level))))
   
      (.updateLoggers logger-context)
      (reset! latest-log-config new-log-configs)
      (log-debug "New merged log config is " @latest-log-config))))

(defn run-worker-start-hooks [worker]
  (let [topology (:topology worker)
        topo-conf (:storm-conf worker)
        worker-topology-context (worker-context worker)
        hooks (.get_worker_hooks topology)]
    (dofor [hook hooks]
      (let [hook-bytes (Utils/toByteArray hook)
            deser-hook (Utils/javaDeserialize hook-bytes BaseWorkerHook)]
        (.start deser-hook topo-conf worker-topology-context)))))

(defn run-worker-shutdown-hooks [worker]
  (let [topology (:topology worker)
        hooks (.get_worker_hooks topology)]
    (dofor [hook hooks]
      (let [hook-bytes (Utils/toByteArray hook)
            deser-hook (Utils/javaDeserialize hook-bytes BaseWorkerHook)]
        (.shutdown deser-hook)))))

;; TODO: should worker even take the storm-id as input? this should be
;; deducable from cluster state (by searching through assignments)
;; what about if there's inconsistency in assignments? -> but nimbus
;; should guarantee this consistency
(defserverfn mk-worker [conf shared-mq-context storm-id assignment-id port worker-id]
  (log-message "Launching worker for " storm-id " on " assignment-id ":" port " with id " worker-id
               " and conf " conf)
  (if-not (local-mode? conf)
    (redirect-stdio-to-slf4j!))
  ;; because in local mode, its not a separate
  ;; process. supervisor will register it in this case
  (when (= :distributed (cluster-mode conf))
    (let [pid (process-pid)]
      (FileUtils/touch (worker-pid-path conf worker-id pid))
      (spit (worker-artifacts-pid-path conf storm-id port) pid)))

  (declare establish-log-setting-callback)

  ;; start out with empty list of timeouts 
  (def latest-log-config (atom {}))
  (def original-log-levels (atom {}))

  (let [storm-conf (read-supervisor-storm-conf conf storm-id)
        storm-conf (override-login-config-with-system-property storm-conf)
        acls (Utils/getWorkerACL storm-conf)
        cluster-state (cluster/mk-distributed-cluster-state conf :auth-conf storm-conf :acls acls :context (ClusterStateContext. DaemonType/WORKER))
        storm-cluster-state (cluster/mk-storm-cluster-state cluster-state :acls acls)
        initial-credentials (.credentials storm-cluster-state storm-id nil)
        auto-creds (AuthUtils/GetAutoCredentials storm-conf)
        subject (AuthUtils/populateSubject nil auto-creds initial-credentials)]
      (Subject/doAs subject (reify PrivilegedExceptionAction
        (run [this]
          (let [worker (worker-data conf shared-mq-context storm-id assignment-id port worker-id storm-conf cluster-state storm-cluster-state)
        heartbeat-fn #(do-heartbeat worker)

        ;; do this here so that the worker process dies if this fails
        ;; it's important that worker heartbeat to supervisor ASAP when launching so that the supervisor knows it's running (and can move on)
        _ (heartbeat-fn)

        executors (atom nil)
        ;; launch heartbeat threads immediately so that slow-loading tasks don't cause the worker to timeout
        ;; to the supervisor
        _ (schedule-recurring (:heartbeat-timer worker) 0 (conf WORKER-HEARTBEAT-FREQUENCY-SECS) heartbeat-fn)
        _ (schedule-recurring (:executor-heartbeat-timer worker) 0 (conf TASK-HEARTBEAT-FREQUENCY-SECS) #(do-executor-heartbeats worker :executors @executors))

        _ (register-callbacks worker)

        refresh-connections (mk-refresh-connections worker)
        refresh-load (mk-refresh-load worker)

        _ (refresh-connections nil)

        _ (activate-worker-when-all-connections-ready worker)

        _ (refresh-storm-active worker nil)

        _ (run-worker-start-hooks worker)

        _ (reset! executors (dofor [e (:executors worker)] (executor/mk-executor worker e initial-credentials)))

        transfer-tuples (mk-transfer-tuples-handler worker)
        
        transfer-thread (disruptor/consume-loop* (:transfer-queue worker) transfer-tuples)               

        disruptor-handler (mk-disruptor-backpressure-handler worker)
        _ (.registerBackpressureCallback (:transfer-queue worker) disruptor-handler)
        _ (-> (.setHighWaterMark (:transfer-queue worker) ((:storm-conf worker) BACKPRESSURE-DISRUPTOR-HIGH-WATERMARK))
              (.setLowWaterMark ((:storm-conf worker) BACKPRESSURE-DISRUPTOR-LOW-WATERMARK))
              (.setEnableBackpressure ((:storm-conf worker) TOPOLOGY-BACKPRESSURE-ENABLE)))
        backpressure-handler (mk-backpressure-handler @executors)        
        backpressure-thread (WorkerBackpressureThread. (:backpressure-trigger worker) worker backpressure-handler)
        _ (if ((:storm-conf worker) TOPOLOGY-BACKPRESSURE-ENABLE) 
            (.start backpressure-thread))
        callback (fn cb [& ignored]
                   (let [throttle-on (.topology-backpressure storm-cluster-state storm-id cb)]
                     (reset! (:throttle-on worker) throttle-on)))
        _ (if ((:storm-conf worker) TOPOLOGY-BACKPRESSURE-ENABLE)
            (.topology-backpressure storm-cluster-state storm-id callback))

        shutdown* (fn []
                    (log-message "Shutting down worker " storm-id " " assignment-id " " port)
                    (doseq [[_ socket] @(:cached-node+port->socket worker)]
                      ;; this will do best effort flushing since the linger period
                      ;; was set on creation
                      (.close socket))
                    (log-message "Terminating messaging context")
                    (log-message "Shutting down executors")
                    (doseq [executor @executors] (.shutdown executor))
                    (log-message "Shut down executors")

                    ;;this is fine because the only time this is shared is when it's a local context,
                    ;;in which case it's a noop
                    (.term ^IContext (:mq-context worker))
                    (log-message "Shutting down transfer thread")
                    (disruptor/halt-with-interrupt! (:transfer-queue worker))

                    (.interrupt transfer-thread)
                    (.join transfer-thread)
                    (log-message "Shut down transfer thread")
                    (.interrupt backpressure-thread)
                    (.join backpressure-thread)
                    (log-message "Shut down backpressure thread")
                    (cancel-timer (:heartbeat-timer worker))
                    (cancel-timer (:refresh-connections-timer worker))
                    (cancel-timer (:refresh-credentials-timer worker))
                    (cancel-timer (:refresh-active-timer worker))
                    (cancel-timer (:executor-heartbeat-timer worker))
                    (cancel-timer (:user-timer worker))
                    (cancel-timer (:refresh-load-timer worker))

                    (close-resources worker)

                    (log-message "Trigger any worker shutdown hooks")
                    (run-worker-shutdown-hooks worker)

                    (.remove-worker-heartbeat! (:storm-cluster-state worker) storm-id assignment-id port)
                    (log-message "Disconnecting from storm cluster state context")
                    (.disconnect (:storm-cluster-state worker))
                    (.close (:cluster-state worker))
                    (log-message "Shut down worker " storm-id " " assignment-id " " port))
        ret (reify
             Shutdownable
             (shutdown
              [this]
              (shutdown*))
             DaemonCommon
             (waiting? [this]
               (and
                 (timer-waiting? (:heartbeat-timer worker))
                 (timer-waiting? (:refresh-connections-timer worker))
                 (timer-waiting? (:refresh-load-timer worker))
                 (timer-waiting? (:refresh-credentials-timer worker))
                 (timer-waiting? (:refresh-active-timer worker))
                 (timer-waiting? (:executor-heartbeat-timer worker))
                 (timer-waiting? (:user-timer worker))
                 ))
             )
        credentials (atom initial-credentials)
        check-credentials-changed (fn []
                                    (let [new-creds (.credentials (:storm-cluster-state worker) storm-id nil)]
                                      (when-not (= new-creds @credentials) ;;This does not have to be atomic, worst case we update when one is not needed
                                        (AuthUtils/updateSubject subject auto-creds new-creds)
                                        (dofor [e @executors] (.credentials-changed e new-creds))
                                        (reset! credentials new-creds))))
       check-throttle-changed (fn []
                                (let [callback (fn cb [& ignored]
                                                 (let [throttle-on (.topology-backpressure (:storm-cluster-state worker) storm-id cb)]
                                                   (reset! (:throttle-on worker) throttle-on)))
                                      new-throttle-on (.topology-backpressure (:storm-cluster-state worker) storm-id callback)]
                                    (reset! (:throttle-on worker) new-throttle-on)))
        check-log-config-changed (fn []
                                  (let [log-config (.topology-log-config (:storm-cluster-state worker) storm-id nil)]
                                    (process-log-config-change latest-log-config original-log-levels log-config)
                                    (establish-log-setting-callback)))]
    (reset! original-log-levels (get-logger-levels))
    (log-message "Started with log levels: " @original-log-levels)
  
    (defn establish-log-setting-callback []
      (.topology-log-config (:storm-cluster-state worker) storm-id (fn [args] (check-log-config-changed))))

    (establish-log-setting-callback)
    (.credentials (:storm-cluster-state worker) storm-id (fn [args] (check-credentials-changed)))
    (schedule-recurring (:refresh-credentials-timer worker) 0 (conf TASK-CREDENTIALS-POLL-SECS)
                        (fn [& args]
                          (check-credentials-changed)
                          (if ((:storm-conf worker) TOPOLOGY-BACKPRESSURE-ENABLE)
                            (check-throttle-changed))))
    ;; The jitter allows the clients to get the data at different times, and avoids thundering herd
    (when-not (.get conf TOPOLOGY-DISABLE-LOADAWARE-MESSAGING)
      (schedule-recurring-with-jitter (:refresh-load-timer worker) 0 1 500 refresh-load))
    (schedule-recurring (:refresh-connections-timer worker) 0 (conf TASK-REFRESH-POLL-SECS) refresh-connections)
    (schedule-recurring (:reset-log-levels-timer worker) 0 (conf WORKER-LOG-LEVEL-RESET-POLL-SECS) (fn [] (reset-log-levels latest-log-config)))
    (schedule-recurring (:refresh-active-timer worker) 0 (conf TASK-REFRESH-POLL-SECS) (partial refresh-storm-active worker))

    (log-message "Worker has topology config " (redact-value (:storm-conf worker) STORM-ZOOKEEPER-TOPOLOGY-AUTH-PAYLOAD))
    (log-message "Worker " worker-id " for storm " storm-id " on " assignment-id ":" port " has finished loading")
    ret
    ))))))

(defmethod mk-suicide-fn
  :local [conf]
  (fn [] (exit-process! 1 "Worker died")))

(defmethod mk-suicide-fn
  :distributed [conf]
  (fn [] (exit-process! 1 "Worker died")))

(defn -main [storm-id assignment-id port-str worker-id]
  (let [conf (read-storm-config)]
    (setup-default-uncaught-exception-handler)
    (validate-distributed-mode! conf)
    (let [worker (mk-worker conf nil storm-id assignment-id (Integer/parseInt port-str) worker-id)]
      (add-shutdown-hook-with-force-kill-in-1-sec #(.shutdown worker)))))<|MERGE_RESOLUTION|>--- conflicted
+++ resolved
@@ -348,7 +348,6 @@
             (.sendLoadMetrics (:receiver worker) local-pop)
             (reset! next-update (+ LOAD-REFRESH-INTERVAL-MS now))))))))
 
-<<<<<<< HEAD
 (defmacro read-locked
   [rw-lock & body]
   (let [lock (with-meta rw-lock {:tag `ReentrantReadWriteLock})]
@@ -365,9 +364,7 @@
          ~@body
          (finally (.unlock wlock#))))))
 
-=======
 ;TODO: when translating this function, you should replace the map-val with a proper for loop HERE
->>>>>>> f4788588
 (defn mk-refresh-connections [worker]
   (let [outbound-tasks (worker-outbound-tasks worker)
         conf (:conf worker)
