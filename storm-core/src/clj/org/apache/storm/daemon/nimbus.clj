--- conflicted
+++ resolved
@@ -50,11 +50,7 @@
   (:import [org.apache.storm.daemon Shutdownable])
   (:import [org.apache.storm.validation ConfigValidation])
   (:import [org.apache.storm.cluster ClusterStateContext DaemonType])
-<<<<<<< HEAD
-  (:use [org.apache.storm util config log timer zookeeper local-state-converter])
-=======
-  (:use [org.apache.storm util config log zookeeper local-state])
->>>>>>> 561cecaa
+  (:use [org.apache.storm util config log zookeeper])
   (:require [org.apache.storm [cluster :as cluster]
                             [converter :as converter]
                             [stats :as stats]])
