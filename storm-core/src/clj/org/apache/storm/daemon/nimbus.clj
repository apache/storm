;; Licensed to the Apache Software Foundation (ASF) under one
;; or more contributor license agreements.  See the NOTICE file
;; distributed with this work for additional information
;; regarding copyright ownership.  The ASF licenses this file
;; to you under the Apache License, Version 2.0 (the
;; "License"); you may not use this file except in compliance
;; with the License.  You may obtain a copy of the License at
;;
;; http://www.apache.org/licenses/LICENSE-2.0
;;
;; Unless required by applicable law or agreed to in writing, software
;; distributed under the License is distributed on an "AS IS" BASIS,
;; WITHOUT WARRANTIES OR CONDITIONS OF ANY KIND, either express or implied.
;; See the License for the specific language governing permissions and
;; limitations under the License.
(ns org.apache.storm.daemon.nimbus
  (:import [org.apache.thrift.server THsHaServer THsHaServer$Args])
  (:import [org.apache.storm.generated KeyNotFoundException])
  (:import [org.apache.storm.security INimbusCredentialPlugin])
  (:import [org.apache.storm.blobstore LocalFsBlobStore])
  (:import [org.apache.thrift.protocol TBinaryProtocol TBinaryProtocol$Factory])
  (:import [org.apache.thrift.exception])
  (:import [org.apache.thrift.transport TNonblockingServerTransport TNonblockingServerSocket])
  (:import [org.apache.commons.io FileUtils])
  (:import [javax.security.auth Subject])
  (:import [org.apache.storm.security.auth NimbusPrincipal])
  (:import [java.nio ByteBuffer]
           [java.util Collections List HashMap]
           [org.apache.storm.generated NimbusSummary])
  (:import [java.nio ByteBuffer]
           [java.util Collections List HashMap ArrayList Iterator HashSet])
  (:import [org.apache.storm.blobstore AtomicOutputStream BlobStoreAclHandler
                                       InputStreamWithMeta KeyFilter KeySequenceNumber BlobSynchronizer BlobStoreUtils])
  (:import [java.io File FileOutputStream FileInputStream])
  (:import [java.net InetAddress ServerSocket BindException])
  (:import [java.nio.channels Channels WritableByteChannel])
  (:import [org.apache.storm.security.auth ThriftServer ThriftConnectionType ReqContext AuthUtils])
  (:use [org.apache.storm.scheduler.DefaultScheduler])
  (:import [org.apache.storm.scheduler INimbus SupervisorDetails WorkerSlot TopologyDetails
            Cluster Topologies SchedulerAssignment SchedulerAssignmentImpl DefaultScheduler ExecutorDetails])
  (:import [org.apache.storm.nimbus NimbusInfo])
  (:import [org.apache.storm.scheduler.resource ResourceUtils])
  (:import [org.apache.storm.utils TimeCacheMap TimeCacheMap$ExpiredCallback Utils TupleUtils ThriftTopologyUtils
            BufferFileInputStream BufferInputStream])
  (:import [org.apache.storm.generated NotAliveException AlreadyAliveException StormTopology ErrorInfo
<<<<<<< HEAD
                                       ExecutorInfo InvalidTopologyException Nimbus$Iface Nimbus$Processor SubmitOptions TopologyInitialStatus
                                       KillOptions RebalanceOptions ClusterSummary SupervisorSummary TopologySummary TopologyInfo TopologyHistoryInfo
                                       ExecutorSummary AuthorizationException GetInfoOptions NumErrorsChoice SettableBlobMeta ReadableBlobMeta
                                       BeginDownloadResult ListBlobsResult ComponentPageInfo TopologyPageInfo LogConfig LogLevel LogLevelAction
                                       ProfileRequest ProfileAction NodeInfo SupervisorAssignments])
=======
            ExecutorInfo InvalidTopologyException Nimbus$Iface Nimbus$Processor SubmitOptions TopologyInitialStatus
            KillOptions RebalanceOptions ClusterSummary SupervisorSummary TopologySummary TopologyInfo TopologyHistoryInfo
            ExecutorSummary AuthorizationException GetInfoOptions NumErrorsChoice SettableBlobMeta ReadableBlobMeta
            BeginDownloadResult ListBlobsResult ComponentPageInfo TopologyPageInfo LogConfig LogLevel LogLevelAction
            ProfileRequest ProfileAction NodeInfo SupervisorPageInfo WorkerSummary WorkerResources ComponentType])
>>>>>>> 3202257a
  (:import [org.apache.storm.daemon Shutdownable])
  (:import [org.apache.storm.cluster ClusterStateContext DaemonType])
  (:use [org.apache.storm util config log timer zookeeper local-state])
  (:require [org.apache.storm [cluster :as cluster]
                            [converter :as converter]
                            [stats :as stats]])
  (:require [org.apache.storm.ui.core :as ui])
  (:require [clojure.set :as set])
  (:import [org.apache.storm.daemon.common StormBase Assignment])
  (:use [org.apache.storm.daemon common])
  (:use [org.apache.storm config])
  (:import [org.apache.zookeeper data.ACL ZooDefs$Ids ZooDefs$Perms])
  (:import [org.apache.storm.utils VersionInfo Time SupervisorClient]
           (org.apache.storm.metric ClusterMetricsConsumerExecutor)
           (org.apache.storm.metric.api IClusterMetricsConsumer$ClusterInfo DataPoint IClusterMetricsConsumer$SupervisorInfo)
           (org.apache.storm Config)
<<<<<<< HEAD
           (org.apache.storm.assignments LocalAssignmentsBackendFactory))
=======
           (com.google.common.collect Sets))
>>>>>>> 3202257a
  (:require [clj-time.core :as time])
  (:require [clj-time.coerce :as coerce])
  (:require [metrics.meters :refer [defmeter mark!]])
  (:require [metrics.gauges :refer [defgauge]])
  (:gen-class
    :methods [^{:static true} [launch [org.apache.storm.scheduler.INimbus] void]]))

(defmeter nimbus:num-submitTopologyWithOpts-calls)
(defmeter nimbus:num-submitTopology-calls)
(defmeter nimbus:num-killTopologyWithOpts-calls)
(defmeter nimbus:num-killTopology-calls)
(defmeter nimbus:num-rebalance-calls)
(defmeter nimbus:num-activate-calls)
(defmeter nimbus:num-deactivate-calls)
(defmeter nimbus:num-debug-calls)
(defmeter nimbus:num-setWorkerProfiler-calls)
(defmeter nimbus:num-getComponentPendingProfileActions-calls)
(defmeter nimbus:num-setLogConfig-calls)
(defmeter nimbus:num-uploadNewCredentials-calls)
(defmeter nimbus:num-beginFileUpload-calls)
(defmeter nimbus:num-uploadChunk-calls)
(defmeter nimbus:num-finishFileUpload-calls)
(defmeter nimbus:num-beginFileDownload-calls)
(defmeter nimbus:num-downloadChunk-calls)
(defmeter nimbus:num-getNimbusConf-calls)
(defmeter nimbus:num-getLogConfig-calls)
(defmeter nimbus:num-getTopologyConf-calls)
(defmeter nimbus:num-getTopology-calls)
(defmeter nimbus:num-getUserTopology-calls)
(defmeter nimbus:num-getClusterInfo-calls)
(defmeter nimbus:num-getLeader-calls)
(defmeter nimbus:num-isTopologyNameAllowed-calls)
(defmeter nimbus:num-getTopologyInfoWithOpts-calls)
(defmeter nimbus:num-getTopologyInfo-calls)
(defmeter nimbus:num-getTopologyPageInfo-calls)
(defmeter nimbus:num-getSupervisorPageInfo-calls)
(defmeter nimbus:num-getComponentPageInfo-calls)
(defmeter nimbus:num-shutdown-calls)

(def STORM-VERSION (VersionInfo/getVersion))

(defn file-cache-map [conf]
  (TimeCacheMap.
   (int (conf NIMBUS-FILE-COPY-EXPIRATION-SECS))
   (reify TimeCacheMap$ExpiredCallback
          (expire [this id stream]
                  (.close stream)
                  ))
   ))

(defn mk-scheduler [conf inimbus]
  (let [forced-scheduler (.getForcedScheduler inimbus)
        scheduler (cond
                    forced-scheduler
                    (do (log-message "Using forced scheduler from INimbus " (class forced-scheduler))
                        forced-scheduler)

                    (conf STORM-SCHEDULER)
                    (do (log-message "Using custom scheduler: " (conf STORM-SCHEDULER))
                        (-> (conf STORM-SCHEDULER) new-instance))

                    :else
                    (do (log-message "Using default scheduler")
                        (DefaultScheduler.)))]
    (.prepare scheduler conf)
    scheduler
    ))

(defmulti blob-sync cluster-mode)

(defnk is-leader [nimbus :throw-exception true]
  (let [leader-elector (:leader-elector nimbus)]
    (if (.isLeader leader-elector) true
      (if throw-exception
        (let [leader-address (.getLeader leader-elector)]
          (throw (RuntimeException. (str "not a leader, current leader is " leader-address))))))))

(def NIMBUS-ZK-ACLS
  [(first ZooDefs$Ids/CREATOR_ALL_ACL)
   (ACL. (bit-or ZooDefs$Perms/READ ZooDefs$Perms/CREATE) ZooDefs$Ids/ANYONE_ID_UNSAFE)])

(defn mk-blob-cache-map
  "Constructs a TimeCacheMap instance with a blob store timeout whose
  expiration callback invokes cancel on the value held by an expired entry when
  that value is an AtomicOutputStream and calls close otherwise."
  [conf]
  (TimeCacheMap.
    (int (conf NIMBUS-BLOBSTORE-EXPIRATION-SECS))
    (reify TimeCacheMap$ExpiredCallback
      (expire [this id stream]
        (if (instance? AtomicOutputStream stream)
          (.cancel stream)
          (.close stream))))))

(defn mk-bloblist-cache-map
  "Constructs a TimeCacheMap instance with a blobstore timeout and no callback
  function."
  [conf]
  (TimeCacheMap. (int (conf NIMBUS-BLOBSTORE-EXPIRATION-SECS))))

(defn create-tology-action-notifier [conf]
  (when-not (clojure.string/blank? (conf NIMBUS-TOPOLOGY-ACTION-NOTIFIER-PLUGIN))
    (let [instance (new-instance (conf NIMBUS-TOPOLOGY-ACTION-NOTIFIER-PLUGIN))]
      (try
        (.prepare instance conf)
        instance
        (catch Exception e
          (log-warn-error e "Ingoring exception, Could not initialize " (conf NIMBUS-TOPOLOGY-ACTION-NOTIFIER-PLUGIN)))))))

(defn mk-cluster-metrics-consumer-executors [storm-conf]
  (map
    (fn [consumer]
      (ClusterMetricsConsumerExecutor. (get consumer "class")
                                       (get consumer "argument")))
    (get storm-conf STORM-CLUSTER-METRICS-CONSUMER-REGISTER)))

(defn get-nimbus-acl
  [conf]
  (when
    (Utils/isZkAuthenticationConfiguredStormServer
      conf)
    NIMBUS-ZK-ACLS))

(defn nimbus-data [conf inimbus]
  (let [forced-scheduler (.getForcedScheduler inimbus)
<<<<<<< HEAD
        storm-cluster-state (cluster/mk-storm-cluster-state conf
                                                            :acls (get-nimbus-acl conf)
                                                            :context (ClusterStateContext. DaemonType/NIMBUS)
                                                            :backend (get-assignments-backend conf))
        ;; when nimbus gains leadership, sync all the assignments and id-info from zk to local
        leader-listener-callback (fn [] (do (log-message "Sync remote assignments and id-info to local")
                                            (.sync-remote-assignments! storm-cluster-state nil)
                                            (.sync-remote-ids! storm-cluster-state nil)))]
=======
        blob-store (Utils/getNimbusBlobStore conf (NimbusInfo/fromConf conf))]
>>>>>>> 3202257a
    {:conf conf
     :nimbus-host-port-info (NimbusInfo/fromConf conf)
     :inimbus inimbus
     :authorization-handler (mk-authorization-handler (conf NIMBUS-AUTHORIZER) conf)
     :impersonation-authorization-handler (mk-authorization-handler (conf NIMBUS-IMPERSONATION-AUTHORIZER) conf)
     :submitted-count (atom 0)
     :storm-cluster-state storm-cluster-state
     :submit-lock (Object.)
     :sched-lock (Object.)
     :cred-update-lock (Object.)
     :log-update-lock (Object.)
     :heartbeats-cache (atom {})
     :downloaders (file-cache-map conf)
     :uploaders (file-cache-map conf)
     :blob-store blob-store
     :blob-downloaders (mk-blob-cache-map conf)
     :blob-uploaders (mk-blob-cache-map conf)
     :blob-listers (mk-bloblist-cache-map conf)
     :uptime (uptime-computer)
     :validator (new-instance (conf NIMBUS-TOPOLOGY-VALIDATOR))
     :timer (mk-timer :kill-fn (fn [t]
                                 (log-error t "Error when processing event")
                                 (exit-process! 20 "Error when processing an event")
                                 ))
     :scheduler (mk-scheduler conf inimbus)
<<<<<<< HEAD
     :leader-elector (zk-leader-elector conf leader-listener-callback (get-nimbus-acl conf))
=======
     :leader-elector (zk-leader-elector conf blob-store)
>>>>>>> 3202257a
     :id->sched-status (atom {})
     :node-id->resources (atom {}) ;;resources of supervisors
     :id->resources (atom {}) ;;resources of topologies
     :id->worker-resources (atom {}) ; resources of workers per topology
     :cred-renewers (AuthUtils/GetCredentialRenewers conf)
     :topology-history-lock (Object.)
     :topo-history-state (nimbus-topo-history-state conf)
     :nimbus-autocred-plugins (AuthUtils/getNimbusAutoCredPlugins conf)
     :nimbus-topology-action-notifier (create-tology-action-notifier conf)
     :cluster-consumer-executors (mk-cluster-metrics-consumer-executors conf)
     }))

(defn inbox [nimbus]
  (master-inbox (:conf nimbus)))

(defn- get-subject
  []
  (let [req (ReqContext/context)]
    (.subject req)))

(defn- read-storm-conf [conf storm-id blob-store]
  (clojurify-structure
    (Utils/fromCompressedJsonConf
      (.readBlob blob-store (master-stormconf-key storm-id) (get-subject)))))

(declare delay-event)
(declare mk-assignments)

(defn get-nimbus-subject
  []
  (let [subject (Subject.)
        principal (NimbusPrincipal.)
        principals (.getPrincipals subject)]
    (.add principals principal)
    subject))

(def nimbus-subject
  (get-nimbus-subject))

(defn- get-key-list-from-id
  [conf id]
  (log-debug "set keys id = " id "set = " #{(master-stormcode-key id) (master-stormjar-key id) (master-stormconf-key id)})
  (if (local-mode? conf)
    [(master-stormcode-key id) (master-stormconf-key id)]
    [(master-stormcode-key id) (master-stormjar-key id) (master-stormconf-key id)]))

(defn kill-transition [nimbus storm-id]
  (fn [kill-time]
    (let [delay (if kill-time
                  kill-time
                  (get (read-storm-conf (:conf nimbus) storm-id (:blob-store nimbus))
                       TOPOLOGY-MESSAGE-TIMEOUT-SECS))]
      (delay-event nimbus
                   storm-id
                   delay
                   :remove)
      {
        :status {:type :killed}
        :topology-action-options {:delay-secs delay :action :kill}})
    ))

(defn rebalance-transition [nimbus storm-id status]
  (fn [time num-workers executor-overrides]
    (let [delay (if time
                  time
                  (get (read-storm-conf (:conf nimbus) storm-id (:blob-store nimbus))
                       TOPOLOGY-MESSAGE-TIMEOUT-SECS))]
      (delay-event nimbus
                   storm-id
                   delay
                   :do-rebalance)
      {:status {:type :rebalancing}
       :prev-status status
       :topology-action-options (-> {:delay-secs delay :action :rebalance}
                                  (assoc-non-nil :num-workers num-workers)
                                  (assoc-non-nil :component->executors executor-overrides))
       })))

(defn do-rebalance [nimbus storm-id status storm-base]
  (let [rebalance-options (:topology-action-options storm-base)]
    (.update-storm! (:storm-cluster-state nimbus)
      storm-id
        (-> {}
          (assoc-non-nil :component->executors (:component->executors rebalance-options))
          (assoc-non-nil :num-workers (:num-workers rebalance-options)))))
  (mk-assignments nimbus :scratch-topology-id storm-id))

(defn state-transitions [nimbus storm-id status storm-base]
  {:active {:inactivate :inactive
            :activate nil
            :rebalance (rebalance-transition nimbus storm-id status)
            :kill (kill-transition nimbus storm-id)
            }
   :inactive {:activate :active
              :inactivate nil
              :rebalance (rebalance-transition nimbus storm-id status)
              :kill (kill-transition nimbus storm-id)
              }
   :killed {:startup (fn [] (delay-event nimbus
                                         storm-id
                                         (-> storm-base
                                             :topology-action-options
                                             :delay-secs)
                                         :remove)
                             nil)
            :kill (kill-transition nimbus storm-id)
            :remove (fn []
                      (log-message "Killing topology: " storm-id)
                      (.remove-storm! (:storm-cluster-state nimbus)
                                      storm-id)
                      (when (instance? LocalFsBlobStore (:blob-store nimbus))
                        (doseq [blob-key (get-key-list-from-id (:conf nimbus) storm-id)]
                          (.remove-blobstore-key! (:storm-cluster-state nimbus) blob-key)
                          (.remove-key-version! (:storm-cluster-state nimbus) blob-key)))
                      nil)
            }
   :rebalancing {:startup (fn [] (delay-event nimbus
                                              storm-id
                                              (-> storm-base
                                                  :topology-action-options
                                                  :delay-secs)
                                              :do-rebalance)
                                 nil)
                 :kill (kill-transition nimbus storm-id)
                 :do-rebalance (fn []
                                 (do-rebalance nimbus storm-id status storm-base)
                                 {:status {:type (:type (:prev-status storm-base))}
                                  :prev-status :rebalancing
                                  :topology-action-options nil})
                 }})

(defn transition!
  ([nimbus storm-id event]
     (transition! nimbus storm-id event false))
  ([nimbus storm-id event error-on-no-transition?]
    (is-leader nimbus)
    (locking (:submit-lock nimbus)
       (let [system-events #{:startup}
             [event & event-args] (if (keyword? event) [event] event)
             storm-base (-> nimbus :storm-cluster-state  (.storm-base storm-id nil))
             status (:status storm-base)]
         ;; handles the case where event was scheduled but topology has been removed
         (if-not status
           (log-message "Cannot apply event " event " to " storm-id " because topology no longer exists")
           (let [get-event (fn [m e]
                             (if (contains? m e)
                               (m e)
                               (let [msg (str "No transition for event: " event
                                              ", status: " status,
                                              " storm-id: " storm-id)]
                                 (if error-on-no-transition?
                                   (throw-runtime msg)
                                   (do (when-not (contains? system-events event)
                                         (log-message msg))
                                       nil))
                                 )))
                 transition (-> (state-transitions nimbus storm-id status storm-base)
                                (get (:type status))
                                (get-event event))
                 transition (if (or (nil? transition)
                                    (keyword? transition))
                              (fn [] transition)
                              transition)
                 storm-base-updates (apply transition event-args)
                 storm-base-updates (if (keyword? storm-base-updates) ;if it's just a symbol, that just indicates new status.
                                      {:status {:type storm-base-updates}}
                                      storm-base-updates)]

             (when storm-base-updates
               (.update-storm! (:storm-cluster-state nimbus) storm-id storm-base-updates)))))
       )))

(defn transition-name! [nimbus storm-name event & args]
  (let [storm-id (get-storm-id (:storm-cluster-state nimbus) storm-name)]
    (when-not storm-id
      (throw (NotAliveException. storm-name)))
    (apply transition! nimbus storm-id event args)))

(defn delay-event [nimbus storm-id delay-secs event]
  (log-message "Delaying event " event " for " delay-secs " secs for " storm-id)
  (schedule (:timer nimbus)
            (or delay-secs 0)
            #(try (transition! nimbus storm-id event false)
               (catch Exception e (log-error e "Exception while trying transition for " storm-id " and event " event)))))

;; active -> reassign in X secs

;; killed -> wait kill time then shutdown
;; active -> reassign in X secs
;; inactive -> nothing
;; rebalance -> wait X seconds then rebalance
;; swap... (need to handle kill during swap, etc.)
;; event transitions are delayed by timer... anything else that comes through (e.g. a kill) override the transition? or just disable other transitions during the transition?


(defmulti setup-jar cluster-mode)
(defmulti clean-inbox cluster-mode)

;; swapping design
;; -- need 2 ports per worker (swap port and regular port)
;; -- topology that swaps in can use all the existing topologies swap ports, + unused worker slots
;; -- how to define worker resources? port range + number of workers?


;; Monitoring (or by checking when nodes go down or heartbeats aren't received):
;; 1. read assignment
;; 2. see which executors/nodes are up
;; 3. make new assignment to fix any problems
;; 4. if a storm exists but is not taken down fully, ensure that storm takedown is launched (step by step remove executors and finally remove assignments)

(defn- assigned-slots
  "Returns a map from node-id to a set of ports"
  [storm-cluster-state]

  (let [assignments (.assignments storm-cluster-state nil)]
    (defaulted
      (apply merge-with set/union
             (for [a assignments
                   [_ [node port]] (-> (.assignment-info storm-cluster-state a nil) :executor->node+port)]
               {node #{port}}
               ))
      {})
    ))

;; public for testing
(defn all-supervisor-info
  ([storm-cluster-state] (all-supervisor-info storm-cluster-state nil))
  ([storm-cluster-state callback]
     (let [supervisor-ids (.supervisors storm-cluster-state callback)]
       (into {}
             (mapcat
              (fn [id]
                (if-let [info (.supervisor-info storm-cluster-state id)]
                  [[id info]]
                  ))
              supervisor-ids))
       )))

(defn- get-version-for-key [key nimbus-host-port-info conf]
  (let [version (KeySequenceNumber. key nimbus-host-port-info)]
    (.getKeySequenceNumber version conf)))

(defn get-key-seq-from-blob-store [blob-store]
  (let [key-iter (.listKeys blob-store)]
    (iterator-seq key-iter)))

(defn- setup-storm-code [nimbus conf storm-id tmp-jar-location storm-conf topology]
  (let [subject (get-subject)
        storm-cluster-state (:storm-cluster-state nimbus)
        blob-store (:blob-store nimbus)
        jar-key (master-stormjar-key storm-id)
        code-key (master-stormcode-key storm-id)
        conf-key (master-stormconf-key storm-id)
        nimbus-host-port-info (:nimbus-host-port-info nimbus)]
    (when tmp-jar-location ;;in local mode there is no jar
      (.createBlob blob-store jar-key (FileInputStream. tmp-jar-location) (SettableBlobMeta. BlobStoreAclHandler/DEFAULT) subject)
      (if (instance? LocalFsBlobStore blob-store)
        (.setup-blobstore! storm-cluster-state jar-key nimbus-host-port-info (get-version-for-key jar-key nimbus-host-port-info conf))))
    (.createBlob blob-store conf-key (Utils/toCompressedJsonConf storm-conf) (SettableBlobMeta. BlobStoreAclHandler/DEFAULT) subject)
    (if (instance? LocalFsBlobStore blob-store)
      (.setup-blobstore! storm-cluster-state conf-key nimbus-host-port-info (get-version-for-key conf-key nimbus-host-port-info conf)))
    (.createBlob blob-store code-key (Utils/serialize topology) (SettableBlobMeta. BlobStoreAclHandler/DEFAULT) subject)
    (if (instance? LocalFsBlobStore blob-store)
      (.setup-blobstore! storm-cluster-state code-key nimbus-host-port-info (get-version-for-key code-key nimbus-host-port-info conf)))))

(defn- read-storm-topology [storm-id blob-store]
  (Utils/deserialize
    (.readBlob blob-store (master-stormcode-key storm-id) (get-subject)) StormTopology))

(defn get-blob-replication-count
  [blob-key nimbus]
  (if (:blob-store nimbus)
        (-> (:blob-store nimbus)
          (.getBlobReplication  blob-key nimbus-subject))))

(defn- wait-for-desired-code-replication [nimbus conf storm-id]
  (let [min-replication-count (conf TOPOLOGY-MIN-REPLICATION-COUNT)
        max-replication-wait-time (conf TOPOLOGY-MAX-REPLICATION-WAIT-TIME-SEC)
        current-replication-count-jar (if (not (local-mode? conf))
                                        (atom (get-blob-replication-count (master-stormjar-key storm-id) nimbus))
                                        (atom min-replication-count))
        current-replication-count-code (atom (get-blob-replication-count (master-stormcode-key storm-id) nimbus))
        current-replication-count-conf (atom (get-blob-replication-count (master-stormconf-key storm-id) nimbus))
        total-wait-time (atom 0)]
    (if (:blob-store nimbus)
      (while (and
               (or (> min-replication-count @current-replication-count-jar)
                   (> min-replication-count @current-replication-count-code)
                   (> min-replication-count @current-replication-count-conf))
               (or (neg? max-replication-wait-time)
                   (< @total-wait-time max-replication-wait-time)))
        (sleep-secs 1)
        (log-debug "Checking if I am still the leader")
        (is-leader nimbus)
        (log-debug "waiting for desired replication to be achieved for storm-id = " storm-id
          " min-replication-count = " min-replication-count  " max-replication-wait-time = " max-replication-wait-time
          (if (not (local-mode? conf))"current-replication-count for jar key = " @current-replication-count-jar)
          "current-replication-count for code key = " @current-replication-count-code
          "current-replication-count for conf key = " @current-replication-count-conf
          " total-wait-time " @total-wait-time)
        (swap! total-wait-time inc)
        (if (not (local-mode? conf))
          (reset! current-replication-count-jar  (get-blob-replication-count (master-stormjar-key storm-id) nimbus)))
        (reset! current-replication-count-code  (get-blob-replication-count (master-stormcode-key storm-id) nimbus))
        (reset! current-replication-count-conf  (get-blob-replication-count (master-stormconf-key storm-id) nimbus))))
    (if (and (<= min-replication-count @current-replication-count-conf)
             (<= min-replication-count @current-replication-count-code)
             (<= min-replication-count @current-replication-count-jar))
      (log-message "desired replication count "  min-replication-count " achieved, "
        "current-replication-count for conf key = " @current-replication-count-conf ", "
        "current-replication-count for code key = " @current-replication-count-code ", "
        "current-replication-count for jar key = " @current-replication-count-jar)
      (log-message "desired replication count of "  min-replication-count " not achieved but we have hit the max wait time "
        max-replication-wait-time " so moving on with replication count for conf key = " @current-replication-count-conf
        " for code key = " @current-replication-count-code "for jar key = " @current-replication-count-jar))))

(defn- read-storm-topology-as-nimbus [storm-id blob-store]
  (Utils/deserialize
    (.readBlob blob-store (master-stormcode-key storm-id) nimbus-subject) StormTopology))

(declare compute-executor->component)

(defn read-storm-conf-as-nimbus [storm-id blob-store]
  (clojurify-structure
    (Utils/fromCompressedJsonConf
      (.readBlob blob-store (master-stormconf-key storm-id) nimbus-subject))))

(defn fixup-storm-base
  [storm-base topo-conf]
  (assoc storm-base
         :owner (.get topo-conf TOPOLOGY-SUBMITTER-USER)
         :principal (.get topo-conf TOPOLOGY-SUBMITTER-PRINCIPAL)))

(defn read-topology-details [nimbus storm-id]
  (let [blob-store (:blob-store nimbus)
        storm-base (or
                     (.storm-base (:storm-cluster-state nimbus) storm-id nil)
                     (throw (NotAliveException. storm-id)))
        topology-conf (read-storm-conf-as-nimbus storm-id blob-store)
        storm-base (if (nil? (:principal storm-base))
                      (let [new-sb (fixup-storm-base storm-base topology-conf)]
                        (.update-storm! (:storm-cluster-state nimbus) storm-id new-sb)
                        new-sb)
                      storm-base)
        topology (read-storm-topology-as-nimbus storm-id blob-store)
        executor->component (->> (compute-executor->component nimbus storm-id)
                                 (map-key (fn [[start-task end-task]]
                                            (ExecutorDetails. (int start-task) (int end-task)))))]
    (TopologyDetails. storm-id
                      topology-conf
                      topology
                      (:num-workers storm-base)
                      executor->component
                      (:launch-time-secs storm-base)
                      (:owner storm-base))))

;; Does not assume that clocks are synchronized. Executor heartbeat is only used so that
;; nimbus knows when it's received a new heartbeat. All timing is done by nimbus and
;; tracked through heartbeat-cache
(defn- update-executor-cache [curr hb timeout]
  (let [reported-time (:time-secs hb)
        {last-nimbus-time :nimbus-time
         last-reported-time :executor-reported-time} curr
        reported-time (cond reported-time reported-time
                            last-reported-time last-reported-time
                            :else 0)
        nimbus-time (if (or (not last-nimbus-time)
                        (not= last-reported-time reported-time))
                      (current-time-secs)
                      last-nimbus-time
                      )]
      {:is-timed-out (and
                       nimbus-time
                       (>= (time-delta nimbus-time) timeout))
       :nimbus-time nimbus-time
       :executor-reported-time reported-time
       :heartbeat hb}))

(defn update-heartbeat-cache [cache executor-beats all-executors timeout]
  (let [cache (select-keys cache all-executors)]
    (into {}
      (for [executor all-executors :let [curr (cache executor)]]
        [executor
         (update-executor-cache curr (get executor-beats executor) timeout)]
         ))))

(defn update-heartbeats! [nimbus storm-id all-executors existing-assignment]
  (log-debug "Updating heartbeats for " storm-id " " (pr-str all-executors))
  (let [storm-cluster-state (:storm-cluster-state nimbus)
        executor-beats (.executor-beats storm-cluster-state storm-id (:executor->node+port existing-assignment))
        cache (update-heartbeat-cache (@(:heartbeats-cache nimbus) storm-id)
                                      executor-beats
                                      all-executors
                                      ((:conf nimbus) NIMBUS-TASK-TIMEOUT-SECS))]
      (swap! (:heartbeats-cache nimbus) assoc storm-id cache)))

(defn- update-all-heartbeats! [nimbus existing-assignments topology->executors]
  "update all the heartbeats for all the topologies's executors"
  (doseq [[tid assignment] existing-assignments
          :let [all-executors (topology->executors tid)]]
    (update-heartbeats! nimbus tid all-executors assignment)))

(defn- alive-executors
  [nimbus ^TopologyDetails topology-details all-executors existing-assignment]
  (log-debug "Computing alive executors for " (.getId topology-details) "\n"
             "Executors: " (pr-str all-executors) "\n"
             "Assignment: " (pr-str existing-assignment) "\n"
             "Heartbeat cache: " (pr-str (@(:heartbeats-cache nimbus) (.getId topology-details)))
             )
  ;; TODO: need to consider all executors associated with a dead executor (in same slot) dead as well,
  ;; don't just rely on heartbeat being the same
  (let [conf (:conf nimbus)
        storm-id (.getId topology-details)
        executor-start-times (:executor->start-time-secs existing-assignment)
        heartbeats-cache (@(:heartbeats-cache nimbus) storm-id)]
    (->> all-executors
        (filter (fn [executor]
          (let [start-time (get executor-start-times executor)
                is-timed-out (-> heartbeats-cache (get executor) :is-timed-out)]
            (if (and start-time
                   (or
                    (< (time-delta start-time)
                       (conf NIMBUS-TASK-LAUNCH-SECS))
                    (not is-timed-out)
                    ))
              true
              (do
                (log-message "Executor " storm-id ":" executor " not alive")
                false))
            )))
        doall)))


(defn- to-executor-id [task-ids]
  [(first task-ids) (last task-ids)])

(defn- compute-executors [nimbus storm-id]
  (let [conf (:conf nimbus)
        blob-store (:blob-store nimbus)
        storm-base (.storm-base (:storm-cluster-state nimbus) storm-id nil)
        component->executors (:component->executors storm-base)
        storm-conf (read-storm-conf-as-nimbus storm-id blob-store)
        topology (read-storm-topology-as-nimbus storm-id blob-store)
        task->component (storm-task-info topology storm-conf)]
    (if (nil? component->executors)
      []
      (->> (storm-task-info topology storm-conf)
           reverse-map
           (map-val sort)
           (join-maps component->executors)
           (map-val (partial apply partition-fixed))
           (mapcat second)
           (map to-executor-id)
           ))))

(defn- compute-executor->component [nimbus storm-id]
  (let [conf (:conf nimbus)
        blob-store (:blob-store nimbus)
        executors (compute-executors nimbus storm-id)
        topology (read-storm-topology-as-nimbus storm-id blob-store)
        storm-conf (read-storm-conf-as-nimbus storm-id blob-store)
        task->component (storm-task-info topology storm-conf)
        executor->component (into {} (for [executor executors
                                           :let [start-task (first executor)
                                                 component (task->component start-task)]]
                                       {executor component}))]
        executor->component))

(defn- compute-topology->executors [nimbus storm-ids]
  "compute a topology-id -> executors map"
  (into {} (for [tid storm-ids]
             {tid (set (compute-executors nimbus tid))})))

(defn- compute-topology->alive-executors [nimbus existing-assignments topologies topology->executors scratch-topology-id]
  "compute a topology-id -> alive executors map"
  (into {} (for [[tid assignment] existing-assignments
                 :let [topology-details (.getById topologies tid)
                       all-executors (topology->executors tid)
                       alive-executors (if (and scratch-topology-id (= scratch-topology-id tid))
                                         all-executors
                                         (set (alive-executors nimbus topology-details all-executors assignment)))]]
             {tid alive-executors})))

(defn- compute-supervisor->dead-ports [nimbus existing-assignments topology->executors topology->alive-executors]
  (let [dead-slots (into [] (for [[tid assignment] existing-assignments
                                  :let [all-executors (topology->executors tid)
                                        alive-executors (topology->alive-executors tid)
                                        dead-executors (set/difference all-executors alive-executors)
                                        dead-slots (->> (:executor->node+port assignment)
                                                        (filter #(contains? dead-executors (first %)))
                                                        vals)]]
                              dead-slots))
        supervisor->dead-ports (->> dead-slots
                                    (apply concat)
                                    (map (fn [[sid port]] {sid #{port}}))
                                    (apply (partial merge-with set/union)))]
    (or supervisor->dead-ports {})))

(defn- compute-topology->scheduler-assignment [nimbus existing-assignments topology->alive-executors]
  "convert assignment information in zk to SchedulerAssignment, so it can be used by scheduler api."
  (into {} (for [[tid assignment] existing-assignments
                 :let [alive-executors (topology->alive-executors tid)
                       executor->node+port (:executor->node+port assignment)
                       worker->resources (:worker->resources assignment)
                       ;; making a map from node+port to WorkerSlot with allocated resources
                       node+port->slot (into {} (for [[[node port] [mem-on-heap mem-off-heap cpu]] worker->resources]
                                                  {[node port]
                                                   (WorkerSlot. node port mem-on-heap mem-off-heap cpu)}))
                       executor->slot (into {} (for [[executor [node port]] executor->node+port]
                                                 ;; filter out the dead executors
                                                 (if (contains? alive-executors executor)
                                                   {(ExecutorDetails. (first executor)
                                                                      (second executor))
                                                    (get node+port->slot [node port])}
                                                   {})))]]
             {tid (SchedulerAssignmentImpl. tid executor->slot)})))

(defn- read-all-supervisor-details
  [nimbus supervisor->dead-ports topologies missing-assignment-topologies]
  "return a map: {supervisor-id SupervisorDetails}"
  (let [storm-cluster-state (:storm-cluster-state nimbus)
        supervisor-infos (all-supervisor-info storm-cluster-state)
        supervisor-details (for [[id info] supervisor-infos]
                             (SupervisorDetails. id (:meta info) (:resources-map info)))
        ;; Note that allSlotsAvailableForScheduling
        ;; only uses the supervisor-details. The rest of the arguments
        ;; are there to satisfy the INimbus interface.
        all-scheduling-slots (->> (.allSlotsAvailableForScheduling
                                    (:inimbus nimbus)
                                    supervisor-details
                                    topologies
                                    (set missing-assignment-topologies))
                                  (map (fn [s] {(.getNodeId s) #{(.getPort s)}}))
                                  (apply merge-with set/union))]
    (into {} (for [[sid supervisor-info] supervisor-infos
                   :let [hostname (:hostname supervisor-info)
                         scheduler-meta (:scheduler-meta supervisor-info)
                         dead-ports (supervisor->dead-ports sid)
                         ;; hide the dead-ports from the all-ports
                         ;; these dead-ports can be reused in next round of assignments
                         all-ports (-> (get all-scheduling-slots sid)
                                       (set/difference dead-ports)
                                       (as-> ports (map int ports)))
                         supervisor-details (SupervisorDetails. sid hostname scheduler-meta all-ports (:resources-map supervisor-info))]]
               {sid supervisor-details}))))


(defn- compute-topology->executor->node+port [scheduler-assignments]
  "convert {topology-id -> SchedulerAssignment} to
           {topology-id -> {executor [node port]}}"
  (map-val (fn [^SchedulerAssignment assignment]
             (->> assignment
                  .getExecutorToSlot
                  (#(into {} (for [[^ExecutorDetails executor ^WorkerSlot slot] %]
                              {[(.getStartTask executor) (.getEndTask executor)]
                               [(.getNodeId slot) (.getPort slot)]})))))
           scheduler-assignments))

;; NEW NOTES
;; only assign to supervisors who are there and haven't timed out
;; need to reassign workers with executors that have timed out (will this make it brittle?)
;; need to read in the topology and storm-conf from disk
;; if no slots available and no slots used by this storm, just skip and do nothing
;; otherwise, package rest of executors into available slots (up to how much it needs)

;; in the future could allocate executors intelligently (so that "close" tasks reside on same machine)

;; TODO: slots that have dead executor should be reused as long as supervisor is active


;; (defn- assigned-slots-from-scheduler-assignments [topology->assignment]
;;   (->> topology->assignment
;;        vals
;;        (map (fn [^SchedulerAssignment a] (.getExecutorToSlot a)))
;;        (mapcat vals)
;;        (map (fn [^WorkerSlot s] {(.getNodeId s) #{(.getPort s)}}))
;;        (apply merge-with set/union)
;;        ))

(defn num-used-workers [^SchedulerAssignment scheduler-assignment]
  (if scheduler-assignment
    (count (.getSlots scheduler-assignment))
    0 ))

(defn convert-assignments-to-worker->resources [new-scheduler-assignments]
  "convert {topology-id -> SchedulerAssignment} to
           {topology-id -> {[node port] [mem-on-heap mem-off-heap cpu]}}
   Make sure this can deal with other non-RAS schedulers
   later we may further support map-for-any-resources"
  (map-val (fn [^SchedulerAssignment assignment]
             (->> assignment
                  .getExecutorToSlot
                  .values
                  (#(into {} (for [^WorkerSlot slot %]
                              {[(.getNodeId slot) (.getPort slot)]
                               [(.getAllocatedMemOnHeap slot) (.getAllocatedMemOffHeap slot) (.getAllocatedCpu slot)]
                               })))))
           new-scheduler-assignments))

(defn compute-new-topology->executor->node+port [new-scheduler-assignments existing-assignments]
  (let [new-topology->executor->node+port (compute-topology->executor->node+port new-scheduler-assignments)]
    ;; print some useful information.
    (doseq [[topology-id executor->node+port] new-topology->executor->node+port
            :let [old-executor->node+port (-> topology-id
                                              existing-assignments
                                              :executor->node+port)
                  reassignment (filter (fn [[executor node+port]]
                                         (and (contains? old-executor->node+port executor)
                                              (not (= node+port (old-executor->node+port executor)))))
                                       executor->node+port)]]
      (when-not (empty? reassignment)
        (let [new-slots-cnt (count (set (vals executor->node+port)))
              reassign-executors (keys reassignment)]
          (log-message "Reassigning " topology-id " to " new-slots-cnt " slots")
          (log-message "Reassign executors: " (vec reassign-executors)))))

    new-topology->executor->node+port))

(defrecord TopologyResources [requested-mem-on-heap requested-mem-off-heap requested-cpu
                              assigned-mem-on-heap assigned-mem-off-heap assigned-cpu])
 
;; public so it can be mocked out
(defn compute-new-scheduler-assignments [nimbus existing-assignments topologies scratch-topology-id]
  (let [conf (:conf nimbus)
        storm-cluster-state (:storm-cluster-state nimbus)
        topology->executors (compute-topology->executors nimbus (keys existing-assignments))
        ;; update the executors heartbeats first.
        _ (update-all-heartbeats! nimbus existing-assignments topology->executors)
        topology->alive-executors (compute-topology->alive-executors nimbus
                                                                     existing-assignments
                                                                     topologies
                                                                     topology->executors
                                                                     scratch-topology-id)
        supervisor->dead-ports (compute-supervisor->dead-ports nimbus
                                                               existing-assignments
                                                               topology->executors
                                                               topology->alive-executors)
        topology->scheduler-assignment (compute-topology->scheduler-assignment nimbus
                                                                               existing-assignments
                                                                               topology->alive-executors)

        missing-assignment-topologies (->> topologies
                                           .getTopologies
                                           (map (memfn getId))
                                           (filter (fn [t]
                                                     (let [alle (get topology->executors t)
                                                           alivee (get topology->alive-executors t)]
                                                       (or (empty? alle)
                                                           (not= alle alivee)
                                                           (< (-> topology->scheduler-assignment
                                                                  (get t)
                                                                  num-used-workers )
                                                              (-> topologies (.getById t) .getNumWorkers)))))))

        supervisors (read-all-supervisor-details nimbus 
                                                 supervisor->dead-ports
                                                 topologies
                                                 missing-assignment-topologies)
        cluster (Cluster. (:inimbus nimbus) supervisors topology->scheduler-assignment conf)]

    ;; set the status map with existing topology statuses
    (.setStatusMap cluster (deref (:id->sched-status nimbus)))
    ;; call scheduler.schedule to schedule all the topologies
    ;; the new assignments for all the topologies are in the cluster object.
    (.schedule (:scheduler nimbus) topologies cluster)

    ;;merge with existing statuses
    (reset! (:id->sched-status nimbus) (merge (deref (:id->sched-status nimbus)) (.getStatusMap cluster)))
    (reset! (:node-id->resources nimbus) (.getSupervisorsResourcesMap cluster))

    (if-not (conf SCHEDULER-DISPLAY-RESOURCE) 
      (.updateAssignedMemoryForTopologyAndSupervisor cluster topologies))

    ; Remove both of swaps below at first opportunity. This is a hack for non-ras scheduler topology and worker resources.
    (swap! (:id->resources nimbus) merge (into {} (map (fn [[k v]] [k (->TopologyResources (nth v 0) (nth v 1) (nth v 2)
                                                                                           (nth v 3) (nth v 4) (nth v 5))])
                                                       (.getTopologyResourcesMap cluster))))
    ; Remove this also at first chance
    (swap! (:id->worker-resources nimbus) merge 
           (into {} (map (fn [[k v]] [k (map-val #(doto (WorkerResources.)
                                                        (.set_mem_on_heap (nth % 0))
                                                        (.set_mem_off_heap (nth % 1))
                                                        (.set_cpu (nth % 2))) v)])
                         (.getWorkerResourcesMap cluster))))

    (.getAssignments cluster)))

(defn get-resources-for-topology [nimbus topo-id]
  (or (get @(:id->resources nimbus) topo-id)
      (try
        (let [storm-cluster-state (:storm-cluster-state nimbus)
              topology-details (read-topology-details nimbus topo-id)
              assigned-resources (->> (.assignment-info storm-cluster-state topo-id nil)
                                      :worker->resources
                                      (vals)
                                        ; Default to [[0 0 0]] if there are no values
                                      (#(or % [[0 0 0]]))
                                        ; [[on-heap, off-heap, cpu]] -> [[on-heap], [off-heap], [cpu]]
                                      (apply map vector)
                                        ; [[on-heap], [off-heap], [cpu]] -> [on-heap-sum, off-heap-sum, cpu-sum]
                                      (map (partial reduce +)))
              worker-resources (->TopologyResources (.getTotalRequestedMemOnHeap topology-details)
                                                    (.getTotalRequestedMemOffHeap topology-details)
                                                    (.getTotalRequestedCpu topology-details)
                                                    (nth assigned-resources 0)
                                                    (nth assigned-resources 1)
                                                    (nth assigned-resources 2))]
          (swap! (:id->resources nimbus) assoc topo-id worker-resources)
          worker-resources)
        (catch KeyNotFoundException e
          ; This can happen when a topology is first coming up.
          ; It's thrown by the blobstore code.
          (log-error e "Failed to get topology details")
          (->TopologyResources 0 0 0 0 0 0)))))

(defn- get-worker-resources-for-topology [nimbus topo-id]
  (or (get @(:id->worker-resources nimbus) topo-id)
      (try
        (let [storm-cluster-state (:storm-cluster-state nimbus)
              assigned-resources (->> (.assignment-info storm-cluster-state topo-id nil)
                                      :worker->resources)
              worker-resources (into {} (map #(identity {(WorkerSlot. (first (key %)) (second (key %)))  
                                                         (doto (WorkerResources.)
                                                             (.set_mem_on_heap (nth (val %) 0))
                                                             (.set_mem_off_heap (nth (val %) 1))
                                                             (.set_cpu (nth (val %) 2)))}) assigned-resources))]
          (swap! (:id->worker-resources nimbus) assoc topo-id worker-resources)
          worker-resources))))
          
(defn changed-executors [executor->node+port new-executor->node+port]
  (let [executor->node+port (if executor->node+port (sort executor->node+port) nil)
        new-executor->node+port (if new-executor->node+port (sort new-executor->node+port) nil)
        slot-assigned (reverse-map executor->node+port)
        new-slot-assigned (reverse-map new-executor->node+port)
        brand-new-slots (map-diff slot-assigned new-slot-assigned)]
    (apply concat (vals brand-new-slots))
    ))

(defn newly-added-slots [existing-assignment new-assignment]
  (let [old-slots (-> (:executor->node+port existing-assignment)
                      vals
                      set)
        new-slots (-> (:executor->node+port new-assignment)
                      vals
                      set)]
    (set/difference new-slots old-slots)))

(defn assignment-changed-nodes [existing-assignment new-assignment]
  (let [old-executor-node-port (:executor->node+port existing-assignment)
        new-executor-node-port (:executor->node+port new-assignment)
        all-node->host (merge (:node->host existing-assignment) (:node->host new-assignment))]
    (if-not (and (not-nil? existing-assignment) (not-nil? new-assignment)) ;; kill or newly submit
      (set (vals all-node->host))
      ;; rebalance
      (->> (reduce-kv (fn [m executor new-node-port]
                        (let [old-node-port (get old-executor-node-port executor)]
                          (when-not (= old-node-port new-node-port)
                            (conj m
                                  (get all-node->host (first old-node-port))
                                  (get all-node->host (first new-node-port))))))
                      #{} new-executor-node-port)
           (remove nil?)))))

(defn assignments-for-node [assignments host]
  (let [node-assignments (into {} (filter (fn [[tid assignment]]
                                            (let [hosts (set (vals (:node->host assignment)))]
                                              (contains? hosts host))) assignments))]
    node-assignments))

(defn notify-supervisors-assignments
  [conf new-assignments nodes]
  (doseq [node nodes]
    (try
      (let [node-client (SupervisorClient/getConfiguredClient conf node)
            node-assignments (assignments-for-node new-assignments node)
            retries (atom 0)]
        (try
          (while (< @retries 3)
            (try
              (.sendSupervisorAssignments (.getClient node-client) (converter/thriftify-supervisor-assignments node-assignments))
              (reset! retries 4)
              (catch Throwable e
                (if (< @retries 3) (swap! retries inc)
                                   (log-warn (.getMessage e) ": retrying sending assignments to " node  "failed" @retries " times, just skip!")))))
          (finally
            (.close node-client))))
      (catch Throwable e
        ;; just skip when any error happens wait for next round assignments reassign
        (log-error (.getMessage e) ": Exception when create thrift client for " node)))))

(defn basic-supervisor-details-map [storm-cluster-state]
  (let [infos (all-supervisor-info storm-cluster-state)]
    (->> infos
         (map (fn [[id info]]
                 [id (SupervisorDetails. id (:hostname info) (:scheduler-meta info) nil (:resources-map info))]))
         (into {}))))

(defn- to-worker-slot [[node port]]
  (WorkerSlot. node port))

(defn- fixup-assignment
  [assignment td]
  (assoc assignment
         :owner (.getTopologySubmitter td)))

;; get existing assignment (just the executor->node+port map) -> default to {}
;; filter out ones which have a executor timeout
;; figure out available slots on cluster. add to that the used valid slots to get total slots. figure out how many executors should be in each slot (e.g., 4, 4, 4, 5)
;; only keep existing slots that satisfy one of those slots. for rest, reassign them across remaining slots
;; edge case for slots with no executor timeout but with supervisor timeout... just treat these as valid slots that can be reassigned to. worst comes to worse the executor will timeout and won't assign here next time around
(defnk mk-assignments [nimbus :scratch-topology-id nil]
  (if (is-leader nimbus :throw-exception false)
    (let [conf (:conf nimbus)
        storm-cluster-state (:storm-cluster-state nimbus)
        ^INimbus inimbus (:inimbus nimbus)
        ;; read all the topologies
        tds (locking (:submit-lock nimbus) (into {} (for [tid (.active-storms storm-cluster-state)]
                              {tid (read-topology-details nimbus tid)})))
        topologies (Topologies. tds)
        ;; read all the assignments
        assigned-topology-ids (.assignments storm-cluster-state nil)
        existing-assignments (into {} (for [tid assigned-topology-ids]
                                        ;; for the topology which wants rebalance (specified by the scratch-topology-id)
                                        ;; we exclude its assignment, meaning that all the slots occupied by its assignment
                                        ;; will be treated as free slot in the scheduler code.
                                        (when (or (nil? scratch-topology-id) (not= tid scratch-topology-id))
                                          (let [assignment (.assignment-info storm-cluster-state tid nil)
                                                td (.get tds tid)
                                                assignment (if (and (not (:owner assignment)) (not (nil? td)))
                                                             (let [new-assignment (fixup-assignment assignment td)]
                                                               (.set-assignment! storm-cluster-state tid new-assignment)
                                                               new-assignment)
                                                             assignment)]
                                            {tid assignment}))))]
      ;; make the new assignments for topologies
      (locking (:sched-lock nimbus) (let [
          new-scheduler-assignments (compute-new-scheduler-assignments
                                         nimbus
                                         existing-assignments
                                         topologies
                                         scratch-topology-id)
          topology->executor->node+port (compute-new-topology->executor->node+port new-scheduler-assignments existing-assignments)

          topology->executor->node+port (merge (into {} (for [id assigned-topology-ids] {id nil})) topology->executor->node+port)
          new-assigned-worker->resources (convert-assignments-to-worker->resources new-scheduler-assignments)
          now-secs (current-time-secs)

          basic-supervisor-details-map (basic-supervisor-details-map storm-cluster-state)

          ;; construct the final Assignments by adding start-times etc into it
          new-assignments (into {} (for [[topology-id executor->node+port] topology->executor->node+port
                                          :let [existing-assignment (get existing-assignments topology-id)
                                                all-nodes (->> executor->node+port vals (map first) set)
                                                node->host (->> all-nodes
                                                                (mapcat (fn [node]
                                                                          (if-let [host (.getHostName inimbus basic-supervisor-details-map node)]
                                                                            [[node host]]
                                                                            )))
                                                                (into {}))
                                                all-node->host (merge (:node->host existing-assignment) node->host)
                                                reassign-executors (changed-executors (:executor->node+port existing-assignment) executor->node+port)
                                                start-times (merge (:executor->start-time-secs existing-assignment)
                                                                  (into {}
                                                                        (for [id reassign-executors]
                                                                          [id now-secs]
                                                                          )))
<<<<<<< HEAD
                                                              (into {}))
                                              all-node->host (merge (:node->host existing-assignment) node->host)
                                              reassign-executors (changed-executors (:executor->node+port existing-assignment) executor->node+port)
                                              start-times (merge (:executor->start-time-secs existing-assignment)
                                                                (into {}
                                                                      (for [id reassign-executors]
                                                                        [id now-secs]
                                                                        )))
                                              worker->resources (get new-assigned-worker->resources topology-id)]]
                                   {topology-id (Assignment.
                                                 (conf STORM-LOCAL-DIR)
                                                 (select-keys all-node->host all-nodes)
                                                 executor->node+port
                                                 start-times
                                                 worker->resources)}))]

    ;; tasks figure out what tasks to talk to by looking at topology at runtime
    ;; only log/set when there's been a change to the assignment
    (doseq [[topology-id assignment] new-assignments
            :let [existing-assignment (get existing-assignments topology-id)]]
      (if (= existing-assignment assignment)
        (log-debug "Assignment for " topology-id " hasn't changed")
        (do
          (log-message "Setting new assignment for topology id " topology-id ": " (pr-str assignment))
          (.set-assignment! storm-cluster-state topology-id assignment)
          )))

    ;; grouping assignment by node to see the nodes diff, then notify nodes/supervisors to synchronize its owned assignment
    ;; because the number of existing assignments is small for every scheduling round,
    ;; we expect to notify supervisors at almost the same time.
    (->> new-assignments
         (map (fn [[tid new-assignment]]
           (let [existing-assignment (get existing-assignments tid)]
             (assignment-changed-nodes existing-assignment new-assignment ))))
         (apply concat)
         (into #{})
         (notify-supervisors-assignments conf new-assignments))

    (->> new-assignments
          (map (fn [[topology-id assignment]]
            (let [existing-assignment (get existing-assignments topology-id)]
              [topology-id (map to-worker-slot (newly-added-slots existing-assignment assignment))]
=======
                                                worker->resources (get new-assigned-worker->resources topology-id)]]
                                     {topology-id (Assignment.
                                                   (conf STORM-LOCAL-DIR)
                                                   (select-keys all-node->host all-nodes)
                                                   executor->node+port
                                                   start-times
                                                   worker->resources
                                                   (.getTopologySubmitter (.get tds topology-id)))}))]

        (when (not= new-assignments existing-assignments)
          (log-debug "RESETTING id->resources and id->worker-resources cache!")
          (reset! (:id->resources nimbus) {})
          (reset! (:id->worker-resources nimbus) {}))
        ;; tasks figure out what tasks to talk to by looking at topology at runtime
        ;; only log/set when there's been a change to the assignment
        (doseq [[topology-id assignment] new-assignments
                :let [existing-assignment (get existing-assignments topology-id)
                      topology-details (.getById topologies topology-id)]]
          (if (= existing-assignment assignment)
            (log-debug "Assignment for " topology-id " hasn't changed")
            (do
              (log-message "Setting new assignment for topology id " topology-id ": " (pr-str assignment))
              (.set-assignment! storm-cluster-state topology-id assignment)
>>>>>>> 3202257a
              )))
        (->> new-assignments
            (map (fn [[topology-id assignment]]
              (let [existing-assignment (get existing-assignments topology-id)]
                [topology-id (map to-worker-slot (newly-added-slots existing-assignment assignment))]
                )))
            (into {})
            (.assignSlots inimbus topologies)))))
    (log-message "not a leader, skipping assignments")))

(defn notify-topology-action-listener [nimbus storm-id action]
  (let [topology-action-notifier (:nimbus-topology-action-notifier nimbus)]
    (when (not-nil? topology-action-notifier)
      (try (.notify topology-action-notifier storm-id action)
        (catch Exception e
        (log-warn-error e "Ignoring exception from Topology action notifier for storm-Id " storm-id))))))

(defn- start-storm [nimbus storm-name storm-id topology-initial-status owner principal]
  {:pre [(#{:active :inactive} topology-initial-status)]}
  (let [storm-cluster-state (:storm-cluster-state nimbus)
        conf (:conf nimbus)
        blob-store (:blob-store nimbus)
        storm-conf (read-storm-conf conf storm-id blob-store)
        topology (system-topology! storm-conf (read-storm-topology storm-id blob-store))
        num-executors (->> (all-components topology) (map-val num-start-executors))]
    (log-message "Activating " storm-name ": " storm-id)
    (.activate-storm! storm-cluster-state
                      storm-id
                      (StormBase. storm-name
                                  (current-time-secs)
                                  {:type topology-initial-status}
                                  (storm-conf TOPOLOGY-WORKERS)
                                  num-executors
                                  owner
                                  nil
                                  nil
                                  {}
                                  principal))
    (notify-topology-action-listener nimbus storm-name "activate")))

(defn storm-active? [storm-cluster-state storm-name]
  (not-nil? (get-storm-id storm-cluster-state storm-name)))

(defn check-storm-active! [nimbus storm-name active?]
  (if (= (not active?)
         (storm-active? (:storm-cluster-state nimbus)
                        storm-name))
    (if active?
      (throw (NotAliveException. (str storm-name " is not alive")))
      (throw (AlreadyAliveException. (str storm-name " is already active"))))
    ))

(defn try-read-storm-conf [conf storm-id blob-store]
  (try-cause
    (read-storm-conf-as-nimbus conf storm-id blob-store)
    (catch KeyNotFoundException e
       (throw (NotAliveException. (str storm-id))))))

(defn try-read-storm-conf-from-name [conf storm-name nimbus]
  (let [storm-cluster-state (:storm-cluster-state nimbus)
        blob-store (:blob-store nimbus)
        id (get-storm-id storm-cluster-state storm-name)]
   (try-read-storm-conf conf id blob-store)))

(defn check-authorization!
  ([nimbus storm-name storm-conf operation context]
     (let [aclHandler (:authorization-handler nimbus)
           impersonation-authorizer (:impersonation-authorization-handler nimbus)
           ctx (or context (ReqContext/context))
           check-conf (if storm-conf storm-conf (if storm-name {TOPOLOGY-NAME storm-name}))]
       (if (.isImpersonating ctx)
         (do
          (log-warn "principal: " (.realPrincipal ctx) " is trying to impersonate principal: " (.principal ctx))
          (if impersonation-authorizer
           (when-not (.permit impersonation-authorizer ctx operation check-conf)
             (log-thrift-access (.requestID ctx) (.remoteAddress ctx) (.principal ctx) operation storm-name "access-denied")
             (throw (AuthorizationException. (str "principal " (.realPrincipal ctx) " is not authorized to impersonate
                        principal " (.principal ctx) " from host " (.remoteAddress ctx) " Please see SECURITY.MD to learn
                        how to configure impersonation acls."))))
           (log-warn "impersonation attempt but " NIMBUS-IMPERSONATION-AUTHORIZER " has no authorizer configured. potential
                      security risk, please see SECURITY.MD to learn how to configure impersonation authorizer."))))

       (if aclHandler
         (if-not (.permit aclHandler ctx operation check-conf)
           (do
             (log-thrift-access (.requestID ctx) (.remoteAddress ctx) (.principal ctx) operation storm-name "access-denied")
             (throw (AuthorizationException. (str operation (if storm-name (str " on topology " storm-name)) " is not authorized"))))
           (log-thrift-access (.requestID ctx) (.remoteAddress ctx) (.principal ctx) operation storm-name "access-granted")))))
  ([nimbus storm-name storm-conf operation]
     (check-authorization! nimbus storm-name storm-conf operation (ReqContext/context))))

;; no-throw version of check-authorization!
(defn is-authorized?
  [nimbus conf blob-store operation topology-id]
  (let [topology-conf (try-read-storm-conf conf topology-id blob-store)
        storm-name (topology-conf TOPOLOGY-NAME)]
    (try (check-authorization! nimbus storm-name topology-conf operation)
         true
      (catch AuthorizationException e false))))

(defn code-ids [blob-store]
  (let [to-id (reify KeyFilter
                (filter [this key] (get-id-from-blob-key key)))]
    (set (.filterAndListKeys blob-store to-id))))

(defn cleanup-storm-ids [storm-cluster-state blob-store]
  (let [heartbeat-ids (set (.heartbeat-storms storm-cluster-state))
        error-ids (set (.error-topologies storm-cluster-state))
        code-ids (code-ids blob-store)
        backpressure-ids (set (.backpressure-topologies storm-cluster-state))
        assigned-ids (set (.active-storms storm-cluster-state))]
    (set/difference (set/union heartbeat-ids error-ids backpressure-ids code-ids) assigned-ids)
    ))

(defn extract-status-str [base]
  (let [t (-> base :status :type)]
    (.toUpperCase (name t))
    ))

(defn mapify-serializations [sers]
  (->> sers
       (map (fn [e] (if (map? e) e {e nil})))
       (apply merge)
       ))

(defn- component-parallelism [storm-conf component]
  (let [storm-conf (merge storm-conf (component-conf component))
        num-tasks (or (storm-conf TOPOLOGY-TASKS) (num-start-executors component))
        max-parallelism (storm-conf TOPOLOGY-MAX-TASK-PARALLELISM)
        ]
    (if max-parallelism
      (min max-parallelism num-tasks)
      num-tasks)))

(defn normalize-topology [storm-conf ^StormTopology topology]
  (let [ret (.deepCopy topology)]
    (doseq [[_ component] (all-components ret)]
      (.set_json_conf
        (.get_common component)
        (->> {TOPOLOGY-TASKS (component-parallelism storm-conf component)}
             (merge (component-conf component))
             to-json )))
    ret ))

(defn normalize-conf [conf storm-conf ^StormTopology topology]
  ;; ensure that serializations are same for all tasks no matter what's on
  ;; the supervisors. this also allows you to declare the serializations as a sequence
  (let [component-confs (map
                         #(-> (ThriftTopologyUtils/getComponentCommon topology %)
                              .get_json_conf
                              from-json)
                         (ThriftTopologyUtils/getComponentIds topology))
        total-conf (merge conf storm-conf)

        get-merged-conf-val (fn [k merge-fn]
                              (merge-fn
                               (concat
                                (mapcat #(get % k) component-confs)
                                (or (get storm-conf k)
                                    (get conf k)))))]
    ;; topology level serialization registrations take priority
    ;; that way, if there's a conflict, a user can force which serialization to use
    ;; append component conf to storm-conf
    (merge storm-conf
           {TOPOLOGY-KRYO-DECORATORS (get-merged-conf-val TOPOLOGY-KRYO-DECORATORS distinct)
            TOPOLOGY-KRYO-REGISTER (get-merged-conf-val TOPOLOGY-KRYO-REGISTER mapify-serializations)
            TOPOLOGY-ACKER-EXECUTORS (total-conf TOPOLOGY-ACKER-EXECUTORS)
            TOPOLOGY-EVENTLOGGER-EXECUTORS (total-conf TOPOLOGY-EVENTLOGGER-EXECUTORS)
            TOPOLOGY-MAX-TASK-PARALLELISM (total-conf TOPOLOGY-MAX-TASK-PARALLELISM)})))

(defn blob-rm-key [blob-store key storm-cluster-state]
  (try
    (.deleteBlob blob-store key nimbus-subject)
    (if (instance? LocalFsBlobStore blob-store)
      (.remove-blobstore-key! storm-cluster-state key))
    (catch Exception e
      (log-message "Exception" e))))

(defn blob-rm-dependency-jars-in-topology [id blob-store storm-cluster-state]
  (try
    (let [storm-topology (read-storm-topology-as-nimbus id blob-store)
          dependency-jars (.get_dependency_jars ^StormTopology storm-topology)]
      (log-message "Removing dependency jars from blobs - " dependency-jars)
      (when-not (empty? dependency-jars)
        (doseq [key dependency-jars]
          (blob-rm-key blob-store key storm-cluster-state))))
    (catch Exception e
      (log-message "Exception" e))))

(defn blob-rm-topology-keys [id blob-store storm-cluster-state]
  (blob-rm-key blob-store (master-stormjar-key id) storm-cluster-state)
  (blob-rm-key blob-store (master-stormconf-key id) storm-cluster-state)
  (blob-rm-key blob-store (master-stormcode-key id) storm-cluster-state))

(defn force-delete-topo-dist-dir [conf id]
  (rmr (master-stormdist-root conf id)))

(defn do-cleanup [nimbus]
  (if (is-leader nimbus :throw-exception false)
    (let [storm-cluster-state (:storm-cluster-state nimbus)
          conf (:conf nimbus)
          submit-lock (:submit-lock nimbus)
          blob-store (:blob-store nimbus)]
      (let [to-cleanup-ids (locking submit-lock
                             (cleanup-storm-ids storm-cluster-state blob-store))]
        (when-not (empty? to-cleanup-ids)
          (doseq [id to-cleanup-ids]
            (log-message "Cleaning up " id)
            (.teardown-heartbeats! storm-cluster-state id)
            (.teardown-topology-errors! storm-cluster-state id)
            (.remove-backpressure! storm-cluster-state id)
            (blob-rm-dependency-jars-in-topology id blob-store storm-cluster-state)
            (force-delete-topo-dist-dir conf id)
            (blob-rm-topology-keys id blob-store storm-cluster-state)
            (swap! (:heartbeats-cache nimbus) dissoc id)))))
    (log-message "not a leader, skipping cleanup")))

(defn- file-older-than? [now seconds file]
  (<= (+ (.lastModified file) (to-millis seconds)) (to-millis now)))

(defn clean-inbox [dir-location seconds]
  "Deletes jar files in dir older than seconds."
  (let [now (current-time-secs)
        pred #(and (.isFile %) (file-older-than? now seconds %))
        files (filter pred (file-seq (File. dir-location)))]
    (doseq [f files]
      (if (.delete f)
        (log-message "Cleaning inbox ... deleted: " (.getName f))
        ;; This should never happen
        (log-error "Cleaning inbox ... error deleting: " (.getName f))))))

(defn clean-topology-history
  "Deletes topologies from history older than minutes."
  [mins nimbus]
  (locking (:topology-history-lock nimbus)
    (let [cutoff-age (- (current-time-secs) (* mins 60))
          topo-history-state (:topo-history-state nimbus)
          curr-history (vec (ls-topo-hist topo-history-state))
          new-history (vec (filter (fn [line]
                                     (> (line :timestamp) cutoff-age)) curr-history))]
      (ls-topo-hist! topo-history-state new-history))))

(defn setup-blobstore [nimbus]
  "Sets up blobstore state for all current keys."
  (let [storm-cluster-state (:storm-cluster-state nimbus)
        blob-store (:blob-store nimbus)
        local-set-of-keys (set (get-key-seq-from-blob-store blob-store))
        all-keys (set (.active-keys storm-cluster-state))
        locally-available-active-keys (set/intersection local-set-of-keys all-keys)
        keys-to-delete (set/difference local-set-of-keys all-keys)
        conf (:conf nimbus)
        nimbus-host-port-info (:nimbus-host-port-info nimbus)]
    (log-debug "Deleting keys not on the zookeeper" keys-to-delete)
    (doseq [key keys-to-delete]
      (.deleteBlob blob-store key nimbus-subject))
    (log-debug "Creating list of key entries for blobstore inside zookeeper" all-keys "local" locally-available-active-keys)
    (doseq [key locally-available-active-keys]
      (try
        (.setup-blobstore! storm-cluster-state key (:nimbus-host-port-info nimbus) (get-version-for-key key nimbus-host-port-info conf))
        (catch KeyNotFoundException _
          ; invalid key, remove it from blobstore
          (.deleteBlob blob-store key nimbus-subject))))))

(defn- get-errors [storm-cluster-state storm-id component-id]
  (->> (.errors storm-cluster-state storm-id component-id)
       (map #(doto (ErrorInfo. (:error %) (:time-secs %))
                   (.set_host (:host %))
                   (.set_port (:port %))))))

(defn- thriftify-executor-id [[first-task-id last-task-id]]
  (ExecutorInfo. (int first-task-id) (int last-task-id)))

(def DISALLOWED-TOPOLOGY-NAME-STRS #{"/" "." ":" "\\"})

(defn validate-topology-name! [name]
  (if (some #(.contains name %) DISALLOWED-TOPOLOGY-NAME-STRS)
    (throw (InvalidTopologyException.
            (str "Topology name cannot contain any of the following: " (pr-str DISALLOWED-TOPOLOGY-NAME-STRS))))
  (if (clojure.string/blank? name)
    (throw (InvalidTopologyException.
            ("Topology name cannot be blank"))))))

;; We will only file at <Storm dist root>/<Topology ID>/<File>
;; to be accessed via Thrift
;; ex., storm-local/nimbus/stormdist/aa-1-1377104853/stormjar.jar
(defn check-file-access [conf file-path]
  (log-debug "check file access:" file-path)
  (try
    (if (not= (.getCanonicalFile (File. (master-stormdist-root conf)))
          (-> (File. file-path) .getCanonicalFile .getParentFile .getParentFile))
      (throw (AuthorizationException. (str "Invalid file path: " file-path))))
    (catch Exception e
      (throw (AuthorizationException. (str "Invalid file path: " file-path))))))

(defn try-read-storm-conf
  [conf storm-id blob-store]
  (try-cause
    (read-storm-conf-as-nimbus storm-id blob-store)
    (catch KeyNotFoundException e
      (throw (NotAliveException. (str storm-id))))))

(defn try-read-storm-conf-from-name
  [conf storm-name nimbus]
  (let [storm-cluster-state (:storm-cluster-state nimbus)
        blob-store (:blob-store nimbus)
        id (get-storm-id storm-cluster-state storm-name)]
    (try-read-storm-conf conf id blob-store)))

(defn try-read-storm-topology
  [storm-id blob-store]
  (try-cause
    (read-storm-topology-as-nimbus storm-id blob-store)
    (catch KeyNotFoundException e
      (throw (NotAliveException. (str storm-id))))))

(defn add-topology-to-history-log
  [storm-id nimbus topology-conf]
  (log-message "Adding topo to history log: " storm-id)
  (locking (:topology-history-lock nimbus)
    (let [topo-history-state (:topo-history-state nimbus)
          users (get-topo-logs-users topology-conf)
          groups (get-topo-logs-groups topology-conf)
          curr-history (vec (ls-topo-hist topo-history-state))
          new-history (conj curr-history {:topoid storm-id :timestamp (current-time-secs)
                                          :users users :groups groups})]
      (ls-topo-hist! topo-history-state new-history))))

(defn igroup-mapper
  [storm-conf]
  (AuthUtils/GetGroupMappingServiceProviderPlugin storm-conf))

(defn user-groups
  [user storm-conf]
  (if (clojure.string/blank? user) [] (.getGroups (igroup-mapper storm-conf) user)))

(defn does-users-group-intersect?
  "Check to see if any of the users groups intersect with the list of groups passed in"
  [user groups-to-check storm-conf]
  (let [groups (user-groups user storm-conf)]
    (> (.size (set/intersection (set groups) (set groups-to-check))) 0)))

(defn read-topology-history
  [nimbus user admin-users]
  (let [topo-history-state (:topo-history-state nimbus)
        curr-history (vec (ls-topo-hist topo-history-state))
        topo-user-can-access (fn [line user storm-conf]
                               (if (nil? user)
                                 (line :topoid)
                                 (if (or (some #(= % user) admin-users)
                                       (does-users-group-intersect? user (line :groups) storm-conf)
                                       (some #(= % user) (line :users)))
                                   (line :topoid)
                                   nil)))]
    (remove nil? (map #(topo-user-can-access % user (:conf nimbus)) curr-history))))

(defn renew-credentials [nimbus]
  (if (is-leader nimbus :throw-exception false)
    (let [storm-cluster-state (:storm-cluster-state nimbus)
          blob-store (:blob-store nimbus)
          renewers (:cred-renewers nimbus)
          update-lock (:cred-update-lock nimbus)
          assigned-ids (set (.active-storms storm-cluster-state))]
      (when-not (empty? assigned-ids)
        (doseq [id assigned-ids]
          (locking update-lock
            (let [orig-creds (.credentials storm-cluster-state id nil)
                  storm-base (.storm-base storm-cluster-state id nil)
                  topology-conf (try-read-storm-conf (:conf nimbus) id blob-store)]
              (if orig-creds
                (let [new-creds (HashMap. orig-creds)]
                  (doseq [renewer renewers]
                    (log-message "Renewing Creds For " id " with " renewer)
                    ;;Instead of trying to use reflection to make this work, lets just catch the error
                    ;; when it does not work
                    (try
                      (.renew renewer new-creds (Collections/unmodifiableMap topology-conf) (:principal storm-base))
                      (catch clojure.lang.ArityException e
                        (.renew renewer new-creds (Collections/unmodifiableMap topology-conf)))))
                  (when-not (= orig-creds new-creds)
                    (.set-credentials! storm-cluster-state id new-creds topology-conf)
                    ))))))))
    (log-message "not a leader, skipping credential renewal.")))

(defn validate-topology-size [topo-conf nimbus-conf topology]
  (let [workers-count (get topo-conf TOPOLOGY-WORKERS)
        workers-allowed (get nimbus-conf NIMBUS-SLOTS-PER-TOPOLOGY)
        num-executors (->> (all-components topology) (map-val num-start-executors))
        executors-count (reduce + (vals num-executors))
        executors-allowed (get nimbus-conf NIMBUS-EXECUTORS-PER-TOPOLOGY)]
    (when (and
           (not (nil? executors-allowed))
           (> executors-count executors-allowed))
      (throw
       (InvalidTopologyException.
        (str "Failed to submit topology. Topology requests more than " executors-allowed " executors."))))
    (when (and
           (not (nil? workers-allowed))
           (> workers-count workers-allowed))
      (throw
       (InvalidTopologyException.
        (str "Failed to submit topology. Topology requests more than " workers-allowed " workers."))))))

(defn- set-logger-timeouts [log-config]
  (let [timeout-secs (.get_reset_log_level_timeout_secs log-config)
       timeout (time/plus (time/now) (time/secs timeout-secs))]
   (if (time/after? timeout (time/now))
     (.set_reset_log_level_timeout_epoch log-config (coerce/to-long timeout))
     (.unset_reset_log_level_timeout_epoch log-config))))

(defmethod blob-sync :distributed [conf nimbus]
  (if (not (is-leader nimbus :throw-exception false))
    (let [storm-cluster-state (:storm-cluster-state nimbus)
          nimbus-host-port-info (:nimbus-host-port-info nimbus)
          blob-store-key-set (set (get-key-seq-from-blob-store (:blob-store nimbus)))
          zk-key-set (set (.blobstore storm-cluster-state (fn [] (blob-sync conf nimbus))))]
      (log-debug "blob-sync " "blob-store-keys " blob-store-key-set "zookeeper-keys " zk-key-set)
      (let [sync-blobs (doto
                          (BlobSynchronizer. (:blob-store nimbus) conf)
                          (.setNimbusInfo nimbus-host-port-info)
                          (.setBlobStoreKeySet blob-store-key-set)
                          (.setZookeeperKeySet zk-key-set))]
        (.syncBlobs sync-blobs)))))

(defmethod blob-sync :local [conf nimbus]
  nil)

(defn make-supervisor-summary 
  [nimbus id info]
    (let [ports (set (:meta info)) ;;TODO: this is only true for standalone
          sup-sum (SupervisorSummary. (:hostname info)
                                      (:uptime-secs info)
                                      (count ports)
                                      (count (:used-ports info))
                                      id)]
      (.set_total_resources sup-sum (map-val double (:resources-map info)))
      (when-let [[total-mem total-cpu used-mem used-cpu] (.get @(:node-id->resources nimbus) id)]
        (.set_used_mem sup-sum (or used-mem 0))
        (.set_used_cpu sup-sum (or used-cpu 0)))
      (when-let [version (:version info)] (.set_version sup-sum version))
      sup-sum))

(defn user-and-supervisor-topos
  [nimbus conf blob-store assignments supervisor-id]
  (let [topo-id->supervisors 
          (into {} (for [[topo-id assignment] assignments] 
                     {topo-id (into #{} 
                                    (map #(first (second %)) 
                                         (:executor->node+port assignment)))}))
        supervisor-topologies (keys (filter #(get (val %) supervisor-id) topo-id->supervisors))]
    {:supervisor-topologies supervisor-topologies
     :user-topologies (into #{} (filter (partial is-authorized? nimbus 
                                                 conf 
                                                 blob-store 
                                                 "getTopology") 
                  supervisor-topologies))}))

(defn topology-assignments 
  [storm-cluster-state]
  (let [assigned-topology-ids (.assignments storm-cluster-state nil)]
    (into {} (for [tid assigned-topology-ids]
               {tid (.assignment-info storm-cluster-state tid nil)}))))

(defn get-launch-time-secs 
  [base storm-id]
  (if base (:launch-time-secs base)
    (throw
      (NotAliveException. (str storm-id)))))

(defn get-cluster-info [nimbus]
  (let [storm-cluster-state (:storm-cluster-state nimbus)
        supervisor-infos (all-supervisor-info storm-cluster-state)
        ;; TODO: need to get the port info about supervisors...
        ;; in standalone just look at metadata, otherwise just say N/A?
        supervisor-summaries (dofor [[id info] supervisor-infos]
                                    (make-supervisor-summary nimbus id info))
        nimbus-uptime ((:uptime nimbus))
        bases (topology-bases storm-cluster-state)
        nimbuses (.nimbuses storm-cluster-state)

        ;;update the isLeader field for each nimbus summary
        _ (let [leader (.getLeader (:leader-elector nimbus))
                leader-host (.getHost leader)
                leader-port (.getPort leader)]
            (doseq [nimbus-summary nimbuses]
              (.set_uptime_secs nimbus-summary (time-delta (.get_uptime_secs nimbus-summary)))
              (.set_isLeader nimbus-summary (and (= leader-host (.get_host nimbus-summary)) (= leader-port (.get_port nimbus-summary))))))

        topology-summaries (dofor [[id base] bases :when base]
                                  (let [assignment (.assignment-info storm-cluster-state id nil)
                                        topo-summ (TopologySummary. id
                                                                    (:storm-name base)
                                                                    (->> (:executor->node+port assignment)
                                                                         keys
                                                                         (mapcat executor-id->tasks)
                                                                         count)
                                                                    (->> (:executor->node+port assignment)
                                                                         keys
                                                                         count)
                                                                    (->> (:executor->node+port assignment)
                                                                         vals
                                                                         set
                                                                         count)
                                                                    (time-delta (:launch-time-secs base))
                                                                    (extract-status-str base))]
                                    (when-let [owner (:owner base)] (.set_owner topo-summ owner))
                                    (when-let [sched-status (.get @(:id->sched-status nimbus) id)] (.set_sched_status topo-summ sched-status))
                                    (when-let [resources (get-resources-for-topology nimbus id)]
                                      (.set_requested_memonheap topo-summ (:requested-mem-on-heap resources))
                                      (.set_requested_memoffheap topo-summ (:requested-mem-off-heap resources))
                                      (.set_requested_cpu topo-summ (:requested-cpu resources))
                                      (.set_assigned_memonheap topo-summ (:assigned-mem-on-heap resources))
                                      (.set_assigned_memoffheap topo-summ (:assigned-mem-off-heap resources))
                                      (.set_assigned_cpu topo-summ (:assigned-cpu resources)))
                                    (.set_replication_count topo-summ (get-blob-replication-count (master-stormcode-key id) nimbus))
                                    topo-summ))
        ret (ClusterSummary. supervisor-summaries
                             topology-summaries
                             nimbuses)
        _ (.set_nimbus_uptime_secs ret nimbus-uptime)]
    ret))

(defn extract-cluster-metrics [^ClusterSummary summ]
  (let [cluster-summ (ui/cluster-summary summ "nimbus")]
    {:cluster-info (IClusterMetricsConsumer$ClusterInfo. (long (Time/currentTimeSecs)))
     :data-points  (map
                     (fn [[k v]] (DataPoint. k v))
                     (select-keys cluster-summ ["supervisors" "topologies" "slotsTotal" "slotsUsed" "slotsFree"
                                                "executorsTotal" "tasksTotal"]))}))

(defn extract-supervisors-metrics [^ClusterSummary summ]
  (let [sups (.get_supervisors summ)
        supervisors-summ ((ui/supervisor-summary sups) "supervisors")]
    (map (fn [supervisor-summ]
           {:supervisor-info (IClusterMetricsConsumer$SupervisorInfo.
                               (supervisor-summ "host")
                               (supervisor-summ "id")
                               (long (Time/currentTimeSecs)))
            :data-points     (map
                               (fn [[k v]] (DataPoint. k v))
                               (select-keys supervisor-summ ["slotsTotal" "slotsUsed" "totalMem" "totalCpu"
                                                             "usedMem" "usedCpu"]))})
         supervisors-summ)))

(defn send-cluster-metrics-to-executors [nimbus-service nimbus]
  (let [cluster-summary (get-cluster-info nimbus)
        cluster-metrics (extract-cluster-metrics cluster-summary)
        supervisors-metrics (extract-supervisors-metrics cluster-summary)]
    (dofor
      [consumer-executor (:cluster-consumer-executors nimbus)]
      (do
        (.handleDataPoints consumer-executor (:cluster-info cluster-metrics) (:data-points cluster-metrics))
        (dofor
          [supervisor-metrics supervisors-metrics]
          (do
          (.handleDataPoints consumer-executor (:supervisor-info supervisor-metrics) (:data-points supervisor-metrics))))))))

(defn mk-reified-nimbus [nimbus conf blob-store]
  (let [principal-to-local (AuthUtils/GetPrincipalToLocalPlugin conf)
        admin-users (or (.get conf NIMBUS-ADMINS) [])
        get-common-topo-info
          (fn [^String storm-id operation]
            (let [storm-cluster-state (:storm-cluster-state nimbus)
                  topology-conf (try-read-storm-conf conf storm-id blob-store)
                  storm-name (topology-conf TOPOLOGY-NAME)
                  _ (check-authorization! nimbus
                                          storm-name
                                          topology-conf
                                          operation)
                  topology (try-read-storm-topology storm-id blob-store)
                  task->component (storm-task-info topology topology-conf)
                  base (.storm-base storm-cluster-state storm-id nil)
                  launch-time-secs (get-launch-time-secs base storm-id)
                  assignment (.assignment-info storm-cluster-state storm-id nil)
                  beats (map-val :heartbeat (get @(:heartbeats-cache nimbus)
                                                 storm-id))
                  all-components (set (vals task->component))]
              {:storm-name storm-name
               :storm-cluster-state storm-cluster-state
               :all-components all-components
               :launch-time-secs launch-time-secs
               :assignment assignment
               :beats beats
               :topology topology
               :topology-conf topology-conf
               :task->component task->component
               :base base}))
        set-resources-default-if-not-set
          (fn [^HashMap component-resources-map component-id topology-conf]
              (let [resource-map (or (.get component-resources-map component-id) (HashMap.))]
                (ResourceUtils/checkIntialization resource-map component-id topology-conf)
                resource-map))
        get-last-error (fn [storm-cluster-state storm-id component-id]
                         (if-let [e (.last-error storm-cluster-state
                                                 storm-id
                                                 component-id)]
                           (doto (ErrorInfo. (:error e) (:time-secs e))
                             (.set_host (:host e))
                             (.set_port (:port e)))))]
  (reify Nimbus$Iface
    (^void submitTopologyWithOpts
      [this ^String storm-name ^String uploadedJarLocation ^String serializedConf ^StormTopology topology
       ^SubmitOptions submitOptions]
      (try
        (mark! nimbus:num-submitTopologyWithOpts-calls)
        (is-leader nimbus)
        (assert (not-nil? submitOptions))
        (validate-topology-name! storm-name)
        (check-authorization! nimbus storm-name nil "submitTopology")
        (check-storm-active! nimbus storm-name false)
        (let [topo-conf (from-json serializedConf)]
          (try
            (validate-configs-with-schemas topo-conf)
            (catch IllegalArgumentException ex
              (throw (InvalidTopologyException. (.getMessage ex)))))
          (.validate ^org.apache.storm.nimbus.ITopologyValidator (:validator nimbus)
                     storm-name
                     topo-conf
                     topology)
          (Utils/validateTopologyBlobStoreMap topo-conf (Sets/newHashSet ^Iterator (.listKeys blob-store)))
          (when (.get conf DISABLE-SYMLINKS)
            (let [blob-map (.get topo-conf TOPOLOGY-BLOBSTORE-MAP)]
              (when (and (not-nil? blob-map) (not (.isEmpty blob-map)))
                (throw (InvalidTopologyException. 
                         (str "symlinks are disabled so blobs are not supported but " TOPOLOGY-BLOBSTORE-MAP
                              " = " blob-map)))))))
        (swap! (:submitted-count nimbus) inc)
        (let [storm-id (str storm-name "-" @(:submitted-count nimbus) "-" (current-time-secs))
              credentials (.get_creds submitOptions)
              credentials (when credentials (.get_creds credentials))
              topo-conf (from-json serializedConf)
              storm-conf-submitted (normalize-conf
                                     conf
                                     (-> topo-conf
                                         (assoc STORM-ID storm-id)
                                         (assoc TOPOLOGY-NAME storm-name))
                                     topology)
              req (ReqContext/context)
              principal (.principal req)
              submitter-principal (if principal (.toString principal))
              submitter-user (.toLocal principal-to-local principal)
              system-user (System/getProperty "user.name")
              topo-acl (distinct (remove nil? (conj (.get storm-conf-submitted TOPOLOGY-USERS) submitter-principal, submitter-user)))
              submitter-principal (if submitter-principal submitter-principal "")
              submitter-user (if submitter-user submitter-user system-user)
              storm-conf (-> storm-conf-submitted
                             (assoc TOPOLOGY-SUBMITTER-PRINCIPAL submitter-principal)
                             (assoc TOPOLOGY-SUBMITTER-USER submitter-user) ;Don't let the user set who we launch as
                             (assoc TOPOLOGY-USERS topo-acl)
                             (assoc STORM-ZOOKEEPER-SUPERACL (.get conf STORM-ZOOKEEPER-SUPERACL)))
              storm-conf (if (Utils/isZkAuthenticationConfiguredStormServer conf)
                           storm-conf
                           (dissoc storm-conf STORM-ZOOKEEPER-TOPOLOGY-AUTH-SCHEME STORM-ZOOKEEPER-TOPOLOGY-AUTH-PAYLOAD))
              total-storm-conf (merge conf storm-conf)
              topology (normalize-topology total-storm-conf topology)
              storm-cluster-state (:storm-cluster-state nimbus)]
          (when credentials (doseq [nimbus-autocred-plugin (:nimbus-autocred-plugins nimbus)]
                              ;;Instead of using reflection just recover from the error it not being there throws
                              (try
                                (.populateCredentials ^INimbusCredentialPlugin nimbus-autocred-plugin ^Map credentials ^Map (Collections/unmodifiableMap storm-conf) ^String submitter-principal)
                                (catch clojure.lang.ArityException e
                                  (.populateCredentials ^INimbusCredentialPlugin nimbus-autocred-plugin ^Map credentials ^Map (Collections/unmodifiableMap storm-conf))))))
          (if (and (conf SUPERVISOR-RUN-WORKER-AS-USER) (or (nil? submitter-user) (.isEmpty (.trim submitter-user))))
            (throw (AuthorizationException. "Could not determine the user to run this topology as.")))
          (system-topology! total-storm-conf topology) ;; this validates the structure of the topology
          (validate-topology-size topo-conf conf topology)
          (when (and (Utils/isZkAuthenticationConfiguredStormServer conf)
                     (not (Utils/isZkAuthenticationConfiguredTopology storm-conf)))
            (throw (IllegalArgumentException. "The cluster is configured for zookeeper authentication, but no payload was provided.")))
          (log-message "Received topology submission for "
                       storm-name
                       " (storm-" (.get_storm_version topology)
                       " JDK-" (.get_jdk_version topology)
                       ") with conf "
                       (redact-value storm-conf STORM-ZOOKEEPER-TOPOLOGY-AUTH-PAYLOAD))
          ;; lock protects against multiple topologies being submitted at once and
          ;; cleanup thread killing topology in b/w assignment and starting the topology
          (locking (:submit-lock nimbus)
            (check-storm-active! nimbus storm-name false)
            ;;cred-update-lock is not needed here because creds are being added for the first time.
            (.set-credentials! storm-cluster-state storm-id credentials storm-conf)
            (log-message "uploadedJar " uploadedJarLocation)
            (setup-storm-code nimbus conf storm-id uploadedJarLocation total-storm-conf topology)
            (wait-for-desired-code-replication nimbus total-storm-conf storm-id)
            (.setup-heartbeats! storm-cluster-state storm-id)
            (if (total-storm-conf TOPOLOGY-BACKPRESSURE-ENABLE)
              (.setup-backpressure! storm-cluster-state storm-id))
            (notify-topology-action-listener nimbus storm-name "submitTopology")
            (let [thrift-status->kw-status {TopologyInitialStatus/INACTIVE :inactive
                                            TopologyInitialStatus/ACTIVE :active}]
              (start-storm nimbus storm-name storm-id (thrift-status->kw-status (.get_initial_status submitOptions)) submitter-user submitter-principal))))
        (catch Throwable e
          (log-warn-error e "Topology submission exception. (topology name='" storm-name "')")
          (throw e))))

    (^void submitTopology
      [this ^String storm-name ^String uploadedJarLocation ^String serializedConf ^StormTopology topology]
      (mark! nimbus:num-submitTopology-calls)
      (.submitTopologyWithOpts this storm-name uploadedJarLocation serializedConf topology
                               (SubmitOptions. TopologyInitialStatus/ACTIVE)))

    (^void killTopology [this ^String name]
      (mark! nimbus:num-killTopology-calls)
      (.killTopologyWithOpts this name (KillOptions.)))

    (^void killTopologyWithOpts [this ^String storm-name ^KillOptions options]
      (mark! nimbus:num-killTopologyWithOpts-calls)
      (check-storm-active! nimbus storm-name true)
      (let [topology-conf (try-read-storm-conf-from-name conf storm-name nimbus)
            storm-id (topology-conf STORM-ID)
            operation "killTopology"]
        (check-authorization! nimbus storm-name topology-conf operation)
        (let [wait-amt (if (.is_set_wait_secs options)
                         (.get_wait_secs options)
                         )]
          (transition-name! nimbus storm-name [:kill wait-amt] true)
          (notify-topology-action-listener nimbus storm-name operation))
        (add-topology-to-history-log storm-id nimbus topology-conf)))

    (^void rebalance [this ^String storm-name ^RebalanceOptions options]
      (mark! nimbus:num-rebalance-calls)
      (check-storm-active! nimbus storm-name true)
      (let [topology-conf (try-read-storm-conf-from-name conf storm-name nimbus)
            operation "rebalance"]
        (check-authorization! nimbus storm-name topology-conf operation)
        (let [wait-amt (if (.is_set_wait_secs options)
                         (.get_wait_secs options))
              num-workers (if (.is_set_num_workers options)
                            (.get_num_workers options))
              executor-overrides (if (.is_set_num_executors options)
                                   (.get_num_executors options)
                                   {})]
          (doseq [[c num-executors] executor-overrides]
            (when (<= num-executors 0)
              (throw (InvalidTopologyException. "Number of executors must be greater than 0"))
              ))
          (transition-name! nimbus storm-name [:rebalance wait-amt num-workers executor-overrides] true)

          (notify-topology-action-listener nimbus storm-name operation))))

    (activate [this storm-name]
      (mark! nimbus:num-activate-calls)
      (let [topology-conf (try-read-storm-conf-from-name conf storm-name nimbus)
            operation "activate"]
        (check-authorization! nimbus storm-name topology-conf operation)
        (transition-name! nimbus storm-name :activate true)
        (notify-topology-action-listener nimbus storm-name operation)))

    (deactivate [this storm-name]
      (mark! nimbus:num-deactivate-calls)
      (let [topology-conf (try-read-storm-conf-from-name conf storm-name nimbus)
            operation "deactivate"]
        (check-authorization! nimbus storm-name topology-conf operation)
        (transition-name! nimbus storm-name :inactivate true)
        (notify-topology-action-listener nimbus storm-name operation)))

    (debug [this storm-name component-id enable? samplingPct]
      (mark! nimbus:num-debug-calls)
      (let [storm-cluster-state (:storm-cluster-state nimbus)
            storm-id (get-storm-id storm-cluster-state storm-name)
            topology-conf (try-read-storm-conf conf storm-id blob-store)
            ;; make sure samplingPct is within bounds.
            spct (Math/max (Math/min samplingPct 100.0) 0.0)
            ;; while disabling we retain the sampling pct.
            debug-options (if enable? {:enable enable? :samplingpct spct} {:enable enable?})
            storm-base-updates (assoc {} :component->debug (if (empty? component-id)
                                                             {storm-id debug-options}
                                                             {component-id debug-options}))]
        (check-authorization! nimbus storm-name topology-conf "debug")
        (when-not storm-id
          (throw (NotAliveException. storm-name)))
        (log-message "Nimbus setting debug to " enable? " for storm-name '" storm-name "' storm-id '" storm-id "' sampling pct '" spct "'"
                     (if (not (clojure.string/blank? component-id)) (str " component-id '" component-id "'")))
        (locking (:submit-lock nimbus)
          (.update-storm! storm-cluster-state storm-id storm-base-updates))))

    (^void setWorkerProfiler
      [this ^String id ^ProfileRequest profileRequest]
      (mark! nimbus:num-setWorkerProfiler-calls)
      (let [topology-conf (try-read-storm-conf conf id (:blob-store nimbus))
            storm-name (topology-conf TOPOLOGY-NAME)
            _ (check-authorization! nimbus storm-name topology-conf "setWorkerProfiler")
            storm-cluster-state (:storm-cluster-state nimbus)]
        (.set-worker-profile-request storm-cluster-state id profileRequest)))

    (^List getComponentPendingProfileActions
      [this ^String id ^String component_id ^ProfileAction action]
      (mark! nimbus:num-getComponentPendingProfileActions-calls)
      (let [info (get-common-topo-info id "getComponentPendingProfileActions")
            storm-cluster-state (:storm-cluster-state info)
            task->component (:task->component info)
            {:keys [executor->node+port node->host]} (:assignment info)
            executor->host+port (map-val (fn [[node port]]
                                           [(node->host node) port])
                                         executor->node+port)
            nodeinfos (stats/extract-nodeinfos-from-hb-for-comp executor->host+port task->component false component_id)
            all-pending-actions-for-topology (.get-topology-profile-requests storm-cluster-state id true)
            latest-profile-actions (remove nil? (map (fn [nodeInfo]
                                                       (->> all-pending-actions-for-topology
                                                            (filter #(and (= (:host nodeInfo) (.get_node (.get_nodeInfo %)))
                                                                          (= (:port nodeInfo) (first (.get_port (.get_nodeInfo  %))))))
                                                            (filter #(= action (.get_action %)))
                                                            (sort-by #(.get_time_stamp %) >)
                                                            first))
                                                     nodeinfos))]
        (log-message "Latest profile actions for topology " id " component " component_id " " (pr-str latest-profile-actions))
        latest-profile-actions))

    (^void setLogConfig [this ^String id ^LogConfig log-config-msg]
      (mark! nimbus:num-setLogConfig-calls)
      (let [topology-conf (try-read-storm-conf conf id (:blob-store nimbus))
            storm-name (topology-conf TOPOLOGY-NAME)
            _ (check-authorization! nimbus storm-name topology-conf "setLogConfig")
            storm-cluster-state (:storm-cluster-state nimbus)
            merged-log-config (or (.topology-log-config storm-cluster-state id nil) (LogConfig.))
            named-loggers (.get_named_logger_level merged-log-config)]
        (doseq [[_ level] named-loggers]
          (.set_action level LogLevelAction/UNCHANGED))
        (doseq [[logger-name log-config] (.get_named_logger_level log-config-msg)]
          (let [action (.get_action log-config)]
            (if (clojure.string/blank? logger-name)
              (throw (RuntimeException. "Named loggers need a valid name. Use ROOT for the root logger")))
            (condp = action
              LogLevelAction/UPDATE
              (do (set-logger-timeouts log-config)
                  (.put_to_named_logger_level merged-log-config logger-name log-config))
              LogLevelAction/REMOVE
              (let [named-loggers (.get_named_logger_level merged-log-config)]
                (if (and (not (nil? named-loggers))
                         (.containsKey named-loggers logger-name))
                  (.remove named-loggers logger-name))))))
        (log-message "Setting log config for " storm-name ":" merged-log-config)
        (.set-topology-log-config! storm-cluster-state id merged-log-config)))

    (uploadNewCredentials [this storm-name credentials]
      (mark! nimbus:num-uploadNewCredentials-calls)
      (let [storm-cluster-state (:storm-cluster-state nimbus)
            storm-id (get-storm-id storm-cluster-state storm-name)
            topology-conf (try-read-storm-conf conf storm-id blob-store)
            creds (when credentials (.get_creds credentials))]
        (check-authorization! nimbus storm-name topology-conf "uploadNewCredentials")
        (locking (:cred-update-lock nimbus) (.set-credentials! storm-cluster-state storm-id creds topology-conf))))

    (beginFileUpload [this]
      (mark! nimbus:num-beginFileUpload-calls)
      (check-authorization! nimbus nil nil "fileUpload")
      (let [fileloc (str (inbox nimbus) "/stormjar-" (uuid) ".jar")]
        (.put (:uploaders nimbus)
              fileloc
              (Channels/newChannel (FileOutputStream. fileloc)))
        (log-message "Uploading file from client to " fileloc)
        fileloc
        ))

    (^void uploadChunk [this ^String location ^ByteBuffer chunk]
      (mark! nimbus:num-uploadChunk-calls)
      (check-authorization! nimbus nil nil "fileUpload")
      (let [uploaders (:uploaders nimbus)
            ^WritableByteChannel channel (.get uploaders location)]
        (when-not channel
          (throw (RuntimeException.
                   "File for that location does not exist (or timed out)")))
        (.write channel chunk)
        (.put uploaders location channel)
        ))

    (^void finishFileUpload [this ^String location]
      (mark! nimbus:num-finishFileUpload-calls)
      (check-authorization! nimbus nil nil "fileUpload")
      (let [uploaders (:uploaders nimbus)
            ^WritableByteChannel channel (.get uploaders location)]
        (when-not channel
          (throw (RuntimeException.
                   "File for that location does not exist (or timed out)")))
        (.close channel)
        (log-message "Finished uploading file from client: " location)
        (.remove uploaders location)
        ))

    (^String beginFileDownload
      [this ^String file]
      (mark! nimbus:num-beginFileDownload-calls)
      (check-authorization! nimbus nil nil "fileDownload")
      (let [is (BufferInputStream. (.getBlob (:blob-store nimbus) file nil)
                                   ^Integer (Utils/getInt (conf STORM-BLOBSTORE-INPUTSTREAM-BUFFER-SIZE-BYTES)
                                                          (int 65536)))
            id (uuid)]
        (.put (:downloaders nimbus) id is)
        id))

    (^ByteBuffer downloadChunk [this ^String id]
      (mark! nimbus:num-downloadChunk-calls)
      (check-authorization! nimbus nil nil "fileDownload")
      (let [downloaders (:downloaders nimbus)
            ^BufferInputStream is (.get downloaders id)]
        (when-not is
          (throw (RuntimeException.
                   "Could not find input stream for id " id)))
        (let [ret (.read is)]
          (.put downloaders id is)
          (when (empty? ret)
            (.close is)
            (.remove downloaders id))
          (ByteBuffer/wrap ret))))

    (^String getNimbusConf [this]
      (mark! nimbus:num-getNimbusConf-calls)
      (check-authorization! nimbus nil nil "getNimbusConf")
      (to-json (:conf nimbus)))

    (^LogConfig getLogConfig [this ^String id]
      (mark! nimbus:num-getLogConfig-calls)
      (let [topology-conf (try-read-storm-conf conf id (:blob-store nimbus))
            storm-name (topology-conf TOPOLOGY-NAME)
            _ (check-authorization! nimbus storm-name topology-conf "getLogConfig")
            storm-cluster-state (:storm-cluster-state nimbus)
            log-config (.topology-log-config storm-cluster-state id nil)]
        (if log-config log-config (LogConfig.))))

    (^String getTopologyConf [this ^String id]
      (mark! nimbus:num-getTopologyConf-calls)
      (let [topology-conf (try-read-storm-conf conf id (:blob-store nimbus))
            storm-name (topology-conf TOPOLOGY-NAME)]
        (check-authorization! nimbus storm-name topology-conf "getTopologyConf")
        (to-json topology-conf)))

    (^StormTopology getTopology [this ^String id]
      (mark! nimbus:num-getTopology-calls)
      (let [topology-conf (try-read-storm-conf conf id (:blob-store nimbus))
            storm-name (topology-conf TOPOLOGY-NAME)]
        (check-authorization! nimbus storm-name topology-conf "getTopology")
        (system-topology! topology-conf (try-read-storm-topology id (:blob-store nimbus)))))

    (^StormTopology getUserTopology [this ^String id]
      (mark! nimbus:num-getUserTopology-calls)
      (let [topology-conf (try-read-storm-conf conf id (:blob-store nimbus))
            storm-name (topology-conf TOPOLOGY-NAME)]
        (check-authorization! nimbus storm-name topology-conf "getUserTopology")
        (try-read-storm-topology id blob-store)))

    (^ClusterSummary getClusterInfo [this]
      (mark! nimbus:num-getClusterInfo-calls)
      (check-authorization! nimbus nil nil "getClusterInfo")
      (get-cluster-info nimbus))

    (^TopologyInfo getTopologyInfoWithOpts [this ^String storm-id ^GetInfoOptions options]
      (mark! nimbus:num-getTopologyInfoWithOpts-calls)
      (let [{:keys [storm-name
                    storm-cluster-state
                    all-components
                    launch-time-secs
                    assignment
                    beats
                    task->component
                    base]} (get-common-topo-info storm-id "getTopologyInfo")
            num-err-choice (or (.get_num_err_choice options)
                               NumErrorsChoice/ALL)
            errors-fn (condp = num-err-choice
                        NumErrorsChoice/NONE (fn [& _] ()) ;; empty list only
                        NumErrorsChoice/ONE (comp #(remove nil? %)
                                                  list
                                                  get-last-error)
                        NumErrorsChoice/ALL get-errors
                        ;; Default
                        (do
                          (log-warn "Got invalid NumErrorsChoice '"
                                    num-err-choice
                                    "'")
                          get-errors))
            errors (->> all-components
                        (map (fn [c] [c (errors-fn storm-cluster-state storm-id c)]))
                        (into {}))
            executor-summaries (dofor [[executor [node port]] (:executor->node+port assignment)]
                                      (let [host (-> assignment :node->host (get node))
                                            heartbeat (get beats executor)
                                            stats (:stats heartbeat)
                                            stats (if stats
                                                    (stats/thriftify-executor-stats stats))]
                                        (doto
                                          (ExecutorSummary. (thriftify-executor-id executor)
                                                            (-> executor first task->component)
                                                            host
                                                            port
                                                            (nil-to-zero (:uptime heartbeat)))
                                          (.set_stats stats))
                                        ))
            topo-info  (TopologyInfo. storm-id
                                      storm-name
                                      (time-delta launch-time-secs)
                                      executor-summaries
                                      (extract-status-str base)
                                      errors
                                      )]
        (when-let [owner (:owner base)] (.set_owner topo-info owner))
        (when-let [sched-status (.get @(:id->sched-status nimbus) storm-id)] (.set_sched_status topo-info sched-status))
        (when-let [resources (get-resources-for-topology nimbus storm-id)]
          (.set_requested_memonheap topo-info (:requested-mem-on-heap resources))
          (.set_requested_memoffheap topo-info (:requested-mem-off-heap resources))
          (.set_requested_cpu topo-info (:requested-cpu resources))
          (.set_assigned_memonheap topo-info (:assigned-mem-on-heap resources))
          (.set_assigned_memoffheap topo-info (:assigned-mem-off-heap resources))
          (.set_assigned_cpu topo-info (:assigned-cpu resources)))
        (when-let [component->debug (:component->debug base)]
          (.set_component_debug topo-info (map-val converter/thriftify-debugoptions component->debug)))
        (.set_replication_count topo-info (get-blob-replication-count (master-stormcode-key storm-id) nimbus))
        topo-info))

    (^TopologyInfo getTopologyInfo [this ^String topology-id]
      (mark! nimbus:num-getTopologyInfo-calls)
      (.getTopologyInfoWithOpts this
                                topology-id
                                (doto (GetInfoOptions.) (.set_num_err_choice NumErrorsChoice/ALL))))

    (^String beginCreateBlob [this
                              ^String blob-key
                              ^SettableBlobMeta blob-meta]
      (let [session-id (uuid)]
        (.put (:blob-uploaders nimbus)
              session-id
              (.createBlob (:blob-store nimbus) blob-key blob-meta (get-subject)))
        (log-message "Created blob for " blob-key
                     " with session id " session-id)
        (str session-id)))

    (^String beginUpdateBlob [this ^String blob-key]
      (let [^AtomicOutputStream os (.updateBlob (:blob-store nimbus)
                                                blob-key (get-subject))]
        (let [session-id (uuid)]
          (.put (:blob-uploaders nimbus) session-id os)
          (log-message "Created upload session for " blob-key
                       " with id " session-id)
          (str session-id))))

    (^void createStateInZookeeper [this ^String blob-key]
      (let [storm-cluster-state (:storm-cluster-state nimbus)
            blob-store (:blob-store nimbus)
            nimbus-host-port-info (:nimbus-host-port-info nimbus)
            conf (:conf nimbus)]
        (if (instance? LocalFsBlobStore blob-store)
          (.setup-blobstore! storm-cluster-state blob-key nimbus-host-port-info (get-version-for-key blob-key nimbus-host-port-info conf)))
        (log-debug "Created state in zookeeper" storm-cluster-state blob-store nimbus-host-port-info)))

    (^void uploadBlobChunk [this ^String session ^ByteBuffer blob-chunk]
      (let [uploaders (:blob-uploaders nimbus)]
        (if-let [^AtomicOutputStream os (.get uploaders session)]
          (let [chunk-array (.array blob-chunk)
                remaining (.remaining blob-chunk)
                array-offset (.arrayOffset blob-chunk)
                position (.position blob-chunk)]
            (.write os chunk-array (+ array-offset position) remaining)
            (.put uploaders session os))
          (throw-runtime "Blob for session "
                         session
                         " does not exist (or timed out)"))))

    (^void finishBlobUpload [this ^String session]
      (if-let [^AtomicOutputStream os (.get (:blob-uploaders nimbus) session)]
        (do
          (.close os)
          (log-message "Finished uploading blob for session "
                       session
                       ". Closing session.")
          (.remove (:blob-uploaders nimbus) session))
        (throw-runtime "Blob for session "
                       session
                       " does not exist (or timed out)")))

    (^void cancelBlobUpload [this ^String session]
      (if-let [^AtomicOutputStream os (.get (:blob-uploaders nimbus) session)]
        (do
          (.cancel os)
          (log-message "Canceled uploading blob for session "
                       session
                       ". Closing session.")
          (.remove (:blob-uploaders nimbus) session))
        (throw-runtime "Blob for session "
                       session
                       " does not exist (or timed out)")))

    (^ReadableBlobMeta getBlobMeta [this ^String blob-key]
      (let [^ReadableBlobMeta ret (.getBlobMeta (:blob-store nimbus)
                                                blob-key (get-subject))]
        ret))

    (^void setBlobMeta [this ^String blob-key ^SettableBlobMeta blob-meta]
      (->> (ReqContext/context)
           (.subject)
           (.setBlobMeta (:blob-store nimbus) blob-key blob-meta)))

    (^BeginDownloadResult beginBlobDownload [this ^String blob-key]
      (let [^InputStreamWithMeta is (.getBlob (:blob-store nimbus)
                                              blob-key (get-subject))]
        (let [session-id (uuid)
              ret (BeginDownloadResult. (.getVersion is) (str session-id))]
          (.set_data_size ret (.getFileLength is))
          (.put (:blob-downloaders nimbus) session-id (BufferInputStream. is (Utils/getInt (conf STORM-BLOBSTORE-INPUTSTREAM-BUFFER-SIZE-BYTES) (int 65536))))
          (log-message "Created download session for " blob-key
                       " with id " session-id)
          ret)))

    (^ByteBuffer downloadBlobChunk [this ^String session]
      (let [downloaders (:blob-downloaders nimbus)
            ^BufferInputStream is (.get downloaders session)]
        (when-not is
          (throw (RuntimeException.
                   "Could not find input stream for session " session)))
        (let [ret (.read is)]
          (.put downloaders session is)
          (when (empty? ret)
            (.close is)
            (.remove downloaders session))
          (log-debug "Sending " (alength ret) " bytes")
          (ByteBuffer/wrap ret))))

    (^void deleteBlob [this ^String blob-key]
      (let [subject (->> (ReqContext/context)
                         (.subject))]
        (.deleteBlob (:blob-store nimbus) blob-key subject)
        (when (instance? LocalFsBlobStore blob-store)
          (.remove-blobstore-key! (:storm-cluster-state nimbus) blob-key)
          (.remove-key-version! (:storm-cluster-state nimbus) blob-key))
        (log-message "Deleted blob for key " blob-key)))

    (^ListBlobsResult listBlobs [this ^String session]
      (let [listers (:blob-listers nimbus)
            ^Iterator keys-it (if (clojure.string/blank? session)
                                (.listKeys (:blob-store nimbus))
                                (.get listers session))
            _ (or keys-it (throw-runtime "Blob list for session "
                                         session
                                         " does not exist (or timed out)"))

            ;; Create a new session id if the user gave an empty session string.
            ;; This is the use case when the user wishes to list blobs
            ;; starting from the beginning.
            session (if (clojure.string/blank? session)
                      (let [new-session (uuid)]
                        (log-message "Creating new session for downloading list " new-session)
                        new-session)
                      session)]
        (if-not (.hasNext keys-it)
          (do
            (.remove listers session)
            (log-message "No more blobs to list for session " session)
            ;; A blank result communicates that there are no more blobs.
            (ListBlobsResult. (ArrayList. 0) (str session)))
          (let [^List list-chunk (->> keys-it
                                      (iterator-seq)
                                      (take 100) ;; Limit to next 100 keys
                                      (ArrayList.))]
            (log-message session " downloading " (.size list-chunk) " entries")
            (.put listers session keys-it)
            (ListBlobsResult. list-chunk (str session))))))

    (^int getBlobReplication [this ^String blob-key]
      (->> (ReqContext/context)
           (.subject)
           (.getBlobReplication (:blob-store nimbus) blob-key)))

    (^int updateBlobReplication [this ^String blob-key ^int replication]
      (->> (ReqContext/context)
           (.subject)
           (.updateBlobReplication (:blob-store nimbus) blob-key replication)))

    (^TopologyPageInfo getTopologyPageInfo
      [this ^String topo-id ^String window ^boolean include-sys?]
      (mark! nimbus:num-getTopologyPageInfo-calls)
      (let [topo-info (get-common-topo-info topo-id "getTopologyPageInfo")
            {:keys [storm-name
                    storm-cluster-state
                    launch-time-secs
                    assignment
                    beats
                    task->component
                    topology
                    topology-conf
                    base]} topo-info
            exec->node+port (:executor->node+port assignment)
            node->host (:node->host assignment)
            worker->resources (get-worker-resources-for-topology nimbus topo-id)
            worker-summaries (stats/agg-worker-stats topo-id 
                                                     topo-info
                                                     worker->resources
                                                     include-sys?
                                                     true)  ;; this is the topology page, so we know the user is authorized 

            exec->node+port (:executor->node+port assignment)
            last-err-fn (partial get-last-error
                                 storm-cluster-state
                                 topo-id)
            topo-page-info (stats/agg-topo-execs-stats topo-id
                                                       exec->node+port
                                                       task->component
                                                       beats
                                                       topology
                                                       window
                                                       include-sys?
                                                       last-err-fn)]

        (doseq [[spout-id component-aggregate-stats] (.get_id_to_spout_agg_stats topo-page-info)]
          (let [common-stats (.get_common_stats component-aggregate-stats)
                resources (ResourceUtils/getSpoutsResources topology topology-conf)]
            (.set_resources_map common-stats (set-resources-default-if-not-set resources spout-id topology-conf))))

        (doseq [[bolt-id component-aggregate-stats] (.get_id_to_bolt_agg_stats topo-page-info)]
          (let [common-stats (.get_common_stats component-aggregate-stats)
                resources (ResourceUtils/getBoltsResources topology topology-conf)]
            (.set_resources_map common-stats (set-resources-default-if-not-set resources bolt-id topology-conf))))

        (.set_workers topo-page-info worker-summaries)
        (when-let [owner (:owner base)]
          (.set_owner topo-page-info owner))
        (when-let [sched-status (.get @(:id->sched-status nimbus) topo-id)]
          (.set_sched_status topo-page-info sched-status))
        (when-let [resources (get-resources-for-topology nimbus topo-id)]
          (.set_requested_memonheap topo-page-info (:requested-mem-on-heap resources))
          (.set_requested_memoffheap topo-page-info (:requested-mem-off-heap resources))
          (.set_requested_cpu topo-page-info (:requested-cpu resources))
          (.set_assigned_memonheap topo-page-info (:assigned-mem-on-heap resources))
          (.set_assigned_memoffheap topo-page-info (:assigned-mem-off-heap resources))
          (.set_assigned_cpu topo-page-info (:assigned-cpu resources)))
        (doto topo-page-info
          (.set_name storm-name)
          (.set_status (extract-status-str base))
          (.set_uptime_secs (time-delta launch-time-secs))
          (.set_topology_conf (to-json (try-read-storm-conf conf
                                                            topo-id (:blob-store nimbus))))
          (.set_replication_count (get-blob-replication-count (master-stormcode-key topo-id) nimbus)))
        (when-let [debug-options
                   (get-in topo-info [:base :component->debug topo-id])]
          (.set_debug_options
            topo-page-info
            (converter/thriftify-debugoptions debug-options)))
        topo-page-info))

    (^SupervisorPageInfo getSupervisorPageInfo
      [this
       ^String supervisor-id
       ^String host 
       ^boolean include-sys?]
      (.mark nimbus:num-getSupervisorPageInfo-calls)
      (let [storm-cluster-state (:storm-cluster-state nimbus)
            supervisor-infos (all-supervisor-info storm-cluster-state)
            host->supervisor-id (reverse-map (map-val :hostname supervisor-infos))
            supervisor-ids (if (nil? supervisor-id)
                              (get host->supervisor-id host)
                                [supervisor-id])
            page-info (SupervisorPageInfo.)]
            (doseq [sid supervisor-ids]
              (let [supervisor-info (get supervisor-infos sid)
                    sup-sum (make-supervisor-summary nimbus sid supervisor-info)
                    _ (.add_to_supervisor_summaries page-info sup-sum)
                    topo-id->assignments (topology-assignments storm-cluster-state)
                    {:keys [user-topologies 
                            supervisor-topologies]} (user-and-supervisor-topos nimbus
                                                                               conf
                                                                               blob-store
                                                                               topo-id->assignments 
                                                                               sid)]
                (doseq [storm-id supervisor-topologies]
                    (let [topo-info (get-common-topo-info storm-id "getSupervisorPageInfo")
                          worker->resources (get-worker-resources-for-topology nimbus storm-id)]
                      (doseq [worker-summary (stats/agg-worker-stats storm-id 
                                                                     topo-info
                                                                     worker->resources
                                                                     include-sys?
                                                                     (get user-topologies storm-id)
                                                                     sid)]
                        (.add_to_worker_summaries page-info worker-summary)))))) 
            page-info))

    (^ComponentPageInfo getComponentPageInfo
      [this
       ^String topo-id
       ^String component-id
       ^String window
       ^boolean include-sys?]
      (mark! nimbus:num-getComponentPageInfo-calls)
      (let [info (get-common-topo-info topo-id "getComponentPageInfo")
            {:keys [topology topology-conf]} info
            {:keys [executor->node+port node->host]} (:assignment info)
            executor->host+port (map-val (fn [[node port]]
                                           [(node->host node) port])
                                         executor->node+port)
            comp-page-info (stats/agg-comp-execs-stats executor->host+port
                                                       (:task->component info)
                                                       (:beats info)
                                                       window
                                                       include-sys?
                                                       topo-id
                                                       (:topology info)
                                                       component-id)]
        (if (.equals (.get_component_type comp-page-info) ComponentType/SPOUT)
          (.set_resources_map comp-page-info 
            (set-resources-default-if-not-set (ResourceUtils/getSpoutsResources topology topology-conf) component-id topology-conf))
          (.set_resources_map comp-page-info
            (set-resources-default-if-not-set (ResourceUtils/getBoltsResources topology topology-conf) component-id topology-conf)))

        (doto comp-page-info
          (.set_topology_name (:storm-name info))
          (.set_errors (get-errors (:storm-cluster-state info)
                                   topo-id
                                   component-id))
          (.set_topology_status (extract-status-str (:base info))))
        (when-let [debug-options
                   (get-in info [:base :component->debug component-id])]
          (.set_debug_options
            comp-page-info
            (converter/thriftify-debugoptions debug-options)))
        ;; Add the event logger details
        (let [component->tasks (reverse-map (:task->component info))]
          (if (contains? component->tasks EVENTLOGGER-COMPONENT-ID)
            (let [eventlogger-tasks (sort (get component->tasks
                                               EVENTLOGGER-COMPONENT-ID))
                  ;; Find the task the events from this component route to.
                  task-index (mod (TupleUtils/listHashCode [component-id])
                                  (count eventlogger-tasks))
                  task-id (nth eventlogger-tasks task-index)
                  eventlogger-exec (first (filter (fn [[start stop]]
                                                    (between? task-id start stop))
                                                  (keys executor->host+port)))
                  [host port] (get executor->host+port eventlogger-exec)]
              (if (and host port)
                (doto comp-page-info
                  (.set_eventlog_host host)
                  (.set_eventlog_port port))))))
        comp-page-info))

    (^TopologyHistoryInfo getTopologyHistory [this ^String user]
      (let [storm-cluster-state (:storm-cluster-state nimbus)
            bases (topology-bases storm-cluster-state)
            assigned-topology-ids (.assignments storm-cluster-state nil)
            user-group-match-fn (fn [topo-id user conf]
                                  (let [topology-conf (try-read-storm-conf conf topo-id (:blob-store nimbus))
                                        groups (get-topo-logs-groups topology-conf)]
                                    (or (nil? user)
                                        (some #(= % user) admin-users)
                                        (does-users-group-intersect? user groups conf)
                                        (some #(= % user) (get-topo-logs-users topology-conf)))))
            active-ids-for-user (filter #(user-group-match-fn % user (:conf nimbus)) assigned-topology-ids)
            topo-history-list (read-topology-history nimbus user admin-users)]
        (TopologyHistoryInfo. (distinct (concat active-ids-for-user topo-history-list)))))

<<<<<<< HEAD
    (^SupervisorAssignments getSupervisorAssignments [this ^String node]
      (if (is-leader nimbus :throw-exception false)
        (let [storm-cluster-state (:storm-cluster-state nimbus)
              existing-assignments (.assignments-info storm-cluster-state)
              assignments-for-node (assignments-for-node existing-assignments node)]
          (converter/thriftify-supervisor-assignments assignments-for-node)
          ;;when not leader just return nil which will cause client to get an unknown error.
          )))

=======
    (^NimbusSummary getLeader [this]
      (mark! nimbus:num-getLeader-calls)
      (check-authorization! nimbus nil nil "getClusterInfo")
      (let [storm-cluster-state (:storm-cluster-state nimbus)
            nimbuses (.nimbuses storm-cluster-state)
            leader-elector (:leader-elector nimbus)
            leader (.getLeader leader-elector)
            leader-host (.getHost leader)
            leader-port (.getPort leader)
            leader-summary (first (filter
               (fn [nimbus-summary] (and (= leader-host (.get_host nimbus-summary)) (= leader-port (.get_port nimbus-summary))))
               nimbuses))]
        (.set_uptime_secs leader-summary (time-delta (.get_uptime_secs leader-summary)))
        (.set_isLeader leader-summary true)
        leader-summary))
        
    (^boolean isTopologyNameAllowed [this ^String name]
      (mark! nimbus:num-isTopologyNameAllowed-calls)
      (check-authorization! nimbus nil nil "getClusterInfo")
      (try
        (validate-topology-name! name)
        (check-storm-active! nimbus name false)
        true
        (catch InvalidTopologyException e false)
        (catch AlreadyAliveException e false)))
 
>>>>>>> 3202257a
    Shutdownable
    (shutdown [this]
      (mark! nimbus:num-shutdown-calls)
      (log-message "Shutting down master")
      (cancel-timer (:timer nimbus))
      (.disconnect (:storm-cluster-state nimbus))
      (.cleanup (:downloaders nimbus))
      (.cleanup (:uploaders nimbus))
      (.shutdown (:blob-store nimbus))
      (.close (:leader-elector nimbus))
      (when (:nimbus-topology-action-notifier nimbus) (.cleanup (:nimbus-topology-action-notifier nimbus)))
      (log-message "Shut down master"))
    DaemonCommon
    (waiting? [this]
      (timer-waiting? (:timer nimbus))))))

(defserverfn service-handler [conf inimbus]
  (.prepare inimbus conf (master-inimbus-dir conf))
  (log-message "Starting Nimbus with conf " conf)
  (let [nimbus (nimbus-data conf inimbus)
        blob-store (:blob-store nimbus)]
    (.prepare ^org.apache.storm.nimbus.ITopologyValidator (:validator nimbus) conf)

    ;add to nimbuses
    (.add-nimbus-host! (:storm-cluster-state nimbus) (.toHostPortString (:nimbus-host-port-info nimbus))
      (NimbusSummary.
        (.getHost (:nimbus-host-port-info nimbus))
        (.getPort (:nimbus-host-port-info nimbus))
        (current-time-secs)
        false ;is-leader
        STORM-VERSION))

    (.addToLeaderLockQueue (:leader-elector nimbus))
    (when (instance? LocalFsBlobStore blob-store)
      ;register call back for blob-store
      (.blobstore (:storm-cluster-state nimbus) (fn [] (blob-sync conf nimbus)))
      (setup-blobstore nimbus))

    (doseq [consumer (:cluster-consumer-executors nimbus)]
      (.prepare consumer))

    (when (is-leader nimbus :throw-exception false)
      (doseq [storm-id (.active-storms (:storm-cluster-state nimbus))]
        (transition! nimbus storm-id :startup)))
    (schedule-recurring (:timer nimbus)
                        0
                        (conf NIMBUS-MONITOR-FREQ-SECS)
                        (fn []
                          (when-not (conf NIMBUS-DO-NOT-REASSIGN)
                            (mk-assignments nimbus))
                          (do-cleanup nimbus)))
    ;; Schedule Nimbus inbox cleaner
    (schedule-recurring (:timer nimbus)
                        0
                        (conf NIMBUS-CLEANUP-INBOX-FREQ-SECS)
                        (fn []
                          (clean-inbox (inbox nimbus) (conf NIMBUS-INBOX-JAR-EXPIRATION-SECS))))
    ;; Schedule nimbus code sync thread to sync code from other nimbuses.
    (if (instance? LocalFsBlobStore blob-store)
      (schedule-recurring (:timer nimbus)
                          0
                          (conf NIMBUS-CODE-SYNC-FREQ-SECS)
                          (fn []
                            (blob-sync conf nimbus))))
    ;; Schedule topology history cleaner
    (when-let [interval (conf LOGVIEWER-CLEANUP-INTERVAL-SECS)]
      (schedule-recurring (:timer nimbus)
        0
        (conf LOGVIEWER-CLEANUP-INTERVAL-SECS)
        (fn []
          (clean-topology-history (conf LOGVIEWER-CLEANUP-AGE-MINS) nimbus))))
    (schedule-recurring (:timer nimbus)
                        0
                        (conf NIMBUS-CREDENTIAL-RENEW-FREQ-SECS)
                        (fn []
                          (renew-credentials nimbus)))

    (defgauge nimbus:num-supervisors
      (fn [] (.size (.supervisors (:storm-cluster-state nimbus) nil))))

    (start-metrics-reporters conf)

    (let [reified-inimbus (mk-reified-nimbus nimbus conf blob-store)]
      (do
        (if (:cluster-consumer-executors nimbus)
          (schedule-recurring (:timer nimbus)
                              0
                              (conf STORM-CLUSTER-METRICS-CONSUMER-PUBLISH-INTERVAL-SECS)
                              (fn []
                                (when (is-leader nimbus :throw-exception false)
                                  (send-cluster-metrics-to-executors reified-inimbus nimbus))))))
      reified-inimbus)))

(defn validate-port-available[conf]
  (try
    (let [socket (ServerSocket. (conf NIMBUS-THRIFT-PORT))]
      (.close socket))
    (catch BindException e
      (log-error e (conf NIMBUS-THRIFT-PORT) " is not available. Check if another process is already listening on " (conf NIMBUS-THRIFT-PORT))
      (System/exit 0))))

(defn launch-server! [conf nimbus]
  (validate-distributed-mode! conf)
  (validate-port-available conf)
  (let [service-handler (service-handler conf nimbus)
        server (ThriftServer. conf (Nimbus$Processor. service-handler)
                              ThriftConnectionType/NIMBUS)]
    (add-shutdown-hook-with-force-kill-in-1-sec (fn []
                                                  (.shutdown service-handler)
                                                  (.stop server)))
    (log-message "Starting nimbus server for storm version '"
                 STORM-VERSION
                 "'")
    (.serve server)
    service-handler))

;; distributed implementation

(defmethod setup-jar :distributed [conf tmp-jar-location stormroot]
           (let [src-file (File. tmp-jar-location)]
             (if-not (.exists src-file)
               (throw
                (IllegalArgumentException.
                 (str tmp-jar-location " to copy to " stormroot " does not exist!"))))
             (FileUtils/copyFile src-file (File. (master-stormjar-path stormroot)))
             ))

;; local implementation

(defmethod setup-jar :local [conf & args]
  nil
  )

(defn -launch [nimbus]
  (let [conf (merge
               (read-storm-config)
               (read-yaml-config "storm-cluster-auth.yaml" false))]
  (launch-server! conf nimbus)))

(defn standalone-nimbus []
  (reify INimbus
    (prepare [this conf local-dir]
      )
    (allSlotsAvailableForScheduling [this supervisors topologies topologies-missing-assignments]
      (->> supervisors
           (mapcat (fn [^SupervisorDetails s]
                     (for [p (.getMeta s)]
                       (WorkerSlot. (.getId s) p))))
           set ))
    (assignSlots [this topology slots]
      )
    (getForcedScheduler [this]
      nil )
    (getHostName [this supervisors node-id]
      (if-let [^SupervisorDetails supervisor (get supervisors node-id)]
        (.getHost supervisor)))
    ))

(defn -main []
  (setup-default-uncaught-exception-handler)
  (-launch (standalone-nimbus)))<|MERGE_RESOLUTION|>--- conflicted
+++ resolved
@@ -38,26 +38,19 @@
   (:use [org.apache.storm.scheduler.DefaultScheduler])
   (:import [org.apache.storm.scheduler INimbus SupervisorDetails WorkerSlot TopologyDetails
             Cluster Topologies SchedulerAssignment SchedulerAssignmentImpl DefaultScheduler ExecutorDetails])
-  (:import [org.apache.storm.nimbus NimbusInfo])
+  (:import [org.apache.storm.nimbus NimbusInfo LeaderListenerCallback])
   (:import [org.apache.storm.scheduler.resource ResourceUtils])
   (:import [org.apache.storm.utils TimeCacheMap TimeCacheMap$ExpiredCallback Utils TupleUtils ThriftTopologyUtils
             BufferFileInputStream BufferInputStream])
   (:import [org.apache.storm.generated NotAliveException AlreadyAliveException StormTopology ErrorInfo
-<<<<<<< HEAD
                                        ExecutorInfo InvalidTopologyException Nimbus$Iface Nimbus$Processor SubmitOptions TopologyInitialStatus
                                        KillOptions RebalanceOptions ClusterSummary SupervisorSummary TopologySummary TopologyInfo TopologyHistoryInfo
                                        ExecutorSummary AuthorizationException GetInfoOptions NumErrorsChoice SettableBlobMeta ReadableBlobMeta
                                        BeginDownloadResult ListBlobsResult ComponentPageInfo TopologyPageInfo LogConfig LogLevel LogLevelAction
-                                       ProfileRequest ProfileAction NodeInfo SupervisorAssignments])
-=======
-            ExecutorInfo InvalidTopologyException Nimbus$Iface Nimbus$Processor SubmitOptions TopologyInitialStatus
-            KillOptions RebalanceOptions ClusterSummary SupervisorSummary TopologySummary TopologyInfo TopologyHistoryInfo
-            ExecutorSummary AuthorizationException GetInfoOptions NumErrorsChoice SettableBlobMeta ReadableBlobMeta
-            BeginDownloadResult ListBlobsResult ComponentPageInfo TopologyPageInfo LogConfig LogLevel LogLevelAction
-            ProfileRequest ProfileAction NodeInfo SupervisorPageInfo WorkerSummary WorkerResources ComponentType])
->>>>>>> 3202257a
+                                       ProfileRequest ProfileAction NodeInfo SupervisorPageInfo WorkerSummary WorkerResources ComponentType SupervisorAssignments])
   (:import [org.apache.storm.daemon Shutdownable])
   (:import [org.apache.storm.cluster ClusterStateContext DaemonType])
+  (:import [org.apache.storm.assignments AssignmentDistributionService])
   (:use [org.apache.storm util config log timer zookeeper local-state])
   (:require [org.apache.storm [cluster :as cluster]
                             [converter :as converter]
@@ -72,11 +65,7 @@
            (org.apache.storm.metric ClusterMetricsConsumerExecutor)
            (org.apache.storm.metric.api IClusterMetricsConsumer$ClusterInfo DataPoint IClusterMetricsConsumer$SupervisorInfo)
            (org.apache.storm Config)
-<<<<<<< HEAD
-           (org.apache.storm.assignments LocalAssignmentsBackendFactory))
-=======
            (com.google.common.collect Sets))
->>>>>>> 3202257a
   (:require [clj-time.core :as time])
   (:require [clj-time.coerce :as coerce])
   (:require [metrics.meters :refer [defmeter mark!]])
@@ -202,18 +191,13 @@
 
 (defn nimbus-data [conf inimbus]
   (let [forced-scheduler (.getForcedScheduler inimbus)
-<<<<<<< HEAD
+        acls (get-nimbus-acl conf)
         storm-cluster-state (cluster/mk-storm-cluster-state conf
-                                                            :acls (get-nimbus-acl conf)
+                                                            :acls acls
                                                             :context (ClusterStateContext. DaemonType/NIMBUS)
                                                             :backend (get-assignments-backend conf))
         ;; when nimbus gains leadership, sync all the assignments and id-info from zk to local
-        leader-listener-callback (fn [] (do (log-message "Sync remote assignments and id-info to local")
-                                            (.sync-remote-assignments! storm-cluster-state nil)
-                                            (.sync-remote-ids! storm-cluster-state nil)))]
-=======
         blob-store (Utils/getNimbusBlobStore conf (NimbusInfo/fromConf conf))]
->>>>>>> 3202257a
     {:conf conf
      :nimbus-host-port-info (NimbusInfo/fromConf conf)
      :inimbus inimbus
@@ -239,11 +223,8 @@
                                  (exit-process! 20 "Error when processing an event")
                                  ))
      :scheduler (mk-scheduler conf inimbus)
-<<<<<<< HEAD
-     :leader-elector (zk-leader-elector conf leader-listener-callback (get-nimbus-acl conf))
-=======
-     :leader-elector (zk-leader-elector conf blob-store)
->>>>>>> 3202257a
+     :leader-elector (zk-leader-elector conf blob-store storm-cluster-state acls)
+     :assignments-distributer (doto (AssignmentDistributionService.) (.prepare conf))
      :id->sched-status (atom {})
      :node-id->resources (atom {}) ;;resources of supervisors
      :id->resources (atom {}) ;;resources of topologies
@@ -271,6 +252,7 @@
 
 (declare delay-event)
 (declare mk-assignments)
+(declare notify-supervisors-as-killed)
 
 (defn get-nimbus-subject
   []
@@ -352,8 +334,10 @@
             :kill (kill-transition nimbus storm-id)
             :remove (fn []
                       (log-message "Killing topology: " storm-id)
-                      (.remove-storm! (:storm-cluster-state nimbus)
-                                      storm-id)
+                      (let [old-assignment (.assignment-info (:storm-cluster-state nimbus) storm-id nil)]
+                        (.remove-storm! (:storm-cluster-state nimbus)
+                                        storm-id)
+                        (notify-supervisors-as-killed (:storm-cluster-state nimbus) old-assignment (:assignments-distributer nimbus)))
                       (when (instance? LocalFsBlobStore (:blob-store nimbus))
                         (doseq [blob-key (get-key-list-from-id (:conf nimbus) storm-id)]
                           (.remove-blobstore-key! (:storm-cluster-state nimbus) blob-key)
@@ -1014,25 +998,20 @@
     node-assignments))
 
 (defn notify-supervisors-assignments
-  [conf new-assignments nodes]
+  [new-assignments ^AssignmentDistributionService assignment-service nodes]
   (doseq [node nodes]
     (try
-      (let [node-client (SupervisorClient/getConfiguredClient conf node)
-            node-assignments (assignments-for-node new-assignments node)
-            retries (atom 0)]
-        (try
-          (while (< @retries 3)
-            (try
-              (.sendSupervisorAssignments (.getClient node-client) (converter/thriftify-supervisor-assignments node-assignments))
-              (reset! retries 4)
-              (catch Throwable e
-                (if (< @retries 3) (swap! retries inc)
-                                   (log-warn (.getMessage e) ": retrying sending assignments to " node  "failed" @retries " times, just skip!")))))
-          (finally
-            (.close node-client))))
+      (let [node-assignments (assignments-for-node new-assignments node)]
+        (.addAssignmentsForNode assignment-service node (converter/thriftify-supervisor-assignments node-assignments)))
       (catch Throwable e
         ;; just skip when any error happens wait for next round assignments reassign
         (log-error (.getMessage e) ": Exception when create thrift client for " node)))))
+
+(defn notify-supervisors-as-killed
+  [cluster-state old-assignment assignment-service]
+  (let [nodes (assignment-changed-nodes old-assignment nil)
+        new-assignments (.assignments-info cluster-state)]
+    (notify-supervisors-assignments new-assignments assignment-service nodes)))
 
 (defn basic-supervisor-details-map [storm-cluster-state]
   (let [infos (all-supervisor-info storm-cluster-state)]
@@ -1110,50 +1089,6 @@
                                                                         (for [id reassign-executors]
                                                                           [id now-secs]
                                                                           )))
-<<<<<<< HEAD
-                                                              (into {}))
-                                              all-node->host (merge (:node->host existing-assignment) node->host)
-                                              reassign-executors (changed-executors (:executor->node+port existing-assignment) executor->node+port)
-                                              start-times (merge (:executor->start-time-secs existing-assignment)
-                                                                (into {}
-                                                                      (for [id reassign-executors]
-                                                                        [id now-secs]
-                                                                        )))
-                                              worker->resources (get new-assigned-worker->resources topology-id)]]
-                                   {topology-id (Assignment.
-                                                 (conf STORM-LOCAL-DIR)
-                                                 (select-keys all-node->host all-nodes)
-                                                 executor->node+port
-                                                 start-times
-                                                 worker->resources)}))]
-
-    ;; tasks figure out what tasks to talk to by looking at topology at runtime
-    ;; only log/set when there's been a change to the assignment
-    (doseq [[topology-id assignment] new-assignments
-            :let [existing-assignment (get existing-assignments topology-id)]]
-      (if (= existing-assignment assignment)
-        (log-debug "Assignment for " topology-id " hasn't changed")
-        (do
-          (log-message "Setting new assignment for topology id " topology-id ": " (pr-str assignment))
-          (.set-assignment! storm-cluster-state topology-id assignment)
-          )))
-
-    ;; grouping assignment by node to see the nodes diff, then notify nodes/supervisors to synchronize its owned assignment
-    ;; because the number of existing assignments is small for every scheduling round,
-    ;; we expect to notify supervisors at almost the same time.
-    (->> new-assignments
-         (map (fn [[tid new-assignment]]
-           (let [existing-assignment (get existing-assignments tid)]
-             (assignment-changed-nodes existing-assignment new-assignment ))))
-         (apply concat)
-         (into #{})
-         (notify-supervisors-assignments conf new-assignments))
-
-    (->> new-assignments
-          (map (fn [[topology-id assignment]]
-            (let [existing-assignment (get existing-assignments topology-id)]
-              [topology-id (map to-worker-slot (newly-added-slots existing-assignment assignment))]
-=======
                                                 worker->resources (get new-assigned-worker->resources topology-id)]]
                                      {topology-id (Assignment.
                                                    (conf STORM-LOCAL-DIR)
@@ -1177,8 +1112,18 @@
             (do
               (log-message "Setting new assignment for topology id " topology-id ": " (pr-str assignment))
               (.set-assignment! storm-cluster-state topology-id assignment)
->>>>>>> 3202257a
               )))
+        ;; grouping assignment by node to see the nodes diff, then notify nodes/supervisors to synchronize its owned assignment
+        ;; because the number of existing assignments is small for every scheduling round,
+        ;; we expect to notify supervisors at almost the same time.
+        (->> new-assignments
+             (map (fn [[tid new-assignment]]
+                    (let [existing-assignment (get existing-assignments tid)]
+                      (assignment-changed-nodes existing-assignment new-assignment ))))
+             (apply concat)
+             (into #{})
+             (notify-supervisors-assignments new-assignments (:assignments-distributer nimbus)))
+
         (->> new-assignments
             (map (fn [[topology-id assignment]]
               (let [existing-assignment (get existing-assignments topology-id)]
@@ -1232,7 +1177,7 @@
 
 (defn try-read-storm-conf [conf storm-id blob-store]
   (try-cause
-    (read-storm-conf-as-nimbus conf storm-id blob-store)
+    (read-storm-conf-as-nimbus storm-id blob-store)
     (catch KeyNotFoundException e
        (throw (NotAliveException. (str storm-id))))))
 
@@ -2520,17 +2465,6 @@
             topo-history-list (read-topology-history nimbus user admin-users)]
         (TopologyHistoryInfo. (distinct (concat active-ids-for-user topo-history-list)))))
 
-<<<<<<< HEAD
-    (^SupervisorAssignments getSupervisorAssignments [this ^String node]
-      (if (is-leader nimbus :throw-exception false)
-        (let [storm-cluster-state (:storm-cluster-state nimbus)
-              existing-assignments (.assignments-info storm-cluster-state)
-              assignments-for-node (assignments-for-node existing-assignments node)]
-          (converter/thriftify-supervisor-assignments assignments-for-node)
-          ;;when not leader just return nil which will cause client to get an unknown error.
-          )))
-
-=======
     (^NimbusSummary getLeader [this]
       (mark! nimbus:num-getLeader-calls)
       (check-authorization! nimbus nil nil "getClusterInfo")
@@ -2556,8 +2490,15 @@
         true
         (catch InvalidTopologyException e false)
         (catch AlreadyAliveException e false)))
- 
->>>>>>> 3202257a
+
+    (^SupervisorAssignments getSupervisorAssignments [this ^String node]
+      (if (is-leader nimbus :throw-exception false)
+        (let [storm-cluster-state (:storm-cluster-state nimbus)
+              existing-assignments (.assignments-info storm-cluster-state)
+              assignments-for-node (assignments-for-node existing-assignments node)]
+          (converter/thriftify-supervisor-assignments assignments-for-node)
+          ;;when not leader just return nil which will cause client to get an unknown error.
+          )))
     Shutdownable
     (shutdown [this]
       (mark! nimbus:num-shutdown-calls)
