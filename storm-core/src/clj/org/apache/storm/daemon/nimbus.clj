;; Licensed to the Apache Software Foundation (ASF) under one
;; or more contributor license agreements.  See the NOTICE file
;; distributed with this work for additional information
;; regarding copyright ownership.  The ASF licenses this file
;; to you under the Apache License, Version 2.0 (the
;; "License"); you may not use this file except in compliance
;; with the License.  You may obtain a copy of the License at
;;
;; http://www.apache.org/licenses/LICENSE-2.0
;;
;; Unless required by applicable law or agreed to in writing, software
;; distributed under the License is distributed on an "AS IS" BASIS,
;; WITHOUT WARRANTIES OR CONDITIONS OF ANY KIND, either express or implied.
;; See the License for the specific language governing permissions and
;; limitations under the License.
(ns org.apache.storm.daemon.nimbus
  (:import [org.apache.thrift.server THsHaServer THsHaServer$Args]
<<<<<<< HEAD
           [org.apache.storm.stats StatsUtil])
=======
           [org.apache.storm.metric StormMetricsRegistry])
>>>>>>> b4779399
  (:import [org.apache.storm.generated KeyNotFoundException])
  (:import [org.apache.storm.blobstore LocalFsBlobStore])
  (:import [org.apache.thrift.protocol TBinaryProtocol TBinaryProtocol$Factory])
  (:import [org.apache.thrift.exception])
  (:import [org.apache.thrift.transport TNonblockingServerTransport TNonblockingServerSocket])
  (:import [org.apache.commons.io FileUtils])
  (:import [javax.security.auth Subject])
  (:import [org.apache.storm.security.auth NimbusPrincipal])
  (:import [java.nio ByteBuffer]
           [java.util Collections List HashMap]
           [org.apache.storm.generated NimbusSummary])
  (:import [java.nio ByteBuffer]
           [java.util Collections List HashMap ArrayList Iterator])
  (:import [org.apache.storm.blobstore AtomicOutputStream BlobStoreAclHandler
            InputStreamWithMeta KeyFilter KeySequenceNumber BlobSynchronizer])
  (:import [java.io File FileOutputStream FileInputStream])
  (:import [java.net InetAddress ServerSocket BindException])
  (:import [java.nio.channels Channels WritableByteChannel])
  (:import [org.apache.storm.security.auth ThriftServer ThriftConnectionType ReqContext AuthUtils]
           [org.apache.storm.logging ThriftAccessLogger])
  (:use [org.apache.storm.scheduler.DefaultScheduler])
  (:import [org.apache.storm.scheduler INimbus SupervisorDetails WorkerSlot TopologyDetails
            Cluster Topologies SchedulerAssignment SchedulerAssignmentImpl DefaultScheduler ExecutorDetails])
  (:import [org.apache.storm.nimbus NimbusInfo])
  (:import [org.apache.storm.utils TimeCacheMap Time TimeCacheMap$ExpiredCallback Utils ConfigUtils TupleUtils ThriftTopologyUtils
            BufferFileInputStream BufferInputStream])
  (:import [org.apache.storm.generated NotAliveException AlreadyAliveException StormTopology ErrorInfo
            ExecutorInfo InvalidTopologyException Nimbus$Iface Nimbus$Processor SubmitOptions TopologyInitialStatus
            KillOptions RebalanceOptions ClusterSummary SupervisorSummary TopologySummary TopologyInfo TopologyHistoryInfo
            ExecutorSummary AuthorizationException GetInfoOptions NumErrorsChoice SettableBlobMeta ReadableBlobMeta
            BeginDownloadResult ListBlobsResult ComponentPageInfo TopologyPageInfo LogConfig LogLevel LogLevelAction
            ProfileRequest ProfileAction NodeInfo LSTopoHistory])
  (:import [org.apache.storm.daemon Shutdownable])
  (:import [org.apache.storm.validation ConfigValidation])
  (:import [org.apache.storm.cluster ClusterStateContext DaemonType StormClusterStateImpl ClusterUtils])
  (:use [org.apache.storm util config log converter])
  (:require [org.apache.storm [converter :as converter]])
  (:require [clojure.set :as set])
  (:import [org.apache.storm.daemon.common StormBase Assignment])
  (:import [org.apache.storm.zookeeper Zookeeper])
  (:use [org.apache.storm.daemon common])
  (:use [org.apache.storm config])
  (:import [org.apache.zookeeper data.ACL ZooDefs$Ids ZooDefs$Perms])
  (:import [org.apache.storm.utils VersionInfo LocalState]
           [org.json.simple JSONValue])
  (:require [clj-time.core :as time])
  (:require [clj-time.coerce :as coerce])
  (:import [org.apache.storm StormTimer])
  (:gen-class
    :methods [^{:static true} [launch [org.apache.storm.scheduler.INimbus] void]]))

(def nimbus:num-submitTopologyWithOpts-calls (StormMetricsRegistry/registerMeter "nimbus:num-submitTopologyWithOpts-calls"))
(def nimbus:num-submitTopology-calls (StormMetricsRegistry/registerMeter "nimbus:num-submitTopology-calls"))
(def nimbus:num-killTopologyWithOpts-calls (StormMetricsRegistry/registerMeter "nimbus:num-killTopologyWithOpts-calls"))
(def nimbus:num-killTopology-calls (StormMetricsRegistry/registerMeter "nimbus:num-killTopology-calls")) 
(def nimbus:num-rebalance-calls (StormMetricsRegistry/registerMeter "nimbus:num-rebalance-calls"))
(def nimbus:num-activate-calls (StormMetricsRegistry/registerMeter "nimbus:num-activate-calls"))
(def nimbus:num-deactivate-calls (StormMetricsRegistry/registerMeter "nimbus:num-deactivate-calls"))
(def nimbus:num-debug-calls (StormMetricsRegistry/registerMeter "nimbus:num-debug-calls"))
(def nimbus:num-setWorkerProfiler-calls (StormMetricsRegistry/registerMeter "nimbus:num-setWorkerProfiler-calls"))
(def nimbus:num-getComponentPendingProfileActions-calls (StormMetricsRegistry/registerMeter "nimbus:num-getComponentPendingProfileActions-calls"))
(def nimbus:num-setLogConfig-calls (StormMetricsRegistry/registerMeter "nimbus:num-setLogConfig-calls"))
(def nimbus:num-uploadNewCredentials-calls (StormMetricsRegistry/registerMeter "nimbus:num-uploadNewCredentials-calls"))
(def nimbus:num-beginFileUpload-calls (StormMetricsRegistry/registerMeter "nimbus:num-beginFileUpload-calls"))
(def nimbus:num-uploadChunk-calls (StormMetricsRegistry/registerMeter "nimbus:num-uploadChunk-calls"))
(def nimbus:num-finishFileUpload-calls (StormMetricsRegistry/registerMeter "nimbus:num-finishFileUpload-calls"))
(def nimbus:num-beginFileDownload-calls (StormMetricsRegistry/registerMeter "nimbus:num-beginFileDownload-calls"))
(def nimbus:num-downloadChunk-calls (StormMetricsRegistry/registerMeter "nimbus:num-downloadChunk-calls"))
(def nimbus:num-getNimbusConf-calls (StormMetricsRegistry/registerMeter "nimbus:num-getNimbusConf-calls"))
(def nimbus:num-getLogConfig-calls (StormMetricsRegistry/registerMeter "nimbus:num-getLogConfig-calls"))
(def nimbus:num-getTopologyConf-calls (StormMetricsRegistry/registerMeter "nimbus:num-getTopologyConf-calls"))
(def nimbus:num-getTopology-calls (StormMetricsRegistry/registerMeter "nimbus:num-getTopology-calls"))
(def nimbus:num-getUserTopology-calls (StormMetricsRegistry/registerMeter "nimbus:num-getUserTopology-calls"))
(def nimbus:num-getClusterInfo-calls (StormMetricsRegistry/registerMeter "nimbus:num-getClusterInfo-calls"))
(def nimbus:num-getTopologyInfoWithOpts-calls (StormMetricsRegistry/registerMeter "nimbus:num-getTopologyInfoWithOpts-calls"))
(def nimbus:num-getTopologyInfo-calls (StormMetricsRegistry/registerMeter "nimbus:num-getTopologyInfo-calls"))
(def nimbus:num-getTopologyPageInfo-calls (StormMetricsRegistry/registerMeter "nimbus:num-getTopologyPageInfo-calls"))
(def nimbus:num-getComponentPageInfo-calls (StormMetricsRegistry/registerMeter "nimbus:num-getComponentPageInfo-calls"))
(def nimbus:num-shutdown-calls (StormMetricsRegistry/registerMeter "nimbus:num-shutdown-calls"))

(def STORM-VERSION (VersionInfo/getVersion))

(defn file-cache-map [conf]
  (TimeCacheMap.
   (int (conf NIMBUS-FILE-COPY-EXPIRATION-SECS))
   (reify TimeCacheMap$ExpiredCallback
          (expire [this id stream]
                  (.close stream)
                  ))
   ))

(defn mk-scheduler [conf inimbus]
  (let [forced-scheduler (.getForcedScheduler inimbus)
        scheduler (cond
                    forced-scheduler
                    (do (log-message "Using forced scheduler from INimbus " (class forced-scheduler))
                        forced-scheduler)

                    (conf STORM-SCHEDULER)
                    (do (log-message "Using custom scheduler: " (conf STORM-SCHEDULER))
                        (-> (conf STORM-SCHEDULER) Utils/newInstance))

                    :else
                    (do (log-message "Using default scheduler")
                        (DefaultScheduler.)))]
    (.prepare scheduler conf)
    scheduler
    ))

(defmulti blob-sync cluster-mode)

(defnk is-leader [nimbus :throw-exception true]
  (let [leader-elector (:leader-elector nimbus)]
    (if (.isLeader leader-elector) true
      (if throw-exception
        (let [leader-address (.getLeader leader-elector)]
          (throw (RuntimeException. (str "not a leader, current leader is " leader-address))))))))

(def NIMBUS-ZK-ACLS
  [(first ZooDefs$Ids/CREATOR_ALL_ACL)
   (ACL. (bit-or ZooDefs$Perms/READ ZooDefs$Perms/CREATE) ZooDefs$Ids/ANYONE_ID_UNSAFE)])

(defn mk-blob-cache-map
  "Constructs a TimeCacheMap instance with a blob store timeout whose
  expiration callback invokes cancel on the value held by an expired entry when
  that value is an AtomicOutputStream and calls close otherwise."
  [conf]
  (TimeCacheMap.
    (int (conf NIMBUS-BLOBSTORE-EXPIRATION-SECS))
    (reify TimeCacheMap$ExpiredCallback
      (expire [this id stream]
        (if (instance? AtomicOutputStream stream)
          (.cancel stream)
          (.close stream))))))

(defn mk-bloblist-cache-map
  "Constructs a TimeCacheMap instance with a blobstore timeout and no callback
  function."
  [conf]
  (TimeCacheMap. (int (conf NIMBUS-BLOBSTORE-EXPIRATION-SECS))))

(defn create-tology-action-notifier [conf]
  (when-not (clojure.string/blank? (conf NIMBUS-TOPOLOGY-ACTION-NOTIFIER-PLUGIN))
    (let [instance (Utils/newInstance (conf NIMBUS-TOPOLOGY-ACTION-NOTIFIER-PLUGIN))]
      (try
        (.prepare instance conf)
        instance
        (catch Exception e
          (log-warn-error e "Ingoring exception, Could not initialize " (conf NIMBUS-TOPOLOGY-ACTION-NOTIFIER-PLUGIN)))))))

(defn nimbus-data [conf inimbus]
  (let [forced-scheduler (.getForcedScheduler inimbus)]
    {:conf conf
     :nimbus-host-port-info (NimbusInfo/fromConf conf)
     :inimbus inimbus
     :authorization-handler (mk-authorization-handler (conf NIMBUS-AUTHORIZER) conf)
     :impersonation-authorization-handler (mk-authorization-handler (conf NIMBUS-IMPERSONATION-AUTHORIZER) conf)
     :submitted-count (atom 0)
     :storm-cluster-state (ClusterUtils/mkStormClusterState conf  (when
                                                                       (Utils/isZkAuthenticationConfiguredStormServer
                                                                         conf)
                                                                       NIMBUS-ZK-ACLS)
                                                          (ClusterStateContext. DaemonType/NIMBUS))
     :submit-lock (Object.)
     :cred-update-lock (Object.)
     :log-update-lock (Object.)
     :heartbeats-cache (atom {})
     :downloaders (file-cache-map conf)
     :uploaders (file-cache-map conf)
     :blob-store (Utils/getNimbusBlobStore conf (NimbusInfo/fromConf conf))
     :blob-downloaders (mk-blob-cache-map conf)
     :blob-uploaders (mk-blob-cache-map conf)
     :blob-listers (mk-bloblist-cache-map conf)
     :uptime (Utils/makeUptimeComputer)
     :validator (Utils/newInstance (conf NIMBUS-TOPOLOGY-VALIDATOR))
     :timer (StormTimer. nil
              (reify Thread$UncaughtExceptionHandler
                (^void uncaughtException
                  [this ^Thread t ^Throwable e]
                  (log-error e "Error when processing event")
                  (Utils/exitProcess 20 "Error when processing an event"))))

     :scheduler (mk-scheduler conf inimbus)
     :leader-elector (Zookeeper/zkLeaderElector conf)
     :id->sched-status (atom {})
     :node-id->resources (atom {}) ;;resources of supervisors
     :id->resources (atom {}) ;;resources of topologies
     :cred-renewers (AuthUtils/GetCredentialRenewers conf)
     :topology-history-lock (Object.)
     :topo-history-state (ConfigUtils/nimbusTopoHistoryState conf)
     :nimbus-autocred-plugins (AuthUtils/getNimbusAutoCredPlugins conf)
     :nimbus-topology-action-notifier (create-tology-action-notifier conf)
     }))

(defn inbox [nimbus]
  (ConfigUtils/masterInbox (:conf nimbus)))

(defn- get-subject
  []
  (let [req (ReqContext/context)]
    (.subject req)))

(defn- read-storm-conf [conf storm-id blob-store]
  (clojurify-structure
    (Utils/fromCompressedJsonConf
      (.readBlob blob-store (ConfigUtils/masterStormConfKey storm-id) (get-subject)))))

(declare delay-event)
(declare mk-assignments)

(defn get-nimbus-subject
  []
  (let [subject (Subject.)
        principal (NimbusPrincipal.)
        principals (.getPrincipals subject)]
    (.add principals principal)
    subject))

(def nimbus-subject
  (get-nimbus-subject))

(defn- get-key-list-from-id
  [conf id]
  (log-debug "set keys id = " id "set = " #{(ConfigUtils/masterStormCodeKey id) (ConfigUtils/masterStormJarKey id) (ConfigUtils/masterStormConfKey id)})
  (if (ConfigUtils/isLocalMode conf)
    [(ConfigUtils/masterStormCodeKey id) (ConfigUtils/masterStormConfKey id)]
    [(ConfigUtils/masterStormCodeKey id) (ConfigUtils/masterStormJarKey id) (ConfigUtils/masterStormConfKey id)]))

(defn kill-transition [nimbus storm-id]
  (fn [kill-time]
    (let [delay (if kill-time
                  kill-time
                  (get (read-storm-conf (:conf nimbus) storm-id (:blob-store nimbus))
                       TOPOLOGY-MESSAGE-TIMEOUT-SECS))]
      (delay-event nimbus
                   storm-id
                   delay
                   :remove)
      {
        :status {:type :killed}
        :topology-action-options {:delay-secs delay :action :kill}})
    ))

(defn rebalance-transition [nimbus storm-id status]
  (fn [time num-workers executor-overrides]
    (let [delay (if time
                  time
                  (get (read-storm-conf (:conf nimbus) storm-id (:blob-store nimbus))
                       TOPOLOGY-MESSAGE-TIMEOUT-SECS))]
      (delay-event nimbus
                   storm-id
                   delay
                   :do-rebalance)
      {:status {:type :rebalancing}
       :prev-status status
       :topology-action-options (-> {:delay-secs delay :action :rebalance}
                                  (converter/assoc-non-nil :num-workers num-workers)
                                  (converter/assoc-non-nil :component->executors executor-overrides))
       })))

(defn do-rebalance [nimbus storm-id status storm-base]
  (let [rebalance-options (:topology-action-options storm-base)]
    (.updateStorm (:storm-cluster-state nimbus)
      storm-id
      (converter/thriftify-storm-base (-> {:topology-action-options nil}
          (converter/assoc-non-nil :component->executors (:component->executors rebalance-options))
          (converter/assoc-non-nil :num-workers (:num-workers rebalance-options))))))
  (mk-assignments nimbus :scratch-topology-id storm-id))

(defn state-transitions [nimbus storm-id status storm-base]
  {:active {:inactivate :inactive
            :activate nil
            :rebalance (rebalance-transition nimbus storm-id status)
            :kill (kill-transition nimbus storm-id)
            }
   :inactive {:activate :active
              :inactivate nil
              :rebalance (rebalance-transition nimbus storm-id status)
              :kill (kill-transition nimbus storm-id)
              }
   :killed {:startup (fn [] (delay-event nimbus
                                         storm-id
                                         (-> storm-base
                                             :topology-action-options
                                             :delay-secs)
                                         :remove)
                             nil)
            :kill (kill-transition nimbus storm-id)
            :remove (fn []
                      (log-message "Killing topology: " storm-id)
                      (.removeStorm (:storm-cluster-state nimbus)
                                      storm-id)
                      (when (instance? LocalFsBlobStore (:blob-store nimbus))
                        (doseq [blob-key (get-key-list-from-id (:conf nimbus) storm-id)]
                          (.removeBlobstoreKey (:storm-cluster-state nimbus) blob-key)
                          (.removeKeyVersion (:storm-cluster-state nimbus) blob-key)))
                      nil)
            }
   :rebalancing {:startup (fn [] (delay-event nimbus
                                              storm-id
                                              (-> storm-base
                                                  :topology-action-options
                                                  :delay-secs)
                                              :do-rebalance)
                                 nil)
                 :kill (kill-transition nimbus storm-id)
                 :do-rebalance (fn []
                                 (do-rebalance nimbus storm-id status storm-base)
                                 (:type (:prev-status storm-base)))
                 }})

(defn transition!
  ([nimbus storm-id event]
     (transition! nimbus storm-id event false))
  ([nimbus storm-id event error-on-no-transition?]
    (is-leader nimbus)
    (locking (:submit-lock nimbus)
       (let [system-events #{:startup}
             [event & event-args] (if (keyword? event) [event] event)
             storm-base (clojurify-storm-base (-> nimbus :storm-cluster-state  (.stormBase storm-id nil)))
             status (:status storm-base)]
         ;; handles the case where event was scheduled but topology has been removed
         (if-not status
           (log-message "Cannot apply event " event " to " storm-id " because topology no longer exists")
           (let [get-event (fn [m e]
                             (if (contains? m e)
                               (m e)
                               (let [msg (str "No transition for event: " event
                                              ", status: " status,
                                              " storm-id: " storm-id)]
                                 (if error-on-no-transition?
                                   (throw (RuntimeException. msg))
                                   (do (when-not (contains? system-events event)
                                         (log-message msg))
                                       nil))
                                 )))
                 transition (-> (state-transitions nimbus storm-id status storm-base)
                                (get (:type status))
                                (get-event event))
                 transition (if (or (nil? transition)
                                    (keyword? transition))
                              (fn [] transition)
                              transition)
                 storm-base-updates (apply transition event-args)
                 storm-base-updates (if (keyword? storm-base-updates) ;if it's just a symbol, that just indicates new status.
                                      {:status {:type storm-base-updates}}
                                      storm-base-updates)]

             (when storm-base-updates
               (.updateStorm (:storm-cluster-state nimbus) storm-id (converter/thriftify-storm-base storm-base-updates))))))
       )))

(defn transition-name! [nimbus storm-name event & args]
  (let [storm-id (get-storm-id (:storm-cluster-state nimbus) storm-name)]
    (when-not storm-id
      (throw (NotAliveException. storm-name)))
    (apply transition! nimbus storm-id event args)))

(defn delay-event [nimbus storm-id delay-secs event]
  (log-message "Delaying event " event " for " delay-secs " secs for " storm-id)
  (.schedule (:timer nimbus)
    delay-secs
    (fn [] (transition! nimbus storm-id event false))))

;; active -> reassign in X secs

;; killed -> wait kill time then shutdown
;; active -> reassign in X secs
;; inactive -> nothing
;; rebalance -> wait X seconds then rebalance
;; swap... (need to handle kill during swap, etc.)
;; event transitions are delayed by timer... anything else that comes through (e.g. a kill) override the transition? or just disable other transitions during the transition?


(defmulti setup-jar cluster-mode)
(defmulti clean-inbox cluster-mode)

;; swapping design
;; -- need 2 ports per worker (swap port and regular port)
;; -- topology that swaps in can use all the existing topologies swap ports, + unused worker slots
;; -- how to define worker resources? port range + number of workers?


;; Monitoring (or by checking when nodes go down or heartbeats aren't received):
;; 1. read assignment
;; 2. see which executors/nodes are up
;; 3. make new assignment to fix any problems
;; 4. if a storm exists but is not taken down fully, ensure that storm takedown is launched (step by step remove executors and finally remove assignments)

(defn- assigned-slots
  "Returns a map from node-id to a set of ports"
  [storm-cluster-state]

  (let [assignments (.assignments storm-cluster-state nil)]
    (or
      (apply merge-with set/union
             (for [a assignments
                   [_ [node port]] (-> (clojurify-assignment (.assignmentInfo storm-cluster-state a nil)) :executor->node+port)]
               {node #{port}}
               ))
      {})
    ))

(defn- all-supervisor-info
  ([storm-cluster-state] (all-supervisor-info storm-cluster-state nil))
  ([storm-cluster-state callback]
     (let [supervisor-ids (.supervisors storm-cluster-state callback)]
       (into {}
             (mapcat
              (fn [id]
                (if-let [info (clojurify-supervisor-info (.supervisorInfo storm-cluster-state id))]
                  [[id info]]
                  ))
              supervisor-ids))
       )))

(defn- all-scheduling-slots
  [nimbus topologies missing-assignment-topologies]
  (let [storm-cluster-state (:storm-cluster-state nimbus)
        ^INimbus inimbus (:inimbus nimbus)

        supervisor-infos (all-supervisor-info storm-cluster-state nil)

        supervisor-details (dofor [[id info] supervisor-infos]
                             (SupervisorDetails. id (:meta info) (:resources-map info)))

        ret (.allSlotsAvailableForScheduling inimbus
                     supervisor-details
                     topologies
                     (set missing-assignment-topologies)
                     )
        ]
    (dofor [^WorkerSlot slot ret]
      [(.getNodeId slot) (.getPort slot)]
      )))

(defn- get-version-for-key [key nimbus-host-port-info conf]
  (let [version (KeySequenceNumber. key nimbus-host-port-info)]
    (.getKeySequenceNumber version conf)))

(defn get-key-seq-from-blob-store [blob-store]
  (let [key-iter (.listKeys blob-store)]
    (iterator-seq key-iter)))

(defn- setup-storm-code [nimbus conf storm-id tmp-jar-location storm-conf topology]
  (let [subject (get-subject)
        storm-cluster-state (:storm-cluster-state nimbus)
        blob-store (:blob-store nimbus)
        jar-key (ConfigUtils/masterStormJarKey storm-id)
        code-key (ConfigUtils/masterStormCodeKey storm-id)
        conf-key (ConfigUtils/masterStormConfKey storm-id)
        nimbus-host-port-info (:nimbus-host-port-info nimbus)]
    (when tmp-jar-location ;;in local mode there is no jar
      (.createBlob blob-store jar-key (FileInputStream. tmp-jar-location) (SettableBlobMeta. BlobStoreAclHandler/DEFAULT) subject)
      (if (instance? LocalFsBlobStore blob-store)
        (.setupBlobstore storm-cluster-state jar-key nimbus-host-port-info (get-version-for-key jar-key nimbus-host-port-info conf))))
    (.createBlob blob-store conf-key (Utils/toCompressedJsonConf storm-conf) (SettableBlobMeta. BlobStoreAclHandler/DEFAULT) subject)
    (if (instance? LocalFsBlobStore blob-store)
      (.setupBlobstore storm-cluster-state conf-key nimbus-host-port-info (get-version-for-key conf-key nimbus-host-port-info conf)))
    (.createBlob blob-store code-key (Utils/serialize topology) (SettableBlobMeta. BlobStoreAclHandler/DEFAULT) subject)
    (if (instance? LocalFsBlobStore blob-store)
      (.setupBlobstore storm-cluster-state code-key nimbus-host-port-info (get-version-for-key code-key nimbus-host-port-info conf)))))

(defn- read-storm-topology [storm-id blob-store]
  (Utils/deserialize
    (.readBlob blob-store (ConfigUtils/masterStormCodeKey storm-id) (get-subject)) StormTopology))

(defn get-blob-replication-count
  [blob-key nimbus]
  (if (:blob-store nimbus)
        (-> (:blob-store nimbus)
          (.getBlobReplication  blob-key nimbus-subject))))

(defn- wait-for-desired-code-replication [nimbus conf storm-id]
  (let [min-replication-count (conf TOPOLOGY-MIN-REPLICATION-COUNT)
        max-replication-wait-time (conf TOPOLOGY-MAX-REPLICATION-WAIT-TIME-SEC)
        current-replication-count-jar (if (not (ConfigUtils/isLocalMode conf))
                                        (atom (get-blob-replication-count (ConfigUtils/masterStormJarKey storm-id) nimbus))
                                        (atom min-replication-count))
        current-replication-count-code (atom (get-blob-replication-count (ConfigUtils/masterStormCodeKey storm-id) nimbus))
        current-replication-count-conf (atom (get-blob-replication-count (ConfigUtils/masterStormConfKey storm-id) nimbus))
        total-wait-time (atom 0)]
    (if (:blob-store nimbus)
      (while (and
               (or (> min-replication-count @current-replication-count-jar)
                   (> min-replication-count @current-replication-count-code)
                   (> min-replication-count @current-replication-count-conf))
               (or (neg? max-replication-wait-time)
                   (< @total-wait-time max-replication-wait-time)))
        (Time/sleepSecs 1)
        (log-debug "waiting for desired replication to be achieved.
          min-replication-count = " min-replication-count  " max-replication-wait-time = " max-replication-wait-time
          (if (not (ConfigUtils/isLocalMode conf))"current-replication-count for jar key = " @current-replication-count-jar)
          "current-replication-count for code key = " @current-replication-count-code
          "current-replication-count for conf key = " @current-replication-count-conf
          " total-wait-time " @total-wait-time)
        (swap! total-wait-time inc)
        (if (not (ConfigUtils/isLocalMode conf))
          (reset! current-replication-count-conf  (get-blob-replication-count (ConfigUtils/masterStormConfKey storm-id) nimbus)))
        (reset! current-replication-count-code  (get-blob-replication-count (ConfigUtils/masterStormCodeKey storm-id) nimbus))
        (reset! current-replication-count-jar  (get-blob-replication-count (ConfigUtils/masterStormJarKey storm-id) nimbus))))
    (if (and (< min-replication-count @current-replication-count-conf)
             (< min-replication-count @current-replication-count-code)
             (< min-replication-count @current-replication-count-jar))
      (log-message "desired replication count "  min-replication-count " achieved, "
        "current-replication-count for conf key = " @current-replication-count-conf ", "
        "current-replication-count for code key = " @current-replication-count-code ", "
        "current-replication-count for jar key = " @current-replication-count-jar)
      (log-message "desired replication count of "  min-replication-count " not achieved but we have hit the max wait time "
        max-replication-wait-time " so moving on with replication count for conf key = " @current-replication-count-conf
        " for code key = " @current-replication-count-code "for jar key = " @current-replication-count-jar))))

(defn- read-storm-topology-as-nimbus [storm-id blob-store]
  (Utils/deserialize
    (.readBlob blob-store (ConfigUtils/masterStormCodeKey storm-id) nimbus-subject) StormTopology))

(declare compute-executor->component)

(defn read-storm-conf-as-nimbus [storm-id blob-store]
  (clojurify-structure
    (Utils/fromCompressedJsonConf
      (.readBlob blob-store (ConfigUtils/masterStormConfKey storm-id) nimbus-subject))))

;TODO: when translating this function, you should replace the map-val with a proper for loop HERE
(defn read-topology-details [nimbus storm-id]
  (let [blob-store (:blob-store nimbus)
        storm-base (or
                     (clojurify-storm-base (.stormBase (:storm-cluster-state nimbus) storm-id nil))
                     (throw (NotAliveException. storm-id)))
        topology-conf (read-storm-conf-as-nimbus storm-id blob-store)
        topology (read-storm-topology-as-nimbus storm-id blob-store)
        executor->component (->> (compute-executor->component nimbus storm-id)
                                 (map-key (fn [[start-task end-task]]
                                            (ExecutorDetails. (int start-task) (int end-task)))))]
    (TopologyDetails. storm-id
                      topology-conf
                      topology
                      (:num-workers storm-base)
                      executor->component
                      (:launch-time-secs storm-base))))


(defn update-heartbeats! [nimbus storm-id all-executors existing-assignment]
  (log-debug "Updating heartbeats for " storm-id " " (pr-str all-executors))
  (let [storm-cluster-state (:storm-cluster-state nimbus)
        executor-beats (let [executor-stats-java-map (.executorBeats storm-cluster-state storm-id
                                                       (.get_executor_node_port (thriftify-assignment existing-assignment)))]
                         (StatsUtil/convertExecutorBeats executor-stats-java-map))
        cache (StatsUtil/updateHeartbeatCache (@(:heartbeats-cache nimbus) storm-id)
                                      executor-beats
                                      (StatsUtil/convertExecutors all-executors)
                                      (int ((:conf nimbus) NIMBUS-TASK-TIMEOUT-SECS)))]
      (swap! (:heartbeats-cache nimbus) assoc storm-id cache)))

(defn- update-all-heartbeats! [nimbus existing-assignments topology->executors]
  "update all the heartbeats for all the topologies's executors"
  (doseq [[tid assignment] existing-assignments
          :let [all-executors (topology->executors tid)]]
    (update-heartbeats! nimbus tid all-executors assignment)))

(defn- alive-executors
  [nimbus ^TopologyDetails topology-details all-executors existing-assignment]
  (log-debug "Computing alive executors for " (.getId topology-details) "\n"
             "Executors: " (pr-str all-executors) "\n"
             "Assignment: " (pr-str existing-assignment) "\n"
             "Heartbeat cache: " (pr-str (@(:heartbeats-cache nimbus) (.getId topology-details)))
             )
  ;; TODO: need to consider all executors associated with a dead executor (in same slot) dead as well,
  ;; don't just rely on heartbeat being the same
  (let [conf (:conf nimbus)
        storm-id (.getId topology-details)
        executor-start-times (:executor->start-time-secs existing-assignment)
        heartbeats-cache (@(:heartbeats-cache nimbus) storm-id)]
    (->> all-executors
        (filter (fn [executor]
          (let [start-time (get executor-start-times executor)
                is-timed-out (.get (.get heartbeats-cache (StatsUtil/convertExecutor executor)) "is-timed-out")]
            (if (and start-time
                   (or
                    (< (Time/deltaSecs start-time)
                       (conf NIMBUS-TASK-LAUNCH-SECS))
                    (not is-timed-out)
                    ))
              true
              (do
                (log-message "Executor " storm-id ":" executor " not alive")
                false))
            )))
        doall)))


(defn- to-executor-id [task-ids]
  [(first task-ids) (last task-ids)])

;TODO: when translating this function, you should replace the map-val with a proper for loop HERE
(defn- compute-executors [nimbus storm-id]
  (let [conf (:conf nimbus)
        blob-store (:blob-store nimbus)
        storm-base (clojurify-storm-base (.stormBase (:storm-cluster-state nimbus) storm-id nil))
        component->executors (:component->executors storm-base)
        storm-conf (read-storm-conf-as-nimbus storm-id blob-store)
        topology (read-storm-topology-as-nimbus storm-id blob-store)
        task->component (storm-task-info topology storm-conf)]
    (->> (storm-task-info topology storm-conf)
         (Utils/reverseMap)
         clojurify-structure
         (map-val sort)
         ((fn [ & maps ] (Utils/joinMaps (into-array (into [component->executors] maps)))))
         (clojurify-structure)
         (map-val (partial apply (fn part-fixed [a b] (Utils/partitionFixed a b))))
         (mapcat second)
         (map to-executor-id)
         )))

(defn- compute-executor->component [nimbus storm-id]
  (let [conf (:conf nimbus)
        blob-store (:blob-store nimbus)
        executors (compute-executors nimbus storm-id)
        topology (read-storm-topology-as-nimbus storm-id blob-store)
        storm-conf (read-storm-conf-as-nimbus storm-id blob-store)
        task->component (storm-task-info topology storm-conf)
        executor->component (into {} (for [executor executors
                                           :let [start-task (first executor)
                                                 component (task->component start-task)]]
                                       {executor component}))]
        executor->component))

(defn- compute-topology->executors [nimbus storm-ids]
  "compute a topology-id -> executors map"
  (into {} (for [tid storm-ids]
             {tid (set (compute-executors nimbus tid))})))

(defn- compute-topology->alive-executors [nimbus existing-assignments topologies topology->executors scratch-topology-id]
  "compute a topology-id -> alive executors map"
  (into {} (for [[tid assignment] existing-assignments
                 :let [topology-details (.getById topologies tid)
                       all-executors (topology->executors tid)
                       alive-executors (if (and scratch-topology-id (= scratch-topology-id tid))
                                         all-executors
                                         (set (alive-executors nimbus topology-details all-executors assignment)))]]
             {tid alive-executors})))

(defn- compute-supervisor->dead-ports [nimbus existing-assignments topology->executors topology->alive-executors]
  (let [dead-slots (into [] (for [[tid assignment] existing-assignments
                                  :let [all-executors (topology->executors tid)
                                        alive-executors (topology->alive-executors tid)
                                        dead-executors (set/difference all-executors alive-executors)
                                        dead-slots (->> (:executor->node+port assignment)
                                                        (filter #(contains? dead-executors (first %)))
                                                        vals)]]
                              dead-slots))
        supervisor->dead-ports (->> dead-slots
                                    (apply concat)
                                    (map (fn [[sid port]] {sid #{port}}))
                                    (apply (partial merge-with set/union)))]
    (or supervisor->dead-ports {})))

(defn- compute-topology->scheduler-assignment [nimbus existing-assignments topology->alive-executors]
  "convert assignment information in zk to SchedulerAssignment, so it can be used by scheduler api."
  (into {} (for [[tid assignment] existing-assignments
                 :let [alive-executors (topology->alive-executors tid)
                       executor->node+port (:executor->node+port assignment)
                       worker->resources (:worker->resources assignment)
                       ;; making a map from node+port to WorkerSlot with allocated resources
                       node+port->slot (into {} (for [[[node port] [mem-on-heap mem-off-heap cpu]] worker->resources]
                                                  {[node port]
                                                   (WorkerSlot. node port mem-on-heap mem-off-heap cpu)}))
                       executor->slot (into {} (for [[executor [node port]] executor->node+port]
                                                 ;; filter out the dead executors
                                                 (if (contains? alive-executors executor)
                                                   {(ExecutorDetails. (first executor)
                                                                      (second executor))
                                                    (get node+port->slot [node port])}
                                                   {})))]]
             {tid (SchedulerAssignmentImpl. tid executor->slot)})))

(defn- read-all-supervisor-details [nimbus all-scheduling-slots supervisor->dead-ports]
  "return a map: {supervisor-id SupervisorDetails}"
  (let [storm-cluster-state (:storm-cluster-state nimbus)
        supervisor-infos (all-supervisor-info storm-cluster-state)
        nonexistent-supervisor-slots (apply dissoc all-scheduling-slots (keys supervisor-infos))
        all-supervisor-details (into {} (for [[sid supervisor-info] supervisor-infos
                                              :let [hostname (:hostname supervisor-info)
                                                    scheduler-meta (:scheduler-meta supervisor-info)
                                                    dead-ports (supervisor->dead-ports sid)
                                                    ;; hide the dead-ports from the all-ports
                                                    ;; these dead-ports can be reused in next round of assignments
                                                    all-ports (-> (get all-scheduling-slots sid)
                                                                  (set/difference dead-ports)
                                                                  ((fn [ports] (map int ports))))
                                                    supervisor-details (SupervisorDetails. sid hostname scheduler-meta all-ports (:resources-map supervisor-info))
                                                    ]]
                                          {sid supervisor-details}))]
    (merge all-supervisor-details
           (into {}
              (for [[sid ports] nonexistent-supervisor-slots]
                [sid (SupervisorDetails. sid nil ports)]))
           )))

;TODO: when translating this function, you should replace the map-val with a proper for loop HERE
(defn- compute-topology->executor->node+port [scheduler-assignments]
  "convert {topology-id -> SchedulerAssignment} to
           {topology-id -> {executor [node port]}}"
  (map-val (fn [^SchedulerAssignment assignment]
             (->> assignment
                  .getExecutorToSlot
                  (#(into {} (for [[^ExecutorDetails executor ^WorkerSlot slot] %]
                              {[(.getStartTask executor) (.getEndTask executor)]
                               [(.getNodeId slot) (.getPort slot)]})))))
           scheduler-assignments))

;; NEW NOTES
;; only assign to supervisors who are there and haven't timed out
;; need to reassign workers with executors that have timed out (will this make it brittle?)
;; need to read in the topology and storm-conf from disk
;; if no slots available and no slots used by this storm, just skip and do nothing
;; otherwise, package rest of executors into available slots (up to how much it needs)

;; in the future could allocate executors intelligently (so that "close" tasks reside on same machine)

;; TODO: slots that have dead executor should be reused as long as supervisor is active


;; (defn- assigned-slots-from-scheduler-assignments [topology->assignment]
;;   (->> topology->assignment
;;        vals
;;        (map (fn [^SchedulerAssignment a] (.getExecutorToSlot a)))
;;        (mapcat vals)
;;        (map (fn [^WorkerSlot s] {(.getNodeId s) #{(.getPort s)}}))
;;        (apply merge-with set/union)
;;        ))

(defn num-used-workers [^SchedulerAssignment scheduler-assignment]
  (if scheduler-assignment
    (count (.getSlots scheduler-assignment))
    0 ))

;TODO: when translating this function, you should replace the map-val with a proper for loop HERE
(defn convert-assignments-to-worker->resources [new-scheduler-assignments]
  "convert {topology-id -> SchedulerAssignment} to
           {topology-id -> {[node port] [mem-on-heap mem-off-heap cpu]}}
   Make sure this can deal with other non-RAS schedulers
   later we may further support map-for-any-resources"
  (map-val (fn [^SchedulerAssignment assignment]
             (->> assignment
                  .getExecutorToSlot
                  .values
                  (#(into {} (for [^WorkerSlot slot %]
                              {[(.getNodeId slot) (.getPort slot)]
                               [(.getAllocatedMemOnHeap slot) (.getAllocatedMemOffHeap slot) (.getAllocatedCpu slot)]
                               })))))
           new-scheduler-assignments))

(defn compute-new-topology->executor->node+port [new-scheduler-assignments existing-assignments]
  (let [new-topology->executor->node+port (compute-topology->executor->node+port new-scheduler-assignments)]
    ;; print some useful information.
    (doseq [[topology-id executor->node+port] new-topology->executor->node+port
            :let [old-executor->node+port (-> topology-id
                                              existing-assignments
                                              :executor->node+port)
                  reassignment (filter (fn [[executor node+port]]
                                         (and (contains? old-executor->node+port executor)
                                              (not (= node+port (old-executor->node+port executor)))))
                                       executor->node+port)]]
      (when-not (empty? reassignment)
        (let [new-slots-cnt (count (set (vals executor->node+port)))
              reassign-executors (keys reassignment)]
          (log-message "Reassigning " topology-id " to " new-slots-cnt " slots")
          (log-message "Reassign executors: " (vec reassign-executors)))))

    new-topology->executor->node+port))

;; public so it can be mocked out
(defn compute-new-scheduler-assignments [nimbus existing-assignments topologies scratch-topology-id]
  (let [conf (:conf nimbus)
        storm-cluster-state (:storm-cluster-state nimbus)
        topology->executors (compute-topology->executors nimbus (keys existing-assignments))
        ;; update the executors heartbeats first.
        _ (update-all-heartbeats! nimbus existing-assignments topology->executors)
        topology->alive-executors (compute-topology->alive-executors nimbus
                                                                     existing-assignments
                                                                     topologies
                                                                     topology->executors
                                                                     scratch-topology-id)
        supervisor->dead-ports (compute-supervisor->dead-ports nimbus
                                                               existing-assignments
                                                               topology->executors
                                                               topology->alive-executors)
        topology->scheduler-assignment (compute-topology->scheduler-assignment nimbus
                                                                               existing-assignments
                                                                               topology->alive-executors)

        missing-assignment-topologies (->> topologies
                                           .getTopologies
                                           (map (memfn getId))
                                           (filter (fn [t]
                                                     (let [alle (get topology->executors t)
                                                           alivee (get topology->alive-executors t)]
                                                       (or (empty? alle)
                                                           (not= alle alivee)
                                                           (< (-> topology->scheduler-assignment
                                                                  (get t)
                                                                  num-used-workers )
                                                              (-> topologies (.getById t) .getNumWorkers)))))))
        all-scheduling-slots (->> (all-scheduling-slots nimbus topologies missing-assignment-topologies)
                                  (map (fn [[node-id port]] {node-id #{port}}))
                                  (apply merge-with set/union))

        supervisors (read-all-supervisor-details nimbus all-scheduling-slots supervisor->dead-ports)
        cluster (Cluster. (:inimbus nimbus) supervisors topology->scheduler-assignment conf)
        _ (.setStatusMap cluster (deref (:id->sched-status nimbus)))
        ;; call scheduler.schedule to schedule all the topologies
        ;; the new assignments for all the topologies are in the cluster object.
        _ (.schedule (:scheduler nimbus) topologies cluster)
        _ (.setTopologyResourcesMap cluster @(:id->resources nimbus))
        _ (if-not (conf SCHEDULER-DISPLAY-RESOURCE) (.updateAssignedMemoryForTopologyAndSupervisor cluster topologies))
        ;;merge with existing statuses
        _ (reset! (:id->sched-status nimbus) (merge (deref (:id->sched-status nimbus)) (.getStatusMap cluster)))
        _ (reset! (:node-id->resources nimbus) (.getSupervisorsResourcesMap cluster))
        _ (reset! (:id->resources nimbus) (.getTopologyResourcesMap cluster))]
    (.getAssignments cluster)))

(defn- map-diff
  "Returns mappings in m2 that aren't in m1"
  [m1 m2]
  (into {} (filter (fn [[k v]] (not= v (m1 k))) m2)))

(defn changed-executors [executor->node+port new-executor->node+port]
  (let [executor->node+port (if executor->node+port (sort executor->node+port) nil)
        new-executor->node+port (if new-executor->node+port (sort new-executor->node+port) nil)
        slot-assigned (clojurify-structure (Utils/reverseMap executor->node+port))
        new-slot-assigned (clojurify-structure (Utils/reverseMap new-executor->node+port))
        brand-new-slots (map-diff slot-assigned new-slot-assigned)]
    (apply concat (vals brand-new-slots))
    ))

(defn newly-added-slots [existing-assignment new-assignment]
  (let [old-slots (-> (:executor->node+port existing-assignment)
                      vals
                      set)
        new-slots (-> (:executor->node+port new-assignment)
                      vals
                      set)]
    (set/difference new-slots old-slots)))


(defn basic-supervisor-details-map [storm-cluster-state]
  (let [infos (all-supervisor-info storm-cluster-state)]
    (->> infos
         (map (fn [[id info]]
                 [id (SupervisorDetails. id (:hostname info) (:scheduler-meta info) nil (:resources-map info))]))
         (into {}))))

(defn- to-worker-slot [[node port]]
  (WorkerSlot. node port))

;; get existing assignment (just the executor->node+port map) -> default to {}
;; filter out ones which have a executor timeout
;; figure out available slots on cluster. add to that the used valid slots to get total slots. figure out how many executors should be in each slot (e.g., 4, 4, 4, 5)
;; only keep existing slots that satisfy one of those slots. for rest, reassign them across remaining slots
;; edge case for slots with no executor timeout but with supervisor timeout... just treat these as valid slots that can be reassigned to. worst comes to worse the executor will timeout and won't assign here next time around
(defnk mk-assignments [nimbus :scratch-topology-id nil]
  (if (is-leader nimbus :throw-exception false)
    (let [conf (:conf nimbus)
        storm-cluster-state (:storm-cluster-state nimbus)
        ^INimbus inimbus (:inimbus nimbus)
        ;; read all the topologies
        topology-ids (.activeStorms storm-cluster-state)
        topologies (into {} (for [tid topology-ids]
                              {tid (read-topology-details nimbus tid)}))
        topologies (Topologies. topologies)
        ;; read all the assignments
        assigned-topology-ids (.assignments storm-cluster-state nil)
        existing-assignments (into {} (for [tid assigned-topology-ids]
                                        ;; for the topology which wants rebalance (specified by the scratch-topology-id)
                                        ;; we exclude its assignment, meaning that all the slots occupied by its assignment
                                        ;; will be treated as free slot in the scheduler code.
                                        (when (or (nil? scratch-topology-id) (not= tid scratch-topology-id))
                                          {tid (clojurify-assignment (.assignmentInfo storm-cluster-state tid nil))})))
        ;; make the new assignments for topologies
        new-scheduler-assignments (compute-new-scheduler-assignments
                                       nimbus
                                       existing-assignments
                                       topologies
                                       scratch-topology-id)
        topology->executor->node+port (compute-new-topology->executor->node+port new-scheduler-assignments existing-assignments)

        topology->executor->node+port (merge (into {} (for [id assigned-topology-ids] {id nil})) topology->executor->node+port)
        new-assigned-worker->resources (convert-assignments-to-worker->resources new-scheduler-assignments)
        now-secs (Time/currentTimeSecs)

        basic-supervisor-details-map (basic-supervisor-details-map storm-cluster-state)

        ;; construct the final Assignments by adding start-times etc into it
        new-assignments (into {} (for [[topology-id executor->node+port] topology->executor->node+port
                                        :let [existing-assignment (get existing-assignments topology-id)
                                              all-nodes (->> executor->node+port vals (map first) set)
                                              node->host (->> all-nodes
                                                              (mapcat (fn [node]
                                                                        (if-let [host (.getHostName inimbus basic-supervisor-details-map node)]
                                                                          [[node host]]
                                                                          )))
                                                              (into {}))
                                              all-node->host (merge (:node->host existing-assignment) node->host)
                                              reassign-executors (changed-executors (:executor->node+port existing-assignment) executor->node+port)
                                              start-times (merge (:executor->start-time-secs existing-assignment)
                                                                (into {}
                                                                      (for [id reassign-executors]
                                                                        [id now-secs]
                                                                        )))
                                              worker->resources (get new-assigned-worker->resources topology-id)]]
                                   {topology-id (Assignment.
                                                 (conf STORM-LOCAL-DIR)
                                                 (select-keys all-node->host all-nodes)
                                                 executor->node+port
                                                 start-times
                                                 worker->resources)}))]

    ;; tasks figure out what tasks to talk to by looking at topology at runtime
    ;; only log/set when there's been a change to the assignment
    (doseq [[topology-id assignment] new-assignments
            :let [existing-assignment (get existing-assignments topology-id)
                  topology-details (.getById topologies topology-id)]]
      (if (= existing-assignment assignment)
        (log-debug "Assignment for " topology-id " hasn't changed")
        (do
          (log-message "Setting new assignment for topology id " topology-id ": " (pr-str assignment))
          (.setAssignment storm-cluster-state topology-id (thriftify-assignment assignment))
          )))
    (->> new-assignments
          (map (fn [[topology-id assignment]]
            (let [existing-assignment (get existing-assignments topology-id)]
              [topology-id (map to-worker-slot (newly-added-slots existing-assignment assignment))]
              )))
          (into {})
          (.assignSlots inimbus topologies)))
    (log-message "not a leader, skipping assignments")))

(defn notify-topology-action-listener [nimbus storm-id action]
  (let [topology-action-notifier (:nimbus-topology-action-notifier nimbus)]
    (when (not-nil? topology-action-notifier)
      (try (.notify topology-action-notifier storm-id action)
        (catch Exception e
        (log-warn-error e "Ignoring exception from Topology action notifier for storm-Id " storm-id))))))

;TODO: when translating this function, you should replace the map-val with a proper for loop HERE
(defn- start-storm [nimbus storm-name storm-id topology-initial-status]
  {:pre [(#{:active :inactive} topology-initial-status)]}
  (let [storm-cluster-state (:storm-cluster-state nimbus)
        conf (:conf nimbus)
        blob-store (:blob-store nimbus)
        storm-conf (read-storm-conf conf storm-id blob-store)
        topology (system-topology! storm-conf (read-storm-topology storm-id blob-store))
        num-executors (->> (all-components topology) (map-val num-start-executors))]
    (log-message "Activating " storm-name ": " storm-id)
    (.activateStorm storm-cluster-state
                      storm-id
      (converter/thriftify-storm-base (StormBase. storm-name
                                  (Time/currentTimeSecs)
                                  {:type topology-initial-status}
                                  (storm-conf TOPOLOGY-WORKERS)
                                  num-executors
                                  (storm-conf TOPOLOGY-SUBMITTER-USER)
                                  nil
                                  nil
                                  {})))
    (notify-topology-action-listener nimbus storm-name "activate")))

;; Master:
;; job submit:
;; 1. read which nodes are available
;; 2. set assignments
;; 3. start storm - necessary in case master goes down, when goes back up can remember to take down the storm (2 states: on or off)

(defn storm-active? [storm-cluster-state storm-name]
  (not-nil? (get-storm-id storm-cluster-state storm-name)))

(defn check-storm-active! [nimbus storm-name active?]
  (if (= (not active?)
         (storm-active? (:storm-cluster-state nimbus)
                        storm-name))
    (if active?
      (throw (NotAliveException. (str storm-name " is not alive")))
      (throw (AlreadyAliveException. (str storm-name " is already active"))))
    ))

(defn check-authorization!
  ([nimbus storm-name storm-conf operation context]
     (let [aclHandler (:authorization-handler nimbus)
           impersonation-authorizer (:impersonation-authorization-handler nimbus)
           ctx (or context (ReqContext/context))
           check-conf (if storm-conf storm-conf (if storm-name {TOPOLOGY-NAME storm-name}))]
       (ThriftAccessLogger/logAccess (.requestID ctx) (.remoteAddress ctx) (.principal ctx) operation)
       (if (.isImpersonating ctx)
         (do
          (log-warn "principal: " (.realPrincipal ctx) " is trying to impersonate principal: " (.principal ctx))
          (if impersonation-authorizer
           (if-not (.permit impersonation-authorizer ctx operation check-conf)
             (throw (AuthorizationException. (str "principal " (.realPrincipal ctx) " is not authorized to impersonate
                        principal " (.principal ctx) " from host " (.remoteAddress ctx) " Please see SECURITY.MD to learn
                        how to configure impersonation acls."))))
           (log-warn "impersonation attempt but " NIMBUS-IMPERSONATION-AUTHORIZER " has no authorizer configured. potential
                      security risk, please see SECURITY.MD to learn how to configure impersonation authorizer."))))

       (if aclHandler
         (if-not (.permit aclHandler ctx operation check-conf)
           (throw (AuthorizationException. (str operation (if storm-name (str " on topology " storm-name)) " is not authorized")))
           ))))
  ([nimbus storm-name storm-conf operation]
     (check-authorization! nimbus storm-name storm-conf operation (ReqContext/context))))

(defn code-ids [blob-store]
  (let [to-id (reify KeyFilter
                (filter [this key] (ConfigUtils/getIdFromBlobKey key)))]
    (set (.filterAndListKeys blob-store to-id))))

(defn cleanup-storm-ids [conf storm-cluster-state blob-store]
  (let [heartbeat-ids (set (.heartbeatStorms storm-cluster-state))
        error-ids (set (.errorTopologies storm-cluster-state))
        code-ids (code-ids blob-store)
        assigned-ids (set (.activeStorms storm-cluster-state))]
    (set/difference (set/union heartbeat-ids error-ids code-ids) assigned-ids)
    ))

(defn extract-status-str [base]
  (let [t (-> base :status :type)]
    (.toUpperCase (name t))
    ))

(defn mapify-serializations [sers]
  (->> sers
       (map (fn [e] (if (map? e) e {e nil})))
       (apply merge)
       ))

(defn- component-parallelism [storm-conf component]
  (let [storm-conf (merge storm-conf (component-conf component))
        num-tasks (or (storm-conf TOPOLOGY-TASKS) (num-start-executors component))
        max-parallelism (storm-conf TOPOLOGY-MAX-TASK-PARALLELISM)
        ]
    (if max-parallelism
      (min max-parallelism num-tasks)
      num-tasks)))

(defn normalize-topology [storm-conf ^StormTopology topology]
  (let [ret (.deepCopy topology)]
    (doseq [[_ component] (all-components ret)]
      (.set_json_conf
        (.get_common component)
        (->> {TOPOLOGY-TASKS (component-parallelism storm-conf component)}
             (merge (component-conf component))
             JSONValue/toJSONString)))
    ret ))

(defn normalize-conf [conf storm-conf ^StormTopology topology]
  ;; ensure that serializations are same for all tasks no matter what's on
  ;; the supervisors. this also allows you to declare the serializations as a sequence
  (let [component-confs (map
                         #(-> (ThriftTopologyUtils/getComponentCommon topology %)
                              .get_json_conf
                              ((fn [c] (if c (JSONValue/parse c))))
                              clojurify-structure)
                         (ThriftTopologyUtils/getComponentIds topology))
        total-conf (merge conf storm-conf)

        get-merged-conf-val (fn [k merge-fn]
                              (merge-fn
                               (concat
                                (mapcat #(get % k) component-confs)
                                (or (get storm-conf k)
                                    (get conf k)))))]
    ;; topology level serialization registrations take priority
    ;; that way, if there's a conflict, a user can force which serialization to use
    ;; append component conf to storm-conf
    (merge storm-conf
           {TOPOLOGY-KRYO-DECORATORS (get-merged-conf-val TOPOLOGY-KRYO-DECORATORS distinct)
            TOPOLOGY-KRYO-REGISTER (get-merged-conf-val TOPOLOGY-KRYO-REGISTER mapify-serializations)
            TOPOLOGY-ACKER-EXECUTORS (total-conf TOPOLOGY-ACKER-EXECUTORS)
            TOPOLOGY-EVENTLOGGER-EXECUTORS (total-conf TOPOLOGY-EVENTLOGGER-EXECUTORS)
            TOPOLOGY-MAX-TASK-PARALLELISM (total-conf TOPOLOGY-MAX-TASK-PARALLELISM)})))

(defn blob-rm-key [blob-store key storm-cluster-state]
  (try
    (.deleteBlob blob-store key nimbus-subject)
    (if (instance? LocalFsBlobStore blob-store)
      (.removeBlobstoreKey storm-cluster-state key))
    (catch Exception e
      (log-message "Exception" e))))

(defn blob-rm-topology-keys [id blob-store storm-cluster-state]
  (blob-rm-key blob-store (ConfigUtils/masterStormJarKey id) storm-cluster-state)
  (blob-rm-key blob-store (ConfigUtils/masterStormConfKey id) storm-cluster-state)
  (blob-rm-key blob-store (ConfigUtils/masterStormCodeKey id) storm-cluster-state))

(defn do-cleanup [nimbus]
  (if (is-leader nimbus :throw-exception false)
    (let [storm-cluster-state (:storm-cluster-state nimbus)
          conf (:conf nimbus)
          submit-lock (:submit-lock nimbus)
          blob-store (:blob-store nimbus)]
      (let [to-cleanup-ids (locking submit-lock
                             (cleanup-storm-ids conf storm-cluster-state blob-store))]
        (when-not (empty? to-cleanup-ids)
          (doseq [id to-cleanup-ids]
            (log-message "Cleaning up " id)
            (.teardownHeartbeats storm-cluster-state id)
            (.teardownTopologyErrors storm-cluster-state id)
            (Utils/forceDelete (ConfigUtils/masterStormDistRoot conf id))
            (blob-rm-topology-keys id blob-store storm-cluster-state)
            (swap! (:heartbeats-cache nimbus) dissoc id)))))
    (log-message "not a leader, skipping cleanup")))

(defn- file-older-than? [now seconds file]
  (<= (+ (.lastModified file) (Time/secsToMillis seconds)) (Time/secsToMillis now)))

(defn clean-inbox [dir-location seconds]
  "Deletes jar files in dir older than seconds."
  (let [now (Time/currentTimeSecs)
        pred #(and (.isFile %) (file-older-than? now seconds %))
        files (filter pred (file-seq (File. dir-location)))]
    (doseq [f files]
      (if (.delete f)
        (log-message "Cleaning inbox ... deleted: " (.getName f))
        ;; This should never happen
        (log-error "Cleaning inbox ... error deleting: " (.getName f))))))

(defn clean-topology-history
  "Deletes topologies from history older than minutes."
  [mins nimbus]
  (locking (:topology-history-lock nimbus)
    (let [cutoff-age (- (Time/currentTimeSecs) (* mins 60))
          topo-history-state (:topo-history-state nimbus)]
          (.filterOldTopologies ^LocalState topo-history-state cutoff-age))))

(defn cleanup-corrupt-topologies! [nimbus]
  (let [storm-cluster-state (:storm-cluster-state nimbus)
        blob-store (:blob-store nimbus)
        code-ids (set (code-ids blob-store))
        active-topologies (set (.activeStorms storm-cluster-state))
        corrupt-topologies (set/difference active-topologies code-ids)]
    (doseq [corrupt corrupt-topologies]
      (log-message "Corrupt topology " corrupt " has state on zookeeper but doesn't have a local dir on Nimbus. Cleaning up...")
      (.removeStorm storm-cluster-state corrupt)
      (if (instance? LocalFsBlobStore blob-store)
        (doseq [blob-key (get-key-list-from-id (:conf nimbus) corrupt)]
          (.removeBlobstoreKey storm-cluster-state blob-key))))))

(defn setup-blobstore [nimbus]
  "Sets up blobstore state for all current keys."
  (let [storm-cluster-state (:storm-cluster-state nimbus)
        blob-store (:blob-store nimbus)
        local-set-of-keys (set (get-key-seq-from-blob-store blob-store))
        all-keys (set (.activeKeys storm-cluster-state))
        locally-available-active-keys (set/intersection local-set-of-keys all-keys)
        keys-to-delete (set/difference local-set-of-keys all-keys)
        conf (:conf nimbus)
        nimbus-host-port-info (:nimbus-host-port-info nimbus)]
    (log-debug "Deleting keys not on the zookeeper" keys-to-delete)
    (doseq [key keys-to-delete]
      (.deleteBlob blob-store key nimbus-subject))
    (log-debug "Creating list of key entries for blobstore inside zookeeper" all-keys "local" locally-available-active-keys)
    (doseq [key locally-available-active-keys]
      (.setupBlobstore storm-cluster-state key (:nimbus-host-port-info nimbus) (get-version-for-key key nimbus-host-port-info conf)))))

(defn- get-errors [storm-cluster-state storm-id component-id]
  (->> (map clojurify-error (.errors storm-cluster-state storm-id component-id))
       (map #(doto (ErrorInfo. (:error %) (:time-secs %))
                   (.set_host (:host %))
                   (.set_port (:port %))))))

(defn- thriftify-executor-id [[first-task-id last-task-id]]
  (ExecutorInfo. (int first-task-id) (int last-task-id)))

(def DISALLOWED-TOPOLOGY-NAME-STRS #{"/" "." ":" "\\"})

(defn validate-topology-name! [name]
  (if (some #(.contains name %) DISALLOWED-TOPOLOGY-NAME-STRS)
    (throw (InvalidTopologyException.
            (str "Topology name cannot contain any of the following: " (pr-str DISALLOWED-TOPOLOGY-NAME-STRS))))
  (if (clojure.string/blank? name)
    (throw (InvalidTopologyException.
            ("Topology name cannot be blank"))))))

;; We will only file at <Storm dist root>/<Topology ID>/<File>
;; to be accessed via Thrift
;; ex., storm-local/nimbus/stormdist/aa-1-1377104853/stormjar.jar
(defn check-file-access [conf file-path]
  (log-debug "check file access:" file-path)
  (try
    (if (not= (.getCanonicalFile (File. (ConfigUtils/masterStormDistRoot conf)))
          (-> (File. file-path) .getCanonicalFile .getParentFile .getParentFile))
      (throw (AuthorizationException. (str "Invalid file path: " file-path))))
    (catch Exception e
      (throw (AuthorizationException. (str "Invalid file path: " file-path))))))

(defn try-read-storm-conf
  [conf storm-id blob-store]
  (try-cause
    (read-storm-conf-as-nimbus storm-id blob-store)
    (catch KeyNotFoundException e
      (throw (NotAliveException. (str storm-id))))))

(defn try-read-storm-conf-from-name
  [conf storm-name nimbus]
  (let [storm-cluster-state (:storm-cluster-state nimbus)
        blob-store (:blob-store nimbus)
        id (get-storm-id storm-cluster-state storm-name)]
    (try-read-storm-conf conf id blob-store)))

(defn try-read-storm-topology
  [storm-id blob-store]
  (try-cause
    (read-storm-topology-as-nimbus storm-id blob-store)
    (catch KeyNotFoundException e
      (throw (NotAliveException. (str storm-id))))))

(defn add-topology-to-history-log
  [storm-id nimbus topology-conf]
  (log-message "Adding topo to history log: " storm-id)
  (locking (:topology-history-lock nimbus)
    (let [topo-history-state (:topo-history-state nimbus)
          users (ConfigUtils/getTopoLogsUsers topology-conf)
          groups (ConfigUtils/getTopoLogsGroups topology-conf)]
      (.addTopologyHistory ^LocalState topo-history-state
                           (LSTopoHistory. storm-id (Time/currentTimeSecs) users groups)))))

(defn igroup-mapper
  [storm-conf]
  (AuthUtils/GetGroupMappingServiceProviderPlugin storm-conf))

(defn user-groups
  [user storm-conf]
  (if (clojure.string/blank? user) [] (.getGroups (igroup-mapper storm-conf) user)))

(defn does-users-group-intersect?
  "Check to see if any of the users groups intersect with the list of groups passed in"
  [user groups-to-check storm-conf]
  (let [groups (user-groups user storm-conf)]
    (> (.size (set/intersection (set groups) (set groups-to-check))) 0)))

(defn ->topo-history
  [thrift-topo-hist]
  {
   :topoid (.get_topology_id thrift-topo-hist)
   :timestamp (.get_time_stamp thrift-topo-hist)
   :users (.get_users thrift-topo-hist)
   :groups (.get_groups thrift-topo-hist)})

(defn read-topology-history
  [nimbus user admin-users]
  (let [topo-history-state (:topo-history-state nimbus)
        curr-history (vec (map ->topo-history (.getTopoHistoryList ^LocalState topo-history-state)))
        topo-user-can-access (fn [line user storm-conf]
                               (if (nil? user)
                                 (line :topoid)
                                 (if (or (some #(= % user) admin-users)
                                       (does-users-group-intersect? user (line :groups) storm-conf)
                                       (some #(= % user) (line :users)))
                                   (line :topoid)
                                   nil)))]
    (remove nil? (map #(topo-user-can-access % user (:conf nimbus)) curr-history))))

(defn renew-credentials [nimbus]
  (if (is-leader nimbus :throw-exception false)
    (let [storm-cluster-state (:storm-cluster-state nimbus)
          blob-store (:blob-store nimbus)
          renewers (:cred-renewers nimbus)
          update-lock (:cred-update-lock nimbus)
          assigned-ids (set (.activeStorms storm-cluster-state))]
      (when-not (empty? assigned-ids)
        (doseq [id assigned-ids]
          (locking update-lock
            (let [orig-creds (clojurify-crdentials (.credentials storm-cluster-state id nil))
                  topology-conf (try-read-storm-conf (:conf nimbus) id blob-store)]
              (if orig-creds
                (let [new-creds (HashMap. orig-creds)]
                  (doseq [renewer renewers]
                    (log-message "Renewing Creds For " id " with " renewer)
                    (.renew renewer new-creds (Collections/unmodifiableMap topology-conf)))
                  (when-not (= orig-creds new-creds)
                    (.setCredentials storm-cluster-state id (thriftify-credentials new-creds) topology-conf)
                    ))))))))
    (log-message "not a leader skipping , credential renweal.")))

;TODO: when translating this function, you should replace the map-val with a proper for loop HERE
(defn validate-topology-size [topo-conf nimbus-conf topology]
  (let [workers-count (get topo-conf TOPOLOGY-WORKERS)
        workers-allowed (get nimbus-conf NIMBUS-SLOTS-PER-TOPOLOGY)
        num-executors (->> (all-components topology) (map-val num-start-executors))
        executors-count (reduce + (vals num-executors))
        executors-allowed (get nimbus-conf NIMBUS-EXECUTORS-PER-TOPOLOGY)]
    (when (and
           (not (nil? executors-allowed))
           (> executors-count executors-allowed))
      (throw
       (InvalidTopologyException.
        (str "Failed to submit topology. Topology requests more than " executors-allowed " executors."))))
    (when (and
           (not (nil? workers-allowed))
           (> workers-count workers-allowed))
      (throw
       (InvalidTopologyException.
        (str "Failed to submit topology. Topology requests more than " workers-allowed " workers."))))))

(defn nimbus-topology-bases [storm-cluster-state]
  (let [active-topologies (.activeStorms storm-cluster-state)]
    (into {}
      (dofor [id active-topologies]
        [id  (clojurify-storm-base (.stormBase storm-cluster-state id nil))]
        ))
    ))

(defn- set-logger-timeouts [log-config]
  (let [timeout-secs (.get_reset_log_level_timeout_secs log-config)
       timeout (time/plus (time/now) (time/secs timeout-secs))]
   (if (time/after? timeout (time/now))
     (.set_reset_log_level_timeout_epoch log-config (coerce/to-long timeout))
     (.unset_reset_log_level_timeout_epoch log-config))))

(defmethod blob-sync :distributed [conf nimbus]
  (if (not (is-leader nimbus :throw-exception false))
    (let [storm-cluster-state (:storm-cluster-state nimbus)
          nimbus-host-port-info (:nimbus-host-port-info nimbus)
          blob-store-key-set (set (get-key-seq-from-blob-store (:blob-store nimbus)))
          zk-key-set (set (.blobstore storm-cluster-state (fn [] (blob-sync conf nimbus))))]
      (log-debug "blob-sync " "blob-store-keys " blob-store-key-set "zookeeper-keys " zk-key-set)
      (let [sync-blobs (doto
                          (BlobSynchronizer. (:blob-store nimbus) conf)
                          (.setNimbusInfo nimbus-host-port-info)
                          (.setBlobStoreKeySet blob-store-key-set)
                          (.setZookeeperKeySet zk-key-set))]
        (.syncBlobs sync-blobs)))))

(defmethod blob-sync :local [conf nimbus]
  nil)

(defn- between?
  "val >= lower and val <= upper"
  [val lower upper]
  (and (>= val lower)
    (<= val upper)))

;TODO: when translating this function, you should replace the map-val with a proper for loop HERE
(defserverfn service-handler [conf inimbus]
  (.prepare inimbus conf (ConfigUtils/masterInimbusDir conf))
  (log-message "Starting Nimbus with conf " conf)
  (let [nimbus (nimbus-data conf inimbus)
        blob-store (:blob-store nimbus)
        principal-to-local (AuthUtils/GetPrincipalToLocalPlugin conf)
        admin-users (or (.get conf NIMBUS-ADMINS) [])
        get-common-topo-info
          (fn [^String storm-id operation]
            (let [storm-cluster-state (:storm-cluster-state nimbus)
                  topology-conf (try-read-storm-conf conf storm-id blob-store)
                  storm-name (topology-conf TOPOLOGY-NAME)
                  _ (check-authorization! nimbus
                                          storm-name
                                          topology-conf
                                          operation)
                  topology (try-read-storm-topology storm-id blob-store)
                  task->component (storm-task-info topology topology-conf)
                  base (clojurify-storm-base (.stormBase storm-cluster-state storm-id nil))
                  launch-time-secs (if base (:launch-time-secs base)
                                     (throw
                                       (NotAliveException. (str storm-id))))
                  assignment (clojurify-assignment (.assignmentInfo storm-cluster-state storm-id nil))
                  beats (get @(:heartbeats-cache nimbus) storm-id)
                  all-components (set (vals task->component))]
              {:storm-name storm-name
               :storm-cluster-state storm-cluster-state
               :all-components all-components
               :launch-time-secs launch-time-secs
               :assignment assignment
               :beats beats
               :topology topology
               :task->component task->component
               :base base}))
        get-last-error (fn [storm-cluster-state storm-id component-id]
                         (if-let [e (clojurify-error  (.lastError storm-cluster-state
                                                 storm-id
                                                 component-id))]
                           (doto (ErrorInfo. (:error e) (:time-secs e))
                             (.set_host (:host e))
                             (.set_port (:port e)))))]
    (.prepare ^org.apache.storm.nimbus.ITopologyValidator (:validator nimbus) conf)

    ;add to nimbuses
    (.addNimbusHost (:storm-cluster-state nimbus) (.toHostPortString (:nimbus-host-port-info nimbus))
      (NimbusSummary.
        (.getHost (:nimbus-host-port-info nimbus))
        (.getPort (:nimbus-host-port-info nimbus))
        (Time/currentTimeSecs)
        false ;is-leader
        STORM-VERSION))

    (.addToLeaderLockQueue (:leader-elector nimbus))
    (cleanup-corrupt-topologies! nimbus)
    (when (instance? LocalFsBlobStore blob-store)
      ;register call back for blob-store
      (.blobstore (:storm-cluster-state nimbus) (fn [] (blob-sync conf nimbus)))
      (setup-blobstore nimbus))

    (when (is-leader nimbus :throw-exception false)
      (doseq [storm-id (.activeStorms (:storm-cluster-state nimbus))]
        (transition! nimbus storm-id :startup)))

    (.scheduleRecurring (:timer nimbus)
      0
      (conf NIMBUS-MONITOR-FREQ-SECS)
      (fn []
        (when-not (conf ConfigUtils/NIMBUS_DO_NOT_REASSIGN)
          (locking (:submit-lock nimbus)
            (mk-assignments nimbus)))
        (do-cleanup nimbus)))
    ;; Schedule Nimbus inbox cleaner
    (.scheduleRecurring (:timer nimbus)
      0
      (conf NIMBUS-CLEANUP-INBOX-FREQ-SECS)
      (fn [] (clean-inbox (inbox nimbus) (conf NIMBUS-INBOX-JAR-EXPIRATION-SECS))))
    ;; Schedule nimbus code sync thread to sync code from other nimbuses.
    (if (instance? LocalFsBlobStore blob-store)
      (.scheduleRecurring (:timer nimbus)
        0
        (conf NIMBUS-CODE-SYNC-FREQ-SECS)
        (fn [] (blob-sync conf nimbus))))
    ;; Schedule topology history cleaner
    (when-let [interval (conf LOGVIEWER-CLEANUP-INTERVAL-SECS)]
      (.scheduleRecurring (:timer nimbus)
        0
        (conf LOGVIEWER-CLEANUP-INTERVAL-SECS)
        (fn [] (clean-topology-history (conf LOGVIEWER-CLEANUP-AGE-MINS) nimbus))))
    (.scheduleRecurring (:timer nimbus)
      0
      (conf NIMBUS-CREDENTIAL-RENEW-FREQ-SECS)
      (fn []
        (renew-credentials nimbus)))

    (def nimbus:num-supervisors (StormMetricsRegistry/registerGauge "nimbus:num-supervisors"
      (fn [] (.size (.supervisors (:storm-cluster-state nimbus) nil)))))

    (StormMetricsRegistry/startMetricsReporters conf)

    (reify Nimbus$Iface
      (^void submitTopologyWithOpts
        [this ^String storm-name ^String uploadedJarLocation ^String serializedConf ^StormTopology topology
         ^SubmitOptions submitOptions]
        (try
          (.mark nimbus:num-submitTopologyWithOpts-calls)
          (is-leader nimbus)
          (assert (not-nil? submitOptions))
          (validate-topology-name! storm-name)
          (check-authorization! nimbus storm-name nil "submitTopology")
          (check-storm-active! nimbus storm-name false)
          (let [topo-conf (if-let [parsed-json (JSONValue/parse serializedConf)]
                            (clojurify-structure parsed-json))]
            (try
              (ConfigValidation/validateFields topo-conf)
              (catch IllegalArgumentException ex
                (throw (InvalidTopologyException. (.getMessage ex)))))
            (.validate ^org.apache.storm.nimbus.ITopologyValidator (:validator nimbus)
                       storm-name
                       topo-conf
                       topology))
          (swap! (:submitted-count nimbus) inc)
          (let [storm-id (str storm-name "-" @(:submitted-count nimbus) "-" (Time/currentTimeSecs))
                credentials (.get_creds submitOptions)
                credentials (when credentials (.get_creds credentials))
                topo-conf (if-let [parsed-json (JSONValue/parse serializedConf)]
                            (clojurify-structure parsed-json))
                storm-conf-submitted (normalize-conf
                            conf
                            (-> topo-conf
                              (assoc STORM-ID storm-id)
                              (assoc TOPOLOGY-NAME storm-name))
                            topology)
                req (ReqContext/context)
                principal (.principal req)
                submitter-principal (if principal (.toString principal))
                submitter-user (.toLocal principal-to-local principal)
                system-user (System/getProperty "user.name")
                topo-acl (distinct (remove nil? (conj (.get storm-conf-submitted TOPOLOGY-USERS) submitter-principal, submitter-user)))
                storm-conf (-> storm-conf-submitted
                               (assoc TOPOLOGY-SUBMITTER-PRINCIPAL (if submitter-principal submitter-principal ""))
                               (assoc TOPOLOGY-SUBMITTER-USER (if submitter-user submitter-user system-user)) ;Don't let the user set who we launch as
                               (assoc TOPOLOGY-USERS topo-acl)
                               (assoc STORM-ZOOKEEPER-SUPERACL (.get conf STORM-ZOOKEEPER-SUPERACL)))
                storm-conf (if (Utils/isZkAuthenticationConfiguredStormServer conf)
                                storm-conf
                                (dissoc storm-conf STORM-ZOOKEEPER-TOPOLOGY-AUTH-SCHEME STORM-ZOOKEEPER-TOPOLOGY-AUTH-PAYLOAD))
                total-storm-conf (merge conf storm-conf)
                topology (normalize-topology total-storm-conf topology)
                storm-cluster-state (:storm-cluster-state nimbus)]
            (when credentials (doseq [nimbus-autocred-plugin (:nimbus-autocred-plugins nimbus)]
              (.populateCredentials nimbus-autocred-plugin credentials (Collections/unmodifiableMap storm-conf))))
            (if (and (conf SUPERVISOR-RUN-WORKER-AS-USER) (or (nil? submitter-user) (.isEmpty (.trim submitter-user))))
              (throw (AuthorizationException. "Could not determine the user to run this topology as.")))
            (system-topology! total-storm-conf topology) ;; this validates the structure of the topology
            (validate-topology-size topo-conf conf topology)
            (when (and (Utils/isZkAuthenticationConfiguredStormServer conf)
                       (not (Utils/isZkAuthenticationConfiguredTopology storm-conf)))
                (throw (IllegalArgumentException. "The cluster is configured for zookeeper authentication, but no payload was provided.")))
            (log-message "Received topology submission for "
                         storm-name
                         " with conf "
                         (Utils/redactValue storm-conf STORM-ZOOKEEPER-TOPOLOGY-AUTH-PAYLOAD))
            ;; lock protects against multiple topologies being submitted at once and
            ;; cleanup thread killing topology in b/w assignment and starting the topology
            (locking (:submit-lock nimbus)
              (check-storm-active! nimbus storm-name false)
              ;;cred-update-lock is not needed here because creds are being added for the first time.
              (.setCredentials storm-cluster-state storm-id (thriftify-credentials credentials) storm-conf)
              (log-message "uploadedJar " uploadedJarLocation)
              (setup-storm-code nimbus conf storm-id uploadedJarLocation total-storm-conf topology)
              (wait-for-desired-code-replication nimbus total-storm-conf storm-id)
              (.setupHeatbeats storm-cluster-state storm-id)
              (if (total-storm-conf TOPOLOGY-BACKPRESSURE-ENABLE)
                (.setupBackpressure storm-cluster-state storm-id))
              (notify-topology-action-listener nimbus storm-name "submitTopology")
              (let [thrift-status->kw-status {TopologyInitialStatus/INACTIVE :inactive
                                              TopologyInitialStatus/ACTIVE :active}]
                (start-storm nimbus storm-name storm-id (thrift-status->kw-status (.get_initial_status submitOptions))))))
          (catch Throwable e
            (log-warn-error e "Topology submission exception. (topology name='" storm-name "')")
            (throw e))))

      (^void submitTopology
        [this ^String storm-name ^String uploadedJarLocation ^String serializedConf ^StormTopology topology]
        (.mark nimbus:num-submitTopology-calls)
        (.submitTopologyWithOpts this storm-name uploadedJarLocation serializedConf topology
                                 (SubmitOptions. TopologyInitialStatus/ACTIVE)))

      (^void killTopology [this ^String name]
        (.mark nimbus:num-killTopology-calls)
        (.killTopologyWithOpts this name (KillOptions.)))

      (^void killTopologyWithOpts [this ^String storm-name ^KillOptions options]
        (.mark nimbus:num-killTopologyWithOpts-calls)
        (check-storm-active! nimbus storm-name true)
        (let [topology-conf (try-read-storm-conf-from-name conf storm-name nimbus)
              storm-id (topology-conf STORM-ID)
              operation "killTopology"]
          (check-authorization! nimbus storm-name topology-conf operation)
          (let [wait-amt (if (.is_set_wait_secs options)
                           (.get_wait_secs options)
                           )]
            (transition-name! nimbus storm-name [:kill wait-amt] true)
            (notify-topology-action-listener nimbus storm-name operation))
          (if (topology-conf TOPOLOGY-BACKPRESSURE-ENABLE)
            (.removeBackpressure (:storm-cluster-state nimbus) storm-id))
          (add-topology-to-history-log (get-storm-id (:storm-cluster-state nimbus) storm-name)
            nimbus topology-conf)))

      (^void rebalance [this ^String storm-name ^RebalanceOptions options]
        (.mark nimbus:num-rebalance-calls)
        (check-storm-active! nimbus storm-name true)
        (let [topology-conf (try-read-storm-conf-from-name conf storm-name nimbus)
              operation "rebalance"]
          (check-authorization! nimbus storm-name topology-conf operation)
          (let [wait-amt (if (.is_set_wait_secs options)
                           (.get_wait_secs options))
                num-workers (if (.is_set_num_workers options)
                              (.get_num_workers options))
                executor-overrides (if (.is_set_num_executors options)
                                     (.get_num_executors options)
                                     {})]
            (doseq [[c num-executors] executor-overrides]
              (when (<= num-executors 0)
                (throw (InvalidTopologyException. "Number of executors must be greater than 0"))
                ))
            (transition-name! nimbus storm-name [:rebalance wait-amt num-workers executor-overrides] true)

            (notify-topology-action-listener nimbus storm-name operation))))

      (activate [this storm-name]
        (.mark nimbus:num-activate-calls)
        (let [topology-conf (try-read-storm-conf-from-name conf storm-name nimbus)
              operation "activate"]
          (check-authorization! nimbus storm-name topology-conf operation)
          (transition-name! nimbus storm-name :activate true)
          (notify-topology-action-listener nimbus storm-name operation)))

      (deactivate [this storm-name]
        (.mark nimbus:num-deactivate-calls)
        (let [topology-conf (try-read-storm-conf-from-name conf storm-name nimbus)
              operation "deactivate"]
          (check-authorization! nimbus storm-name topology-conf operation)
          (transition-name! nimbus storm-name :inactivate true)
          (notify-topology-action-listener nimbus storm-name operation)))

      (debug [this storm-name component-id enable? samplingPct]
        (.mark nimbus:num-debug-calls)
        (let [storm-cluster-state (:storm-cluster-state nimbus)
              storm-id (get-storm-id storm-cluster-state storm-name)
              topology-conf (try-read-storm-conf conf storm-id blob-store)
              ;; make sure samplingPct is within bounds.
              spct (Math/max (Math/min samplingPct 100.0) 0.0)
              ;; while disabling we retain the sampling pct.
              debug-options (if enable? {:enable enable? :samplingpct spct} {:enable enable?})
              storm-base-updates (assoc {} :component->debug (if (empty? component-id)
                                                               {storm-id debug-options}
                                                               {component-id debug-options}))]
          (check-authorization! nimbus storm-name topology-conf "debug")
          (when-not storm-id
            (throw (NotAliveException. storm-name)))
          (log-message "Nimbus setting debug to " enable? " for storm-name '" storm-name "' storm-id '" storm-id "' sampling pct '" spct "'"
            (if (not (clojure.string/blank? component-id)) (str " component-id '" component-id "'")))
          (locking (:submit-lock nimbus)
            (.updateStorm storm-cluster-state storm-id  (converter/thriftify-storm-base storm-base-updates)))))

      (^void setWorkerProfiler
        [this ^String id ^ProfileRequest profileRequest]
        (.mark nimbus:num-setWorkerProfiler-calls)
        (let [topology-conf (try-read-storm-conf conf id (:blob-store nimbus))
              storm-name (topology-conf TOPOLOGY-NAME)
              _ (check-authorization! nimbus storm-name topology-conf "setWorkerProfiler")
              storm-cluster-state (:storm-cluster-state nimbus)]
          (.setWorkerProfileRequest storm-cluster-state id profileRequest)))

      (^List getComponentPendingProfileActions
        [this ^String id ^String component_id ^ProfileAction action]
        (.mark nimbus:num-getComponentPendingProfileActions-calls)
        (let [info (get-common-topo-info id "getComponentPendingProfileActions")
              storm-cluster-state (:storm-cluster-state info)
              task->component (:task->component info)
              {:keys [executor->node+port node->host]} (:assignment info)
              ;TODO: when translating this function, you should replace the map-val with a proper for loop HERE
              executor->host+port (map-val (fn [[node port]]
                                             [(node->host node) port])
                                    executor->node+port)
              nodeinfos (clojurify-structure (StatsUtil/extractNodeInfosFromHbForComp executor->host+port task->component false component_id))
              all-pending-actions-for-topology (clojurify-profile-request (.getTopologyProfileRequests storm-cluster-state id))
              latest-profile-actions (remove nil? (map (fn [nodeInfo]
                                                         (->> all-pending-actions-for-topology
                                                              (filter #(and (= (:host nodeInfo) (.get_node (.get_nodeInfo %)))
                                                                         (= (:port nodeInfo) (first (.get_port (.get_nodeInfo  %))))))
                                                              (filter #(= action (.get_action %)))
                                                              (sort-by #(.get_time_stamp %) >)
                                                              first))
                                                    nodeinfos))]
          (log-message "Latest profile actions for topology " id " component " component_id " " (pr-str latest-profile-actions))
          latest-profile-actions))

      (^void setLogConfig [this ^String id ^LogConfig log-config-msg]
        (.mark nimbus:num-setLogConfig-calls)
        (let [topology-conf (try-read-storm-conf conf id (:blob-store nimbus))
              storm-name (topology-conf TOPOLOGY-NAME)
              _ (check-authorization! nimbus storm-name topology-conf "setLogConfig")
              storm-cluster-state (:storm-cluster-state nimbus)
              merged-log-config (or (.topologyLogConfig storm-cluster-state id nil) (LogConfig.))
              named-loggers (.get_named_logger_level merged-log-config)]
            (doseq [[_ level] named-loggers]
              (.set_action level LogLevelAction/UNCHANGED))
            (doseq [[logger-name log-config] (.get_named_logger_level log-config-msg)]
              (let [action (.get_action log-config)]
                (if (clojure.string/blank? logger-name)
                  (throw (RuntimeException. "Named loggers need a valid name. Use ROOT for the root logger")))
                (condp = action
                  LogLevelAction/UPDATE
                    (do (set-logger-timeouts log-config)
                          (.put_to_named_logger_level merged-log-config logger-name log-config))
                  LogLevelAction/REMOVE
                    (let [named-loggers (.get_named_logger_level merged-log-config)]
                      (if (and (not (nil? named-loggers))
                               (.containsKey named-loggers logger-name))
                        (.remove named-loggers logger-name))))))
            (log-message "Setting log config for " storm-name ":" merged-log-config)
          (.setTopologyLogConfig storm-cluster-state id merged-log-config)))

      (uploadNewCredentials [this storm-name credentials]
        (.mark nimbus:num-uploadNewCredentials-calls)
        (let [storm-cluster-state (:storm-cluster-state nimbus)
              storm-id (get-storm-id storm-cluster-state storm-name)
              topology-conf (try-read-storm-conf conf storm-id blob-store)
              creds (when credentials (.get_creds credentials))]
          (check-authorization! nimbus storm-name topology-conf "uploadNewCredentials")
          (locking (:cred-update-lock nimbus) (.setCredentials storm-cluster-state storm-id (thriftify-credentials creds) topology-conf))))

      (beginFileUpload [this]
        (.mark nimbus:num-beginFileUpload-calls)
        (check-authorization! nimbus nil nil "fileUpload")
        (let [fileloc (str (inbox nimbus) "/stormjar-" (Utils/uuid) ".jar")]
          (.put (:uploaders nimbus)
                fileloc
                (Channels/newChannel (FileOutputStream. fileloc)))
          (log-message "Uploading file from client to " fileloc)
          fileloc
          ))

      (^void uploadChunk [this ^String location ^ByteBuffer chunk]
        (.mark nimbus:num-uploadChunk-calls)
        (check-authorization! nimbus nil nil "fileUpload")
        (let [uploaders (:uploaders nimbus)
              ^WritableByteChannel channel (.get uploaders location)]
          (when-not channel
            (throw (RuntimeException.
                    "File for that location does not exist (or timed out)")))
          (.write channel chunk)
          (.put uploaders location channel)
          ))

      (^void finishFileUpload [this ^String location]
        (.mark nimbus:num-finishFileUpload-calls)
        (check-authorization! nimbus nil nil "fileUpload")
        (let [uploaders (:uploaders nimbus)
              ^WritableByteChannel channel (.get uploaders location)]
          (when-not channel
            (throw (RuntimeException.
                    "File for that location does not exist (or timed out)")))
          (.close channel)
          (log-message "Finished uploading file from client: " location)
          (.remove uploaders location)
          ))

      (^String beginFileDownload
        [this ^String file]
        (.mark nimbus:num-beginFileDownload-calls)
        (check-authorization! nimbus nil nil "fileDownload")
        (let [is (BufferInputStream. (.getBlob (:blob-store nimbus) file nil) 
              ^Integer (Utils/getInt (conf STORM-BLOBSTORE-INPUTSTREAM-BUFFER-SIZE-BYTES) 
              (int 65536)))
              id (Utils/uuid)]
          (.put (:downloaders nimbus) id is)
          id))

      (^ByteBuffer downloadChunk [this ^String id]
        (.mark nimbus:num-downloadChunk-calls)
        (check-authorization! nimbus nil nil "fileDownload")
        (let [downloaders (:downloaders nimbus)
              ^BufferFileInputStream is (.get downloaders id)]
          (when-not is
            (throw (RuntimeException.
                    "Could not find input stream for that id")))
          (let [ret (.read is)]
            (.put downloaders id is)
            (when (empty? ret)
              (.remove downloaders id))
            (ByteBuffer/wrap ret)
            )))

      (^String getNimbusConf [this]
        (.mark nimbus:num-getNimbusConf-calls)
        (check-authorization! nimbus nil nil "getNimbusConf")
        (JSONValue/toJSONString (:conf nimbus)))

      (^LogConfig getLogConfig [this ^String id]
        (.mark nimbus:num-getLogConfig-calls)
        (let [topology-conf (try-read-storm-conf conf id (:blob-store nimbus))
              storm-name (topology-conf TOPOLOGY-NAME)
              _ (check-authorization! nimbus storm-name topology-conf "getLogConfig")
             storm-cluster-state (:storm-cluster-state nimbus)
             log-config (.topologyLogConfig storm-cluster-state id nil)]
           (if log-config log-config (LogConfig.))))

      (^String getTopologyConf [this ^String id]
        (.mark nimbus:num-getTopologyConf-calls)
        (let [topology-conf (try-read-storm-conf conf id (:blob-store nimbus))
              storm-name (topology-conf TOPOLOGY-NAME)]
              (check-authorization! nimbus storm-name topology-conf "getTopologyConf")
              (JSONValue/toJSONString topology-conf)))

      (^StormTopology getTopology [this ^String id]
        (.mark nimbus:num-getTopology-calls)
        (let [topology-conf (try-read-storm-conf conf id (:blob-store nimbus))
              storm-name (topology-conf TOPOLOGY-NAME)]
              (check-authorization! nimbus storm-name topology-conf "getTopology")
              (system-topology! topology-conf (try-read-storm-topology id (:blob-store nimbus)))))

      (^StormTopology getUserTopology [this ^String id]
        (.mark nimbus:num-getUserTopology-calls)
        (let [topology-conf (try-read-storm-conf conf id (:blob-store nimbus))
              storm-name (topology-conf TOPOLOGY-NAME)]
              (check-authorization! nimbus storm-name topology-conf "getUserTopology")
              (try-read-storm-topology id blob-store)))

      (^ClusterSummary getClusterInfo [this]
        (.mark nimbus:num-getClusterInfo-calls)
        (check-authorization! nimbus nil nil "getClusterInfo")
        (let [storm-cluster-state (:storm-cluster-state nimbus)
              supervisor-infos (all-supervisor-info storm-cluster-state)
              ;; TODO: need to get the port info about supervisors...
              ;; in standalone just look at metadata, otherwise just say N/A?
              supervisor-summaries (dofor [[id info] supervisor-infos]
                                     (let [ports (set (:meta info)) ;;TODO: this is only true for standalone
                                           sup-sum (SupervisorSummary. (:hostname info)
                                                     (:uptime-secs info)
                                                     (count ports)
                                                     (count (:used-ports info))
                                                     id) ]
                                       ;TODO: when translating this function, you should replace the map-val with a proper for loop HERE
                                       (.set_total_resources sup-sum (map-val double (:resources-map info)))
                                       (when-let [[total-mem total-cpu used-mem used-cpu] (.get @(:node-id->resources nimbus) id)]
                                         (.set_used_mem sup-sum used-mem)
                                         (.set_used_cpu sup-sum used-cpu))
                                       (when-let [version (:version info)] (.set_version sup-sum version))
                                       sup-sum))
              nimbus-uptime (. (:uptime nimbus) upTime)
              bases (nimbus-topology-bases storm-cluster-state)
              nimbuses (.nimbuses storm-cluster-state)

              ;;update the isLeader field for each nimbus summary
              _ (let [leader (.getLeader (:leader-elector nimbus))
                      leader-host (.getHost leader)
                      leader-port (.getPort leader)]
                  (doseq [nimbus-summary nimbuses]
                    (.set_uptime_secs nimbus-summary (Time/deltaSecs (.get_uptime_secs nimbus-summary)))
                    (.set_isLeader nimbus-summary (and (= leader-host (.get_host nimbus-summary)) (= leader-port (.get_port nimbus-summary))))))

              topology-summaries (dofor [[id base] bases :when base]
                                   (let [assignment (clojurify-assignment (.assignmentInfo storm-cluster-state id nil))
                                         topo-summ (TopologySummary. id
                                                     (:storm-name base)
                                                     (->> (:executor->node+port assignment)
                                                       keys
                                                       (mapcat executor-id->tasks)
                                                       count)
                                                     (->> (:executor->node+port assignment)
                                                       keys
                                                       count)
                                                     (->> (:executor->node+port assignment)
                                                       vals
                                                       set
                                                       count)
                                                     (Time/deltaSecs (:launch-time-secs base))
                                                     (extract-status-str base))]
                                     (when-let [owner (:owner base)] (.set_owner topo-summ owner))
                                     (when-let [sched-status (.get @(:id->sched-status nimbus) id)] (.set_sched_status topo-summ sched-status))
                                     (when-let [resources (.get @(:id->resources nimbus) id)]
                                       (.set_requested_memonheap topo-summ (get resources 0))
                                       (.set_requested_memoffheap topo-summ (get resources 1))
                                       (.set_requested_cpu topo-summ (get resources 2))
                                       (.set_assigned_memonheap topo-summ (get resources 3))
                                       (.set_assigned_memoffheap topo-summ (get resources 4))
                                       (.set_assigned_cpu topo-summ (get resources 5)))
                                     (.set_replication_count topo-summ (get-blob-replication-count (ConfigUtils/masterStormCodeKey id) nimbus))
                                     topo-summ))
              ret (ClusterSummary. supervisor-summaries
                                   topology-summaries
                                   nimbuses)
              _ (.set_nimbus_uptime_secs ret nimbus-uptime)]
              ret))

      (^TopologyInfo getTopologyInfoWithOpts [this ^String storm-id ^GetInfoOptions options]
        (.mark nimbus:num-getTopologyInfoWithOpts-calls)
        (let [{:keys [storm-name
                      storm-cluster-state
                      all-components
                      launch-time-secs
                      assignment
                      beats
                      task->component
                      base]} (get-common-topo-info storm-id "getTopologyInfo")
              num-err-choice (or (.get_num_err_choice options)
                                 NumErrorsChoice/ALL)
              errors-fn (condp = num-err-choice
                          NumErrorsChoice/NONE (fn [& _] ()) ;; empty list only
                          NumErrorsChoice/ONE (comp #(remove nil? %)
                                                    list
                                                    get-last-error)
                          NumErrorsChoice/ALL get-errors
                          ;; Default
                          (do
                            (log-warn "Got invalid NumErrorsChoice '"
                                      num-err-choice
                                      "'")
                            get-errors))
              errors (->> all-components
                          (map (fn [c] [c (errors-fn storm-cluster-state storm-id c)]))
                          (into {}))
              executor-summaries (dofor [[executor [node port]] (:executor->node+port assignment)]
                                     (let [host (-> assignment :node->host (get node))
                                              heartbeat (.get beats (StatsUtil/convertExecutor executor))
                                              excutorstats (.get (.get heartbeat "heartbeat") "stats")
                                              excutorstats (if excutorstats
                                                      (StatsUtil/thriftifyExecutorStats excutorstats))]
                                              
                                          (doto
                                              (ExecutorSummary. (thriftify-executor-id executor)
                                                                (-> executor first task->component)
                                                                host
                                                                port
                                                                (Utils/nullToZero (.get heartbeat "uptime")))
                                            (.set_stats excutorstats))
                                          ))
              topo-info  (TopologyInfo. storm-id
                           storm-name
                           (Time/deltaSecs launch-time-secs)
                           executor-summaries
                           (extract-status-str base)
                           errors
                           )]
            (when-let [owner (:owner base)] (.set_owner topo-info owner))
            (when-let [sched-status (.get @(:id->sched-status nimbus) storm-id)] (.set_sched_status topo-info sched-status))
            (when-let [resources (.get @(:id->resources nimbus) storm-id)]
              (.set_requested_memonheap topo-info (get resources 0))
              (.set_requested_memoffheap topo-info (get resources 1))
              (.set_requested_cpu topo-info (get resources 2))
              (.set_assigned_memonheap topo-info (get resources 3))
              (.set_assigned_memoffheap topo-info (get resources 4))
              (.set_assigned_cpu topo-info (get resources 5)))
            (when-let [component->debug (:component->debug base)]
              ;TODO: when translating this function, you should replace the map-val with a proper for loop HERE
              (.set_component_debug topo-info (map-val converter/thriftify-debugoptions component->debug)))
            (.set_replication_count topo-info (get-blob-replication-count (ConfigUtils/masterStormCodeKey storm-id) nimbus))
          topo-info))

      (^TopologyInfo getTopologyInfo [this ^String topology-id]
        (.mark nimbus:num-getTopologyInfo-calls)
        (.getTopologyInfoWithOpts this
                                  topology-id
                                  (doto (GetInfoOptions.) (.set_num_err_choice NumErrorsChoice/ALL))))

      (^String beginCreateBlob [this
                                ^String blob-key
                                ^SettableBlobMeta blob-meta]
        (let [session-id (Utils/uuid)]
          (.put (:blob-uploaders nimbus)
            session-id
            (.createBlob (:blob-store nimbus) blob-key blob-meta (get-subject)))
          (log-message "Created blob for " blob-key
            " with session id " session-id)
          (str session-id)))

      (^String beginUpdateBlob [this ^String blob-key]
        (let [^AtomicOutputStream os (.updateBlob (:blob-store nimbus)
                                       blob-key (get-subject))]
          (let [session-id (Utils/uuid)]
            (.put (:blob-uploaders nimbus) session-id os)
            (log-message "Created upload session for " blob-key
              " with id " session-id)
            (str session-id))))

      (^void createStateInZookeeper [this ^String blob-key]
        (let [storm-cluster-state (:storm-cluster-state nimbus)
              blob-store (:blob-store nimbus)
              nimbus-host-port-info (:nimbus-host-port-info nimbus)
              conf (:conf nimbus)]
          (if (instance? LocalFsBlobStore blob-store)
            (.setupBlobstore storm-cluster-state blob-key nimbus-host-port-info (get-version-for-key blob-key nimbus-host-port-info conf)))
          (log-debug "Created state in zookeeper" storm-cluster-state blob-store nimbus-host-port-info)))

      (^void uploadBlobChunk [this ^String session ^ByteBuffer blob-chunk]
        (let [uploaders (:blob-uploaders nimbus)]
          (if-let [^AtomicOutputStream os (.get uploaders session)]
            (let [chunk-array (.array blob-chunk)
                  remaining (.remaining blob-chunk)
                  array-offset (.arrayOffset blob-chunk)
                  position (.position blob-chunk)]
              (.write os chunk-array (+ array-offset position) remaining)
              (.put uploaders session os))
            (throw (RuntimeException. (str "Blob for session " session
                                           " does not exist (or timed out)"))))))

      (^void finishBlobUpload [this ^String session]
        (if-let [^AtomicOutputStream os (.get (:blob-uploaders nimbus) session)]
          (do
            (.close os)
            (log-message "Finished uploading blob for session "
              session
              ". Closing session.")
            (.remove (:blob-uploaders nimbus) session))
          (throw (RuntimeException. (str "Blob for session " session
                                         " does not exist (or timed out)")))))

      (^void cancelBlobUpload [this ^String session]
        (if-let [^AtomicOutputStream os (.get (:blob-uploaders nimbus) session)]
          (do
            (.cancel os)
            (log-message "Canceled uploading blob for session "
              session
              ". Closing session.")
            (.remove (:blob-uploaders nimbus) session))
          (throw (RuntimeException. (str "Blob for session " session
                                         " does not exist (or timed out)")))))

      (^ReadableBlobMeta getBlobMeta [this ^String blob-key]
        (let [^ReadableBlobMeta ret (.getBlobMeta (:blob-store nimbus)
                                      blob-key (get-subject))]
          ret))

      (^void setBlobMeta [this ^String blob-key ^SettableBlobMeta blob-meta]
        (->> (ReqContext/context)
          (.subject)
          (.setBlobMeta (:blob-store nimbus) blob-key blob-meta)))

      (^BeginDownloadResult beginBlobDownload [this ^String blob-key]
        (let [^InputStreamWithMeta is (.getBlob (:blob-store nimbus)
                                        blob-key (get-subject))]
          (let [session-id (Utils/uuid)
                ret (BeginDownloadResult. (.getVersion is) (str session-id))]
            (.set_data_size ret (.getFileLength is))
            (.put (:blob-downloaders nimbus) session-id (BufferInputStream. is (Utils/getInt (conf STORM-BLOBSTORE-INPUTSTREAM-BUFFER-SIZE-BYTES) (int 65536))))
            (log-message "Created download session for " blob-key
              " with id " session-id)
            ret)))

      (^ByteBuffer downloadBlobChunk [this ^String session]
        (let [downloaders (:blob-downloaders nimbus)
              ^BufferInputStream is (.get downloaders session)]
          (when-not is
            (throw (RuntimeException.
                     "Could not find input stream for session " session)))
          (let [ret (.read is)]
            (.put downloaders session is)
            (when (empty? ret)
              (.close is)
              (.remove downloaders session))
            (log-debug "Sending " (alength ret) " bytes")
            (ByteBuffer/wrap ret))))

      (^void deleteBlob [this ^String blob-key]
        (let [subject (->> (ReqContext/context)
                           (.subject))]
          (.deleteBlob (:blob-store nimbus) blob-key subject)
          (when (instance? LocalFsBlobStore blob-store)
            (.removeBlobstoreKey (:storm-cluster-state nimbus) blob-key)
            (.removeKeyVersion (:storm-cluster-state nimbus) blob-key))
          (log-message "Deleted blob for key " blob-key)))

      (^ListBlobsResult listBlobs [this ^String session]
        (let [listers (:blob-listers nimbus)
              ^Iterator keys-it (or
                                 (if (clojure.string/blank? session)
                                   (.listKeys (:blob-store nimbus))
                                   (.get listers session))
                                 (throw (RuntimeException. (str "Blob list for session "
                                                                session
                                                                " does not exist (or timed out)"))))
              ;; Create a new session id if the user gave an empty session string.
              ;; This is the use case when the user wishes to list blobs
              ;; starting from the beginning.
              session (if (clojure.string/blank? session)
                        (let [new-session (Utils/uuid)]
                          (log-message "Creating new session for downloading list " new-session)
                          new-session)
                        session)]
          (if-not (.hasNext keys-it)
            (do
              (.remove listers session)
              (log-message "No more blobs to list for session " session)
              ;; A blank result communicates that there are no more blobs.
              (ListBlobsResult. (ArrayList. 0) (str session)))
            (let [^List list-chunk (->> keys-it
                                     (iterator-seq)
                                     (take 100) ;; Limit to next 100 keys
                                     (ArrayList.))]
              (log-message session " downloading " (.size list-chunk) " entries")
              (.put listers session keys-it)
              (ListBlobsResult. list-chunk (str session))))))

      (^int getBlobReplication [this ^String blob-key]
        (->> (ReqContext/context)
          (.subject)
          (.getBlobReplication (:blob-store nimbus) blob-key)))

      (^int updateBlobReplication [this ^String blob-key ^int replication]
        (->> (ReqContext/context)
          (.subject)
          (.updateBlobReplication (:blob-store nimbus) blob-key replication)))

      (^TopologyPageInfo getTopologyPageInfo
        [this ^String topo-id ^String window ^boolean include-sys?]
        (.mark nimbus:num-getTopologyPageInfo-calls)
        (let [info (get-common-topo-info topo-id "getTopologyPageInfo")
              exec->node+port (:executor->node+port (:assignment info))
              topo-page-info (StatsUtil/aggTopoExecsStats topo-id
                                                         exec->node+port
                                                         (:task->component info)
                                                         (:beats info)
                                                         (:topology info)
                                                         window
                                                         include-sys?
                                                         (:storm-cluster-state info))]
          (when-let [owner (:owner (:base info))]
            (.set_owner topo-page-info owner))
          (when-let [sched-status (.get @(:id->sched-status nimbus) topo-id)]
            (.set_sched_status topo-page-info sched-status))
          (when-let [resources (.get @(:id->resources nimbus) topo-id)]
            (.set_requested_memonheap topo-page-info (get resources 0))
            (.set_requested_memoffheap topo-page-info (get resources 1))
            (.set_requested_cpu topo-page-info (get resources 2))
            (.set_assigned_memonheap topo-page-info (get resources 3))
            (.set_assigned_memoffheap topo-page-info (get resources 4))
            (.set_assigned_cpu topo-page-info (get resources 5)))
          (doto topo-page-info
            (.set_name (:storm-name info))
            (.set_status (extract-status-str (:base info)))
            (.set_uptime_secs (Time/deltaSecs (:launch-time-secs info)))
            (.set_topology_conf (JSONValue/toJSONString
                                  (try-read-storm-conf conf
                                                       topo-id
                                                       (:blob-store nimbus))))
            (.set_replication_count (get-blob-replication-count (ConfigUtils/masterStormCodeKey topo-id) nimbus)))
          (when-let [debug-options
                     (get-in info [:base :component->debug topo-id])]
            (.set_debug_options
              topo-page-info
              (converter/thriftify-debugoptions debug-options)))
          topo-page-info))

      (^ComponentPageInfo getComponentPageInfo
        [this
         ^String topo-id
         ^String component-id
         ^String window
         ^boolean include-sys?]
        (.mark nimbus:num-getComponentPageInfo-calls)
        (let [info (get-common-topo-info topo-id "getComponentPageInfo")
              {:keys [executor->node+port node->host]} (:assignment info)
              ;TODO: when translating this function, you should replace the map-val with a proper for loop HERE
              executor->host+port (map-val (fn [[node port]]
                                             [(node->host node) port])
                                           executor->node+port)
              comp-page-info (StatsUtil/aggCompExecsStats executor->host+port
                                                         (:task->component info)
                                                         (:beats info)
                                                         window
                                                         include-sys?
                                                         topo-id
                                                         (:topology info)
                                                         component-id)]
          (doto comp-page-info
            (.set_topology_name (:storm-name info))
            (.set_errors (get-errors (:storm-cluster-state info)
                                     topo-id
                                     component-id))
            (.set_topology_status (extract-status-str (:base info))))
          (when-let [debug-options
                     (get-in info [:base :component->debug component-id])]
            (.set_debug_options
              comp-page-info
              (converter/thriftify-debugoptions debug-options)))
          ;; Add the event logger details.
          (let [component->tasks (clojurify-structure (Utils/reverseMap (:task->component info)))]
            (if (contains? component->tasks EVENTLOGGER-COMPONENT-ID)
              (let [eventlogger-tasks (sort (get component->tasks
                                                 EVENTLOGGER-COMPONENT-ID))
                    ;; Find the task the events from this component route to.
                    task-index (mod (TupleUtils/listHashCode [component-id])
                                    (count eventlogger-tasks))
                    task-id (nth eventlogger-tasks task-index)
                    eventlogger-exec (first (filter (fn [[start stop]]
                                                      (between? task-id start stop))
                                                    (keys executor->host+port)))
                    [host port] (get executor->host+port eventlogger-exec)]
                (if (and host port)
                  (doto comp-page-info
                    (.set_eventlog_host host)
                    (.set_eventlog_port port))))))
          comp-page-info))

      (^TopologyHistoryInfo getTopologyHistory [this ^String user]
        (let [storm-cluster-state (:storm-cluster-state nimbus)
              bases (topology-bases storm-cluster-state)
              assigned-topology-ids (.assignments storm-cluster-state nil)
              user-group-match-fn (fn [topo-id user conf]
                                    (let [topology-conf (try-read-storm-conf conf topo-id (:blob-store nimbus))
                                          groups (ConfigUtils/getTopoLogsGroups topology-conf)]
                                      (or (nil? user)
                                          (some #(= % user) admin-users)
                                          (does-users-group-intersect? user groups conf)
                                          (some #(= % user) (ConfigUtils/getTopoLogsUsers topology-conf)))))
              active-ids-for-user (filter #(user-group-match-fn % user (:conf nimbus)) assigned-topology-ids)
              topo-history-list (read-topology-history nimbus user admin-users)]
          (TopologyHistoryInfo. (distinct (concat active-ids-for-user topo-history-list)))))

      Shutdownable
      (shutdown [this]
        (.mark nimbus:num-shutdown-calls)
        (log-message "Shutting down master")
        (.close (:timer nimbus))
        (.disconnect (:storm-cluster-state nimbus))
        (.cleanup (:downloaders nimbus))
        (.cleanup (:uploaders nimbus))
        (.shutdown (:blob-store nimbus))
        (.close (:leader-elector nimbus))
        (when (:nimbus-topology-action-notifier nimbus) (.cleanup (:nimbus-topology-action-notifier nimbus)))
        (log-message "Shut down master"))
      DaemonCommon
      (waiting? [this]
        (.isTimerWaiting (:timer nimbus))))))

(defn validate-port-available[conf]
  (try
    (let [socket (ServerSocket. (conf NIMBUS-THRIFT-PORT))]
      (.close socket))
    (catch BindException e
      (log-error e (conf NIMBUS-THRIFT-PORT) " is not available. Check if another process is already listening on " (conf NIMBUS-THRIFT-PORT))
      (System/exit 0))))

(defn launch-server! [conf nimbus]
  (validate-distributed-mode! conf)
  (validate-port-available conf)
  (let [service-handler (service-handler conf nimbus)
        server (ThriftServer. conf (Nimbus$Processor. service-handler)
                              ThriftConnectionType/NIMBUS)]
    (Utils/addShutdownHookWithForceKillIn1Sec (fn []
                                                  (.shutdown service-handler)
                                                  (.stop server)))
    (log-message "Starting nimbus server for storm version '"
                 STORM-VERSION
                 "'")
    (.serve server)
    service-handler))

;; distributed implementation

(defmethod setup-jar :distributed [conf tmp-jar-location stormroot]
           (let [src-file (File. tmp-jar-location)]
             (if-not (.exists src-file)
               (throw
                (IllegalArgumentException.
                 (str tmp-jar-location " to copy to " stormroot " does not exist!"))))
             (FileUtils/copyFile src-file (File. (ConfigUtils/masterStormJarPath stormroot)))
             ))

;; local implementation

(defmethod setup-jar :local [conf & args]
  nil
  )

(defn -launch [nimbus]
  (let [conf (merge
               (clojurify-structure (ConfigUtils/readStormConfig))
               (clojurify-structure (ConfigUtils/readYamlConfig "storm-cluster-auth.yaml" false)))]
  (launch-server! conf nimbus)))

(defn standalone-nimbus []
  (reify INimbus
    (prepare [this conf local-dir]
      )
    (allSlotsAvailableForScheduling [this supervisors topologies topologies-missing-assignments]
      (->> supervisors
           (mapcat (fn [^SupervisorDetails s]
                     (for [p (.getMeta s)]
                       (WorkerSlot. (.getId s) p))))
           set ))
    (assignSlots [this topology slots]
      )
    (getForcedScheduler [this]
      nil )
    (getHostName [this supervisors node-id]
      (if-let [^SupervisorDetails supervisor (get supervisors node-id)]
        (.getHost supervisor)))
    ))

(defn -main []
  (Utils/setupDefaultUncaughtExceptionHandler)
  (-launch (standalone-nimbus)))
<|MERGE_RESOLUTION|>--- conflicted
+++ resolved
@@ -15,11 +15,8 @@
 ;; limitations under the License.
 (ns org.apache.storm.daemon.nimbus
   (:import [org.apache.thrift.server THsHaServer THsHaServer$Args]
-<<<<<<< HEAD
-           [org.apache.storm.stats StatsUtil])
-=======
+           [org.apache.storm.stats StatsUtil]
            [org.apache.storm.metric StormMetricsRegistry])
->>>>>>> b4779399
   (:import [org.apache.storm.generated KeyNotFoundException])
   (:import [org.apache.storm.blobstore LocalFsBlobStore])
   (:import [org.apache.thrift.protocol TBinaryProtocol TBinaryProtocol$Factory])
@@ -46,7 +43,7 @@
   (:import [org.apache.storm.nimbus NimbusInfo])
   (:import [org.apache.storm.utils TimeCacheMap Time TimeCacheMap$ExpiredCallback Utils ConfigUtils TupleUtils ThriftTopologyUtils
             BufferFileInputStream BufferInputStream])
-  (:import [org.apache.storm.generated NotAliveException AlreadyAliveException StormTopology ErrorInfo
+  (:import [org.apache.storm.generated NotAliveException AlreadyAliveException StormTopology ErrorInfo ClusterWorkerHeartbeat
             ExecutorInfo InvalidTopologyException Nimbus$Iface Nimbus$Processor SubmitOptions TopologyInitialStatus
             KillOptions RebalanceOptions ClusterSummary SupervisorSummary TopologySummary TopologyInfo TopologyHistoryInfo
             ExecutorSummary AuthorizationException GetInfoOptions NumErrorsChoice SettableBlobMeta ReadableBlobMeta
@@ -560,7 +557,6 @@
                       (:num-workers storm-base)
                       executor->component
                       (:launch-time-secs storm-base))))
-
 
 (defn update-heartbeats! [nimbus storm-id all-executors existing-assignment]
   (log-debug "Updating heartbeats for " storm-id " " (pr-str all-executors))
@@ -1461,7 +1457,7 @@
       (fn [] (.size (.supervisors (:storm-cluster-state nimbus) nil)))))
 
     (StormMetricsRegistry/startMetricsReporters conf)
-
+    
     (reify Nimbus$Iface
       (^void submitTopologyWithOpts
         [this ^String storm-name ^String uploadedJarLocation ^String serializedConf ^StormTopology topology
@@ -1686,7 +1682,7 @@
                                (.containsKey named-loggers logger-name))
                         (.remove named-loggers logger-name))))))
             (log-message "Setting log config for " storm-name ":" merged-log-config)
-          (.setTopologyLogConfig storm-cluster-state id merged-log-config)))
+            (.setTopologyLogConfig storm-cluster-state id merged-log-config)))
 
       (uploadNewCredentials [this storm-name credentials]
         (.mark nimbus:num-uploadNewCredentials-calls)
@@ -1889,12 +1885,11 @@
                           (map (fn [c] [c (errors-fn storm-cluster-state storm-id c)]))
                           (into {}))
               executor-summaries (dofor [[executor [node port]] (:executor->node+port assignment)]
-                                     (let [host (-> assignment :node->host (get node))
-                                              heartbeat (.get beats (StatsUtil/convertExecutor executor))
-                                              excutorstats (.get (.get heartbeat "heartbeat") "stats")
-                                              excutorstats (if excutorstats
-                                                      (StatsUtil/thriftifyExecutorStats excutorstats))]
-                                              
+                                   (let [host (-> assignment :node->host (get node))
+                                            heartbeat (.get beats (StatsUtil/convertExecutor executor))
+                                            excutorstats (.get (.get heartbeat "heartbeat") "stats")
+                                            excutorstats (if excutorstats
+                                                    (StatsUtil/thriftifyExecutorStats excutorstats))]
                                           (doto
                                               (ExecutorSummary. (thriftify-executor-id executor)
                                                                 (-> executor first task->component)
@@ -1957,7 +1952,7 @@
               nimbus-host-port-info (:nimbus-host-port-info nimbus)
               conf (:conf nimbus)]
           (if (instance? LocalFsBlobStore blob-store)
-            (.setupBlobstore storm-cluster-state blob-key nimbus-host-port-info (get-version-for-key blob-key nimbus-host-port-info conf)))
+              (.setupBlobstore storm-cluster-state blob-key nimbus-host-port-info (get-version-for-key blob-key nimbus-host-port-info conf)))
           (log-debug "Created state in zookeeper" storm-cluster-state blob-store nimbus-host-port-info)))
 
       (^void uploadBlobChunk [this ^String session ^ByteBuffer blob-chunk]
@@ -2083,15 +2078,16 @@
         [this ^String topo-id ^String window ^boolean include-sys?]
         (.mark nimbus:num-getTopologyPageInfo-calls)
         (let [info (get-common-topo-info topo-id "getTopologyPageInfo")
+
               exec->node+port (:executor->node+port (:assignment info))
               topo-page-info (StatsUtil/aggTopoExecsStats topo-id
-                                                         exec->node+port
-                                                         (:task->component info)
-                                                         (:beats info)
-                                                         (:topology info)
-                                                         window
-                                                         include-sys?
-                                                         (:storm-cluster-state info))]
+                                                          exec->node+port
+                                                          (:task->component info)
+                                                          (:beats info)
+                                                          (:topology info)
+                                                          window
+                                                          include-sys?
+                                                          (:storm-cluster-state info))]
           (when-let [owner (:owner (:base info))]
             (.set_owner topo-page-info owner))
           (when-let [sched-status (.get @(:id->sched-status nimbus) topo-id)]
@@ -2125,14 +2121,14 @@
          ^String component-id
          ^String window
          ^boolean include-sys?]
-        (.mark nimbus:num-getComponentPageInfo-calls)
+        (mark! nimbus:num-getComponentPageInfo-calls)
         (let [info (get-common-topo-info topo-id "getComponentPageInfo")
               {:keys [executor->node+port node->host]} (:assignment info)
               ;TODO: when translating this function, you should replace the map-val with a proper for loop HERE
               executor->host+port (map-val (fn [[node port]]
                                              [(node->host node) port])
                                            executor->node+port)
-              comp-page-info (StatsUtil/aggCompExecsStats executor->host+port
+              comp-page-info (stats/agg-comp-execs-stats executor->host+port
                                                          (:task->component info)
                                                          (:beats info)
                                                          window
@@ -2268,4 +2264,4 @@
 
 (defn -main []
   (Utils/setupDefaultUncaughtExceptionHandler)
-  (-launch (standalone-nimbus)))
+  (-launch (standalone-nimbus)))