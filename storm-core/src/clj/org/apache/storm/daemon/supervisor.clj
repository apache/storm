;; Licensed to the Apache Software Foundation (ASF) under one
;; or more contributor license agreements.  See the NOTICE file
;; distributed with this work for additional information
;; regarding copyright ownership.  The ASF licenses this file
;; to you under the Apache License, Version 2.0 (the
;; "License"); you may not use this file except in compliance
;; with the License.  You may obtain a copy of the License at
;;
;; http://www.apache.org/licenses/LICENSE-2.0
;;
;; Unless required by applicable law or agreed to in writing, software
;; distributed under the License is distributed on an "AS IS" BASIS,
;; WITHOUT WARRANTIES OR CONDITIONS OF ANY KIND, either express or implied.
;; See the License for the specific language governing permissions and
;; limitations under the License.
(ns org.apache.storm.daemon.supervisor
  (:import [java.io File IOException FileOutputStream])
  (:import [org.apache.storm.scheduler ISupervisor]
           [org.apache.storm.utils LocalState Time Utils Utils$ExitCodeCallable
                                   ConfigUtils]
           [org.apache.storm.daemon Shutdownable]
           [org.apache.storm Constants]
           [org.apache.storm.cluster ClusterStateContext DaemonType]
           [java.net JarURLConnection]
           [java.net URI URLDecoder]
           [org.apache.commons.io FileUtils])
<<<<<<< HEAD
  (:use [org.apache.storm config util log timer local-state-converter])
=======
  (:use [org.apache.storm config util log local-state])
>>>>>>> 561cecaa
  (:import [org.apache.storm.generated AuthorizationException KeyNotFoundException WorkerResources])
  (:import [org.apache.storm.utils NimbusLeaderNotFoundException VersionInfo])
  (:import [java.nio.file Files StandardCopyOption])
  (:import [org.apache.storm Config])
  (:import [org.apache.storm.generated WorkerResources ProfileAction ExecutorInfo LSSupervisorAssignments LocalAssignment])
  (:import [org.apache.storm.localizer LocalResource])
  (:use [org.apache.storm.daemon common])
  (:require [org.apache.storm.command [healthcheck :as healthcheck]])
  (:require [org.apache.storm.daemon [worker :as worker]]
            [org.apache.storm [process-simulator :as psim] [cluster :as cluster] [event :as event]]
            [clojure.set :as set])
  (:import [org.apache.thrift.transport TTransportException])
  (:import [org.apache.zookeeper data.ACL ZooDefs$Ids ZooDefs$Perms])
  (:import [org.yaml.snakeyaml Yaml]
           [org.yaml.snakeyaml.constructor SafeConstructor])
  (:require [metrics.gauges :refer [defgauge]])
  (:require [metrics.meters :refer [defmeter mark!]])
  (:import [org.apache.storm StormTimer])
  (:gen-class
    :methods [^{:static true} [launch [org.apache.storm.scheduler.ISupervisor] void]])
  (:require [clojure.string :as str]))

(defmeter supervisor:num-workers-launched)

(defmulti download-storm-code cluster-mode)
(defmulti launch-worker (fn [supervisor & _] (cluster-mode (:conf supervisor))))

(def STORM-VERSION (VersionInfo/getVersion))

(defprotocol SupervisorDaemon
  (get-id [this])
  (get-conf [this])
  (shutdown-all-workers [this])
  )

;TODO: when translating this function, you should replace the filter-val with a proper for loop + if condition HERE
(defn- assignments-snapshot [storm-cluster-state callback assignment-versions]
  (let [storm-ids (.assignments storm-cluster-state callback)]
    (let [new-assignments
          (->>
           (dofor [sid storm-ids]
                  (let [recorded-version (:version (get assignment-versions sid))]
                    (if-let [assignment-version (.assignment-version storm-cluster-state sid callback)]
                      (if (= assignment-version recorded-version)
                        {sid (get assignment-versions sid)}
                        {sid (.assignment-info-with-version storm-cluster-state sid callback)})
                      {sid nil})))
           (apply merge)
           (filter-val not-nil?))
          new-profiler-actions
          (->>
            (dofor [sid (distinct storm-ids)]
                   (if-let [topo-profile-actions (.get-topology-profile-requests storm-cluster-state sid false)]
                      {sid topo-profile-actions}))
           (apply merge))]
         
      {:assignments (into {} (for [[k v] new-assignments] [k (:data v)]))
       :profiler-actions new-profiler-actions
       :versions new-assignments})))

(defn mk-local-assignment
  [storm-id executors resources]
  {:storm-id storm-id :executors executors :resources resources})

(defn- read-my-executors [assignments-snapshot storm-id assignment-id]
  (let [assignment (get assignments-snapshot storm-id)
        my-slots-resources (into {}
                                 (filter (fn [[[node _] _]] (= node assignment-id))
                                         (:worker->resources assignment)))
        my-executors (filter (fn [[_ [node _]]] (= node assignment-id))
                             (:executor->node+port assignment))
        port-executors (apply merge-with
                              concat
                              (for [[executor [_ port]] my-executors]
                                {port [executor]}
                                ))]
    (into {} (for [[port executors] port-executors]
               ;; need to cast to int b/c it might be a long (due to how yaml parses things)
               ;; doall is to avoid serialization/deserialization problems with lazy seqs
               [(Integer. port) (mk-local-assignment storm-id (doall executors) (get my-slots-resources [assignment-id port]))]
               ))))

(defn- read-assignments
  "Returns map from port to struct containing :storm-id, :executors and :resources"
  ([assignments-snapshot assignment-id]
     (->> (dofor [sid (keys assignments-snapshot)] (read-my-executors assignments-snapshot sid assignment-id))
          (apply merge-with (fn [& ignored] (throw (RuntimeException. (str "Should not have multiple topologies assigned to one port")))))))
  ([assignments-snapshot assignment-id existing-assignment retries]
     (try (let [assignments (read-assignments assignments-snapshot assignment-id)]
            (reset! retries 0)
            assignments)
          (catch RuntimeException e
            (if (> @retries 2) (throw e) (swap! retries inc))
            (log-warn (.getMessage e) ": retrying " @retries " of 3")
            existing-assignment))))

;TODO: when translating this function, you should replace the map-val with a proper for loop HERE
(defn- read-storm-code-locations
  [assignments-snapshot]
  (map-val :master-code-dir assignments-snapshot))

(defn- read-downloaded-storm-ids [conf]
  (map #(URLDecoder/decode %) (Utils/readDirContents (ConfigUtils/supervisorStormDistRoot conf))))

(defn ->executor-list
  [executors]
  (into []
        (for [exec-info executors]
          [(.get_task_start exec-info) (.get_task_end exec-info)])))

(defn ls-worker-heartbeat
  [^LocalState local-state]
  (if-let [worker-hb (.getWorkerHeartBeat ^LocalState local-state)]
    {:time-secs (.get_time_secs worker-hb)
     :storm-id (.get_topology_id worker-hb)
     :executors (->executor-list (.get_executors worker-hb))
     :port (.get_port worker-hb)}))

(defn read-worker-heartbeat [conf id]
  (let [local-state (ConfigUtils/workerState conf id)]
    (try
      (ls-worker-heartbeat local-state)
      (catch Exception e
        (log-warn e "Failed to read local heartbeat for workerId : " id ",Ignoring exception.")
        nil))))


(defn my-worker-ids [conf]
  (Utils/readDirContents (ConfigUtils/workerRoot conf)))

(defn read-worker-heartbeats
  "Returns map from worker id to heartbeat"
  [conf]
  (let [ids (my-worker-ids conf)]
    (into {}
      (dofor [id ids]
        [id (read-worker-heartbeat conf id)]))
    ))


(defn matches-an-assignment? [worker-heartbeat assigned-executors]
  (let [local-assignment (assigned-executors (:port worker-heartbeat))]
    (and local-assignment
         (= (:storm-id worker-heartbeat) (:storm-id local-assignment))
         (= (disj (set (:executors worker-heartbeat)) Constants/SYSTEM_EXECUTOR_ID)
            (set (:executors local-assignment))))))

(let [dead-workers (atom #{})]
  (defn get-dead-workers []
    @dead-workers)
  (defn add-dead-worker [worker]
    (swap! dead-workers conj worker))
  (defn remove-dead-worker [worker]
    (swap! dead-workers disj worker)))

(defn is-worker-hb-timed-out? [now hb conf]
  (> (- now (:time-secs hb))
     (conf SUPERVISOR-WORKER-TIMEOUT-SECS)))

(defn read-allocated-workers
  "Returns map from worker id to worker heartbeat. if the heartbeat is nil, then the worker is dead (timed out or never wrote heartbeat)"
  [supervisor assigned-executors now]
  (let [conf (:conf supervisor)
        ^LocalState local-state (:local-state supervisor)
        id->heartbeat (read-worker-heartbeats conf)
        approved-ids (set (keys (clojurify-structure (.getApprovedWorkers ^LocalState local-state))))]
    (into
     {}
     (dofor [[id hb] id->heartbeat]
            (let [state (cond
                         (not hb)
                           :not-started
                         (or (not (contains? approved-ids id))
                             (not (matches-an-assignment? hb assigned-executors)))
                           :disallowed
                         (or
                          (when (get (get-dead-workers) id)
                            (log-message "Worker Process " id " has died!")
                            true)
                          (is-worker-hb-timed-out? now hb conf))
                           :timed-out
                         true
                           :valid)]
              (log-debug "Worker " id " is " state ": " (pr-str hb) " at supervisor time-secs " now)
              [id [state hb]]
              ))
     )))

(defn- wait-for-worker-launch [conf id start-time]
  (let [state (ConfigUtils/workerState conf id)]
    (loop []
      (let [hb (.getWorkerHeartBeat state)]
        (when (and
               (not hb)
               (<
                (- (Time/currentTimeSecs) start-time)
                (conf SUPERVISOR-WORKER-START-TIMEOUT-SECS)
                ))
          (log-message id " still hasn't started")
          (Time/sleep 500)
          (recur)
          )))
    (when-not (.getWorkerHeartBeat state)
      (log-message "Worker " id " failed to start")
      )))

(defn- wait-for-workers-launch [conf ids]
  (let [start-time (Time/currentTimeSecs)]
    (doseq [id ids]
      (wait-for-worker-launch conf id start-time))
    ))

(defn generate-supervisor-id []
  (Utils/uuid))

(defnk worker-launcher [conf user args :environment {} :log-prefix nil :exit-code-callback nil :directory nil]
  (let [_ (when (clojure.string/blank? user)
            (throw (java.lang.IllegalArgumentException.
                     "User cannot be blank when calling worker-launcher.")))
        wl-initial (conf SUPERVISOR-WORKER-LAUNCHER)
        storm-home (System/getProperty "storm.home")
        wl (if wl-initial wl-initial (str storm-home "/bin/worker-launcher"))
        command (concat [wl user] args)]
    (log-message "Running as user:" user " command:" (pr-str command))
    (Utils/launchProcess command
                         environment
                         log-prefix
                         exit-code-callback
                         directory)))

(defnk worker-launcher-and-wait [conf user args :environment {} :log-prefix nil]
  (let [process (worker-launcher conf user args :environment environment)]
    (if log-prefix
      (Utils/readAndLogStream log-prefix (.getInputStream process)))
      (try
        (.waitFor process)
      (catch InterruptedException e
        (log-message log-prefix " interrupted.")))
      (.exitValue process)))

(defn- rmr-as-user
  "Launches a process owned by the given user that deletes the given path
  recursively.  Throws RuntimeException if the directory is not removed."
  [conf id path]
  (let [user (Utils/getFileOwner path)]
    (worker-launcher-and-wait conf
      user
      ["rmr" path]
      :log-prefix (str "rmr " id))
    (if (Utils/checkFileExists path)
      (throw (RuntimeException. (str path " was not deleted"))))))

(defn try-cleanup-worker [conf supervisor id]
  (try
    (if (.exists (File. (ConfigUtils/workerRoot conf id)))
      (do
        (if (conf SUPERVISOR-RUN-WORKER-AS-USER)
          (rmr-as-user conf id (ConfigUtils/workerRoot conf id))
          (do
            (Utils/forceDelete (ConfigUtils/workerHeartbeatsRoot conf id))
            ;; this avoids a race condition with worker or subprocess writing pid around same time
            (Utils/forceDelete (ConfigUtils/workerPidsRoot conf id))
            (Utils/forceDelete (ConfigUtils/workerRoot conf id))))
        (ConfigUtils/removeWorkerUserWSE conf id)
        (remove-dead-worker id)
      ))
    (if (conf STORM-RESOURCE-ISOLATION-PLUGIN-ENABLE)
      (.releaseResourcesForWorker (:resource-isolation-manager supervisor) id))
  (catch IOException e
    (log-warn-error e "Failed to cleanup worker " id ". Will retry later"))
  (catch RuntimeException e
    (log-warn-error e "Failed to cleanup worker " id ". Will retry later")
    )
  (catch java.io.FileNotFoundException e (log-message (.getMessage e)))
    ))

(defn shutdown-worker [supervisor id]
  (log-message "Shutting down " (:supervisor-id supervisor) ":" id)
  (let [conf (:conf supervisor)
        pids (Utils/readDirContents (ConfigUtils/workerPidsRoot conf id))
        thread-pid (@(:worker-thread-pids-atom supervisor) id)
        shutdown-sleep-secs (conf SUPERVISOR-WORKER-SHUTDOWN-SLEEP-SECS)
        as-user (conf SUPERVISOR-RUN-WORKER-AS-USER)
        user (ConfigUtils/getWorkerUser conf id)]
    (when thread-pid
      (psim/kill-process thread-pid))
    (doseq [pid pids]
      (if as-user
        (worker-launcher-and-wait conf user ["signal" pid "15"] :log-prefix (str "kill -15 " pid))
        (Utils/killProcessWithSigTerm pid)))
    (when-not (empty? pids)  
      (log-message "Sleep " shutdown-sleep-secs " seconds for execution of cleanup threads on worker.")
      (Time/sleepSecs shutdown-sleep-secs))
    (doseq [pid pids]
      (if as-user
        (worker-launcher-and-wait conf user ["signal" pid "9"] :log-prefix (str "kill -9 " pid))
        (Utils/forceKillProcess pid))
      (let [path (ConfigUtils/workerPidPath conf id pid)]
        (if as-user
          (rmr-as-user conf id path)
          (try
            (log-debug "Removing path " path)
            (.delete (File. path))
            (catch Exception e))))) ;; on windows, the supervisor may still holds the lock on the worker directory
    (try-cleanup-worker conf supervisor id))
  (log-message "Shut down " (:supervisor-id supervisor) ":" id))

(def SUPERVISOR-ZK-ACLS
  [(first ZooDefs$Ids/CREATOR_ALL_ACL)
   (ACL. (bit-or ZooDefs$Perms/READ ZooDefs$Perms/CREATE) ZooDefs$Ids/ANYONE_ID_UNSAFE)])

(defn supervisor-data [conf shared-context ^ISupervisor isupervisor]
  {:conf conf
   :shared-context shared-context
   :isupervisor isupervisor
   :active (atom true)
   :uptime (Utils/makeUptimeComputer)
   :version STORM-VERSION
   :worker-thread-pids-atom (atom {})
   :storm-cluster-state (cluster/mk-storm-cluster-state conf :acls (when
                                                                     (Utils/isZkAuthenticationConfiguredStormServer
                                                                       conf)
                                                                     SUPERVISOR-ZK-ACLS)
                                                        :context (ClusterStateContext. DaemonType/SUPERVISOR))
   :local-state (ConfigUtils/supervisorState conf)
   :supervisor-id (.getSupervisorId isupervisor)
   :assignment-id (.getAssignmentId isupervisor)
   :my-hostname (Utils/hostname conf)
   :curr-assignment (atom nil) ;; used for reporting used ports when heartbeating
   :heartbeat-timer (StormTimer. nil
                      (reify Thread$UncaughtExceptionHandler
                        (^void uncaughtException
                          [this ^Thread t ^Throwable e]
                          (log-error e "Error when processing event")
                          (Utils/exitProcess 20 "Error when processing an event"))))
   :event-timer (StormTimer. nil
                  (reify Thread$UncaughtExceptionHandler
                    (^void uncaughtException
                      [this ^Thread t ^Throwable e]
                      (log-error e "Error when processing event")
                      (Utils/exitProcess 20 "Error when processing an event"))))
   :blob-update-timer (StormTimer. "blob-update-timer"
                        (reify Thread$UncaughtExceptionHandler
                          (^void uncaughtException
                            [this ^Thread t ^Throwable e]
                            (log-error e "Error when processing event")
                            (Utils/exitProcess 20 "Error when processing an event"))))
   :localizer (Utils/createLocalizer conf (ConfigUtils/supervisorLocalDir conf))
   :assignment-versions (atom {})
   :sync-retry (atom 0)
   :download-lock (Object.)
   :stormid->profiler-actions (atom {})
   :resource-isolation-manager (if (conf STORM-RESOURCE-ISOLATION-PLUGIN-ENABLE)
                                 (let [resource-isolation-manager (Utils/newInstance (conf STORM-RESOURCE-ISOLATION-PLUGIN))]
                                   (.prepare resource-isolation-manager conf)
                                   (log-message "Using resource isolation plugin " (conf STORM-RESOURCE-ISOLATION-PLUGIN))
                                   resource-isolation-manager)
                                 nil)
   })

(defn required-topo-files-exist?
  [conf storm-id]
  (let [stormroot (ConfigUtils/supervisorStormDistRoot conf storm-id)
        stormjarpath (ConfigUtils/supervisorStormJarPath stormroot)
        stormcodepath (ConfigUtils/supervisorStormCodePath stormroot)
        stormconfpath (ConfigUtils/supervisorStormConfPath stormroot)]
    (and (every? #(Utils/checkFileExists %) [stormroot stormconfpath stormcodepath])
         (or (ConfigUtils/isLocalMode conf)
             (Utils/checkFileExists stormjarpath)))))

(defn get-worker-assignment-helper-msg
  [assignment supervisor port id]
  (str (pr-str assignment) " for this supervisor " (:supervisor-id supervisor) " on port "
    port " with id " id))

(defn get-valid-new-worker-ids
  [conf supervisor reassign-executors new-worker-ids]
  (into {}
    (remove nil?
      (dofor [[port assignment] reassign-executors]
        (let [id (new-worker-ids port)
              storm-id (:storm-id assignment)
              ^WorkerResources resources (:resources assignment)]
          ;; This condition checks for required files exist before launching the worker
          (if (required-topo-files-exist? conf storm-id)
            (let [pids-path (ConfigUtils/workerPidsRoot conf id)
                  hb-path (ConfigUtils/workerHeartbeatsRoot conf id)]
              (log-message "Launching worker with assignment "
                (get-worker-assignment-helper-msg assignment supervisor port id))
              (FileUtils/forceMkdir (File. pids-path))
              (FileUtils/forceMkdir (File. hb-path))
              (launch-worker supervisor
                (:storm-id assignment)
                port
                id
                resources)
              [id port])
            (do
              (log-message "Missing topology storm code, so can't launch worker with assignment "
                (get-worker-assignment-helper-msg assignment supervisor port id))
              nil)))))))


(defn- select-keys-pred
  [pred amap]
  (into {} (filter (fn [[k v]] (pred k)) amap)))

(defn ->local-assignment
  [^LocalAssignment thrift-local-assignment]
  (mk-local-assignment
    (.get_topology_id thrift-local-assignment)
    (->executor-list (.get_executors thrift-local-assignment))
    (.get_resources thrift-local-assignment)))

;TODO: when translating this function, you should replace the map-val with a proper for loop HERE
(defn ls-local-assignments
  [^LocalState local-state]
  (if-let [thrift-local-assignments (.getLocalAssignmentsMap local-state)]
    (map-val ->local-assignment thrift-local-assignments)))

;TODO: when translating this function, you should replace the filter-val with a proper for loop + if condition HERE
(defn sync-processes [supervisor]
  (let [conf (:conf supervisor)
        ^LocalState local-state (:local-state supervisor)
        storm-cluster-state (:storm-cluster-state supervisor)
        assigned-executors (or (ls-local-assignments local-state) {})
        now (Time/currentTimeSecs)
        allocated (read-allocated-workers supervisor assigned-executors now)
        keepers (filter-val
                 (fn [[state _]] (= state :valid))
                 allocated)
        keep-ports (set (for [[id [_ hb]] keepers] (:port hb)))
        reassign-executors (select-keys-pred (complement keep-ports) assigned-executors)
        new-worker-ids (into
                        {}
                        (for [port (keys reassign-executors)]
                          [port (Utils/uuid)]))]
    ;; 1. to kill are those in allocated that are dead or disallowed
    ;; 2. kill the ones that should be dead
    ;;     - read pids, kill -9 and individually remove file
    ;;     - rmr heartbeat dir, rmdir pid dir, rmdir id dir (catch exception and log)
    ;; 3. of the rest, figure out what assignments aren't yet satisfied
    ;; 4. generate new worker ids, write new "approved workers" to LS
    ;; 5. create local dir for worker id
    ;; 5. launch new workers (give worker-id, port, and supervisor-id)
    ;; 6. wait for workers launch

    (log-debug "Syncing processes")
    (log-debug "Assigned executors: " assigned-executors)
    (log-debug "Allocated: " allocated)
    (doseq [[id [state heartbeat]] allocated]
      (when (not= :valid state)
        (log-message
         "Shutting down and clearing state for id " id
         ". Current supervisor time: " now
         ". State: " state
         ", Heartbeat: " (pr-str heartbeat))
        (shutdown-worker supervisor id)))
    (let [valid-new-worker-ids (get-valid-new-worker-ids conf supervisor reassign-executors new-worker-ids)]
      (.setApprovedWorkers ^LocalState local-state
                        (merge
                          (select-keys (clojurify-structure (.getApprovedWorkers ^LocalState local-state))
                            (keys keepers))
                          valid-new-worker-ids))
      (wait-for-workers-launch conf (keys valid-new-worker-ids)))))

(defn assigned-storm-ids-from-port-assignments [assignment]
  (->> assignment
       vals
       (map :storm-id)
       set))

;TODO: when translating this function, you should replace the filter-val with a proper for loop + if condition HERE
(defn shutdown-disallowed-workers [supervisor]
  (let [conf (:conf supervisor)
        ^LocalState local-state (:local-state supervisor)
        assigned-executors (or (ls-local-assignments local-state) {})
        now (Time/currentTimeSecs)
        allocated (read-allocated-workers supervisor assigned-executors now)
        disallowed (keys (filter-val
                                  (fn [[state _]] (= state :disallowed))
                                  allocated))]
    (log-debug "Allocated workers " allocated)
    (log-debug "Disallowed workers " disallowed)
    (doseq [id disallowed]
      (shutdown-worker supervisor id))
    ))

(defn get-blob-localname
  "Given the blob information either gets the localname field if it exists,
  else routines the default value passed in."
  [blob-info defaultValue]
  (or (get blob-info "localname") defaultValue))

(defn should-uncompress-blob?
  "Given the blob information returns the value of the uncompress field, handling it either being
  a string or a boolean value, or if it's not specified then returns false"
  [blob-info]
  (Boolean. (get blob-info "uncompress")))

(defn remove-blob-references
  "Remove a reference to a blob when its no longer needed."
  [localizer storm-id conf]
  (let [storm-conf (clojurify-structure (ConfigUtils/readSupervisorStormConf conf storm-id))
        blobstore-map (storm-conf TOPOLOGY-BLOBSTORE-MAP)
        user (storm-conf TOPOLOGY-SUBMITTER-USER)
        topo-name (storm-conf TOPOLOGY-NAME)]
    (if blobstore-map
      (doseq [[k, v] blobstore-map]
        (.removeBlobReference localizer
          k
          user
          topo-name
          (should-uncompress-blob? v))))))

(defn blobstore-map-to-localresources
  "Returns a list of LocalResources based on the blobstore-map passed in."
  [blobstore-map]
  (if blobstore-map
    (for [[k, v] blobstore-map] (LocalResource. k (should-uncompress-blob? v)))
    ()))

(defn add-blob-references
  "For each of the downloaded topologies, adds references to the blobs that the topologies are
  using. This is used to reconstruct the cache on restart."
  [localizer storm-id conf]
  (let [storm-conf (clojurify-structure (ConfigUtils/readSupervisorStormConf conf storm-id))
        blobstore-map (storm-conf TOPOLOGY-BLOBSTORE-MAP)
        user (storm-conf TOPOLOGY-SUBMITTER-USER)
        topo-name (storm-conf TOPOLOGY-NAME)
        localresources (blobstore-map-to-localresources blobstore-map)]
    (if blobstore-map
      (.addReferences localizer localresources user topo-name))))

(defn rm-topo-files
  [conf storm-id localizer rm-blob-refs?]
  (let [path (ConfigUtils/supervisorStormDistRoot conf storm-id)]
    (try
      (if rm-blob-refs?
        (remove-blob-references localizer storm-id conf))
      (if (conf SUPERVISOR-RUN-WORKER-AS-USER)
        (rmr-as-user conf storm-id path)
        (Utils/forceDelete (ConfigUtils/supervisorStormDistRoot conf storm-id)))
      (catch Exception e
        (log-message e (str "Exception removing: " storm-id))))))

(defn verify-downloaded-files
  "Check for the files exists to avoid supervisor crashing
   Also makes sure there is no necessity for locking"
  [conf localizer assigned-storm-ids all-downloaded-storm-ids]
  (remove nil?
    (into #{}
      (for [storm-id all-downloaded-storm-ids
            :when (contains? assigned-storm-ids storm-id)]
        (when-not (required-topo-files-exist? conf storm-id)
          (log-debug "Files not present in topology directory")
          (rm-topo-files conf storm-id localizer false)
          storm-id)))))

(defn ->LocalAssignment
  [{storm-id :storm-id executors :executors resources :resources}]
  (let [assignment (LocalAssignment. storm-id (->ExecutorInfo-list executors))]
    (if resources (.set_resources assignment
                                  (doto (WorkerResources. )
                                    (.set_mem_on_heap (first resources))
                                    (.set_mem_off_heap (second resources))
                                    (.set_cpu (last resources)))))
    assignment))

;TODO: when translating this function, you should replace the map-val with a proper for loop HERE
(defn ls-local-assignments!
  [^LocalState local-state assignments]
  (let [local-assignment-map (map-val ->LocalAssignment assignments)]
    (.setLocalAssignmentsMap local-state local-assignment-map)))

(defn mk-synchronize-supervisor [supervisor sync-processes event-manager processes-event-manager]
  (fn this []
    (let [conf (:conf supervisor)
          storm-cluster-state (:storm-cluster-state supervisor)
          ^ISupervisor isupervisor (:isupervisor supervisor)
          ^LocalState local-state (:local-state supervisor)
          sync-callback (fn [& ignored] (.add event-manager this))
          assignment-versions @(:assignment-versions supervisor)
          {assignments-snapshot :assignments
           storm-id->profiler-actions :profiler-actions
           versions :versions}
          (assignments-snapshot storm-cluster-state sync-callback assignment-versions)
          storm-code-map (read-storm-code-locations assignments-snapshot)
          all-downloaded-storm-ids (set (read-downloaded-storm-ids conf))
          existing-assignment (ls-local-assignments local-state)
          all-assignment (read-assignments assignments-snapshot
                                           (:assignment-id supervisor)
                                           existing-assignment
                                           (:sync-retry supervisor))
          ;TODO: when translating this function, you should replace the filter-val with a proper for loop + if condition HERE
          new-assignment (->> all-assignment
                              (filter-key #(.confirmAssigned isupervisor %)))
          assigned-storm-ids (assigned-storm-ids-from-port-assignments new-assignment)
          localizer (:localizer supervisor)
          checked-downloaded-storm-ids (set (verify-downloaded-files conf localizer assigned-storm-ids all-downloaded-storm-ids))
          downloaded-storm-ids (set/difference all-downloaded-storm-ids checked-downloaded-storm-ids)]

      (log-debug "Synchronizing supervisor")
      (log-debug "Storm code map: " storm-code-map)
      (log-debug "All assignment: " all-assignment)
      (log-debug "New assignment: " new-assignment)
      (log-debug "Assigned Storm Ids " assigned-storm-ids)
      (log-debug "All Downloaded Ids " all-downloaded-storm-ids)
      (log-debug "Checked Downloaded Ids " checked-downloaded-storm-ids)
      (log-debug "Downloaded Ids " downloaded-storm-ids)
      (log-debug "Storm Ids Profiler Actions " storm-id->profiler-actions)
      ;; download code first
      ;; This might take awhile
      ;;   - should this be done separately from usual monitoring?
      ;; should we only download when topology is assigned to this supervisor?
      (doseq [[storm-id master-code-dir] storm-code-map]
        (when (and (not (downloaded-storm-ids storm-id))
                   (assigned-storm-ids storm-id))
          (log-message "Downloading code for storm id " storm-id)
          (try-cause
            (download-storm-code conf storm-id master-code-dir localizer)

            (catch NimbusLeaderNotFoundException e
              (log-warn-error e "Nimbus leader was not available."))
            (catch TTransportException e
              (log-warn-error e "There was a connection problem with nimbus.")))
          (log-message "Finished downloading code for storm id " storm-id)))

      (log-debug "Writing new assignment "
                 (pr-str new-assignment))
      (doseq [p (set/difference (set (keys existing-assignment))
                                (set (keys new-assignment)))]
        (.killedWorker isupervisor (int p)))
      (.assigned isupervisor (keys new-assignment))
      (ls-local-assignments! local-state
            new-assignment)
      (reset! (:assignment-versions supervisor) versions)
      (reset! (:stormid->profiler-actions supervisor) storm-id->profiler-actions)

      (reset! (:curr-assignment supervisor) new-assignment)
      ;; remove any downloaded code that's no longer assigned or active
      ;; important that this happens after setting the local assignment so that
      ;; synchronize-supervisor doesn't try to launch workers for which the
      ;; resources don't exist
      (if (Utils/isOnWindows) (shutdown-disallowed-workers supervisor))
      (doseq [storm-id all-downloaded-storm-ids]
        (when-not (storm-code-map storm-id)
          (log-message "Removing code for storm id "
                       storm-id)
          (rm-topo-files conf storm-id localizer true)))
      (.add processes-event-manager sync-processes))))

(defn mk-supervisor-capacities
  [conf]
  {Config/SUPERVISOR_MEMORY_CAPACITY_MB (double (conf SUPERVISOR-MEMORY-CAPACITY-MB))
   Config/SUPERVISOR_CPU_CAPACITY (double (conf SUPERVISOR-CPU-CAPACITY))})

(defn update-blobs-for-topology!
  "Update each blob listed in the topology configuration if the latest version of the blob
   has not been downloaded."
  [conf storm-id localizer]
  (let [storm-conf (clojurify-structure (ConfigUtils/readSupervisorStormConf conf storm-id))
        blobstore-map (storm-conf TOPOLOGY-BLOBSTORE-MAP)
        user (storm-conf TOPOLOGY-SUBMITTER-USER)
        localresources (blobstore-map-to-localresources blobstore-map)]
    (try
      (.updateBlobs localizer localresources user)
      (catch AuthorizationException authExp
        (log-error authExp))
      (catch KeyNotFoundException knf
        (log-error knf)))))

(defn update-blobs-for-all-topologies-fn
  "Returns a function that downloads all blobs listed in the topology configuration for all topologies assigned
  to this supervisor, and creates version files with a suffix. The returned function is intended to be run periodically
  by a timer, created elsewhere."
  [supervisor]
  (fn []
    (try-cause
      (let [conf (:conf supervisor)
            downloaded-storm-ids (set (read-downloaded-storm-ids conf))
            new-assignment @(:curr-assignment supervisor)
            assigned-storm-ids (assigned-storm-ids-from-port-assignments new-assignment)]
        (doseq [topology-id downloaded-storm-ids]
          (let [storm-root (ConfigUtils/supervisorStormDistRoot conf topology-id)]
            (when (assigned-storm-ids topology-id)
              (log-debug "Checking Blob updates for storm topology id " topology-id " With target_dir: " storm-root)
              (update-blobs-for-topology! conf topology-id (:localizer supervisor))))))
      (catch TTransportException e
        (log-error
          e
          "Network error while updating blobs, will retry again later"))
      (catch NimbusLeaderNotFoundException e
        (log-error
          e
          "Nimbus unavailable to update blobs, will retry again later")))))

(defn jvm-cmd [cmd]
  (let [java-home (.get (System/getenv) "JAVA_HOME")]
    (if (nil? java-home)
      cmd
      (str java-home Utils/FILE_PATH_SEPARATOR "bin" Utils/FILE_PATH_SEPARATOR cmd))))

(defn java-cmd []
  (jvm-cmd "java"))

(defn jmap-dump-cmd [profile-cmd pid target-dir]
  [profile-cmd pid "jmap" target-dir])

(defn jstack-dump-cmd [profile-cmd pid target-dir]
  [profile-cmd pid "jstack" target-dir])

(defn jprofile-start [profile-cmd pid]
  [profile-cmd pid "start"])

(defn jprofile-stop [profile-cmd pid target-dir]
  [profile-cmd pid "stop" target-dir])

(defn jprofile-dump [profile-cmd pid workers-artifacts-directory]
  [profile-cmd pid "dump" workers-artifacts-directory])

(defn jprofile-jvm-restart [profile-cmd pid]
  [profile-cmd pid "kill"])

(defn- delete-topology-profiler-action [storm-cluster-state storm-id profile-action]
  (log-message "Deleting profiler action.." profile-action)
  (.delete-topology-profile-requests storm-cluster-state storm-id profile-action))

(defnk launch-profiler-action-for-worker
  "Launch profiler action for a worker"
  [conf user target-dir command :environment {} :exit-code-on-profile-action nil :log-prefix nil]
  (if-let [run-worker-as-user (conf SUPERVISOR-RUN-WORKER-AS-USER)]
    (let [container-file (Utils/containerFilePath target-dir)
          script-file (Utils/scriptFilePath target-dir)]
      (log-message "Running as user:" user " command:" (Utils/shellCmd command))
      (if (Utils/checkFileExists container-file) (rmr-as-user conf container-file container-file))
      (if (Utils/checkFileExists script-file) (rmr-as-user conf script-file script-file))
      (worker-launcher
        conf
        user
        ["profiler" target-dir (Utils/writeScript target-dir command environment)]
        :log-prefix log-prefix
        :exit-code-callback exit-code-on-profile-action
        :directory (File. target-dir)))
    (Utils/launchProcess
      command
      environment
      log-prefix
      exit-code-on-profile-action
      (File. target-dir))))

(defn mk-run-profiler-actions-for-all-topologies
  "Returns a function that downloads all profile-actions listed for all topologies assigned
  to this supervisor, executes those actions as user and deletes them from zookeeper."
  [supervisor]
  (fn []
    (try
      (let [conf (:conf supervisor)
            stormid->profiler-actions @(:stormid->profiler-actions supervisor)
            storm-cluster-state (:storm-cluster-state supervisor)
            hostname (:my-hostname supervisor)
            storm-home (System/getProperty "storm.home")
            profile-cmd (str (clojure.java.io/file storm-home
                                                   "bin"
                                                   (conf WORKER-PROFILER-COMMAND)))
            new-assignment @(:curr-assignment supervisor)
            assigned-storm-ids (assigned-storm-ids-from-port-assignments new-assignment)]
        (doseq [[storm-id profiler-actions] stormid->profiler-actions]
          (when (not (empty? profiler-actions))
            (doseq [pro-action profiler-actions]
              (if (= hostname (:host pro-action))
                (let [port (:port pro-action)
                      action ^ProfileAction (:action pro-action)
                      stop? (> (System/currentTimeMillis) (:timestamp pro-action))
                      target-dir (ConfigUtils/workerArtifactsRoot conf storm-id port)
                      storm-conf (clojurify-structure (ConfigUtils/readSupervisorStormConf conf storm-id))
                      user (storm-conf TOPOLOGY-SUBMITTER-USER)
                      environment (if-let [env (storm-conf TOPOLOGY-ENVIRONMENT)] env {})
                      worker-pid (slurp (ConfigUtils/workerArtifactsPidPath conf storm-id port))
                      log-prefix (str "ProfilerAction process " storm-id ":" port " PROFILER_ACTION: " action " ")
                      ;; Until PROFILER_STOP action is invalid, keep launching profiler start in case worker restarted
                      ;; The profiler plugin script validates if JVM is recording before starting another recording.
                      command (cond
                                (= action ProfileAction/JMAP_DUMP) (jmap-dump-cmd profile-cmd worker-pid target-dir)
                                (= action ProfileAction/JSTACK_DUMP) (jstack-dump-cmd profile-cmd worker-pid target-dir)
                                (= action ProfileAction/JPROFILE_DUMP) (jprofile-dump profile-cmd worker-pid target-dir)
                                (= action ProfileAction/JVM_RESTART) (jprofile-jvm-restart profile-cmd worker-pid)
                                (and (not stop?)
                                     (= action ProfileAction/JPROFILE_STOP))
                                  (jprofile-start profile-cmd worker-pid) ;; Ensure the profiler is still running
                                (and stop? (= action ProfileAction/JPROFILE_STOP)) (jprofile-stop profile-cmd worker-pid target-dir))
                      action-on-exit (fn [exit-code]
                                       (log-message log-prefix " profile-action exited for code: " exit-code)
                                       (if (and (= exit-code 0) stop?)
                                         (delete-topology-profiler-action storm-cluster-state storm-id pro-action)))
                      command (->> command (map str) (filter (complement empty?)))]

                  (try
                    (launch-profiler-action-for-worker conf
                      user
                      target-dir
                      command
                      :environment environment
                      :exit-code-on-profile-action action-on-exit
                      :log-prefix log-prefix)
                    (catch IOException ioe
                      (log-error ioe
                        (str "Error in processing ProfilerAction '" action "' for " storm-id ":" port ", will retry later.")))
                    (catch RuntimeException rte
                      (log-error rte
                        (str "Error in processing ProfilerAction '" action "' for " storm-id ":" port ", will retry later."))))))))))
      (catch Exception e
        (log-error e "Error running profiler actions, will retry again later")))))

;; in local state, supervisor stores who its current assignments are
;; another thread launches events to restart any dead processes if necessary
(defserverfn mk-supervisor [conf shared-context ^ISupervisor isupervisor]
  (log-message "Starting Supervisor with conf " conf)
  (.prepare isupervisor conf (ConfigUtils/supervisorIsupervisorDir conf))
  (FileUtils/cleanDirectory (File. (ConfigUtils/supervisorTmpDir conf)))
  (let [supervisor (supervisor-data conf shared-context isupervisor)
        [event-manager processes-event-manager :as managers] [(event/event-manager false) (event/event-manager false)]
        sync-processes (partial sync-processes supervisor)
        synchronize-supervisor (mk-synchronize-supervisor supervisor sync-processes event-manager processes-event-manager)
        synchronize-blobs-fn (update-blobs-for-all-topologies-fn supervisor)
        downloaded-storm-ids (set (read-downloaded-storm-ids conf))
        run-profiler-actions-fn (mk-run-profiler-actions-for-all-topologies supervisor)
        heartbeat-fn (fn [] (.supervisor-heartbeat!
                               (:storm-cluster-state supervisor)
                               (:supervisor-id supervisor)
                               (->SupervisorInfo (Time/currentTimeSecs)
                                                 (:my-hostname supervisor)
                                                 (:assignment-id supervisor)
                                                 (keys @(:curr-assignment supervisor))
                                                  ;; used ports
                                                 (.getMetadata isupervisor)
                                                 (conf SUPERVISOR-SCHEDULER-META)
                                                 (. (:uptime supervisor) upTime)
                                                 (:version supervisor)
                                                 (mk-supervisor-capacities conf))))]
    (heartbeat-fn)

    ;; should synchronize supervisor so it doesn't launch anything after being down (optimization)
    (.scheduleRecurring (:heartbeat-timer supervisor)
      0
      (conf SUPERVISOR-HEARTBEAT-FREQUENCY-SECS)
      heartbeat-fn)

    (doseq [storm-id downloaded-storm-ids]
      (add-blob-references (:localizer supervisor) storm-id
        conf))
    ;; do this after adding the references so we don't try to clean things being used
    (.startCleaner (:localizer supervisor))

    (when (conf SUPERVISOR-ENABLE)
      ;; This isn't strictly necessary, but it doesn't hurt and ensures that the machine stays up
      ;; to date even if callbacks don't all work exactly right
      (.scheduleRecurring (:event-timer supervisor) 0 10 (fn [] (.add event-manager synchronize-supervisor)))

      (.scheduleRecurring (:event-timer supervisor)
        0
        (conf SUPERVISOR-MONITOR-FREQUENCY-SECS)
        (fn [] (.add processes-event-manager sync-processes)))

      ;; Blob update thread. Starts with 30 seconds delay, every 30 seconds
      (.scheduleRecurring (:blob-update-timer supervisor)
        30
        30
        (fn [] (.add event-manager synchronize-blobs-fn)))

      (.scheduleRecurring (:event-timer supervisor)
        (* 60 5)
        (* 60 5)
        (fn []
          (let [health-code (healthcheck/health-check conf)
                ids (my-worker-ids conf)]
            (if (not (= health-code 0))
              (do
                (doseq [id ids]
                  (shutdown-worker supervisor id))
                (throw (RuntimeException. "Supervisor failed health check. Exiting.")))))))


      ;; Launch a thread that Runs profiler commands . Starts with 30 seconds delay, every 30 seconds
      (.scheduleRecurring
        (:event-timer supervisor)
        30
        30
        (fn [] (.add event-manager run-profiler-actions-fn))))

    (log-message "Starting supervisor with id " (:supervisor-id supervisor) " at host " (:my-hostname supervisor))
    (reify
     Shutdownable
     (shutdown [this]
               (log-message "Shutting down supervisor " (:supervisor-id supervisor))
               (reset! (:active supervisor) false)
               (.close (:heartbeat-timer supervisor))
               (.close (:event-timer supervisor))
               (.close (:blob-update-timer supervisor))
               (.shutdown event-manager)
               (.shutdown processes-event-manager)
               (.shutdown (:localizer supervisor))
               (.disconnect (:storm-cluster-state supervisor)))
     SupervisorDaemon
     (get-conf [this]
       conf)
     (get-id [this]
       (:supervisor-id supervisor))
     (shutdown-all-workers [this]
       (let [ids (my-worker-ids conf)]
         (doseq [id ids]
           (shutdown-worker supervisor id)
           )))
     DaemonCommon
     (waiting? [this]
       (or (not @(:active supervisor))
           (and
            (.isTimerWaiting (:heartbeat-timer supervisor))
            (.isTimerWaiting (:event-timer supervisor))
            (every? (memfn waiting?) managers)))
           ))))

(defn kill-supervisor [supervisor]
  (.shutdown supervisor)
  )

(defn setup-storm-code-dir
  [conf storm-conf dir]
 (if (conf SUPERVISOR-RUN-WORKER-AS-USER)
  (worker-launcher-and-wait conf (storm-conf TOPOLOGY-SUBMITTER-USER) ["code-dir" dir] :log-prefix (str "setup conf for " dir))))

(defn setup-blob-permission
  [conf storm-conf path]
  (if (conf SUPERVISOR-RUN-WORKER-AS-USER)
    (worker-launcher-and-wait conf (storm-conf TOPOLOGY-SUBMITTER-USER) ["blob" path] :log-prefix (str "setup blob permissions for " path))))

(defn download-blobs-for-topology!
  "Download all blobs listed in the topology configuration for a given topology."
  [conf stormconf-path localizer tmproot]
  (let [storm-conf (clojurify-structure (ConfigUtils/readSupervisorStormConfGivenPath conf stormconf-path))
        blobstore-map (storm-conf TOPOLOGY-BLOBSTORE-MAP)
        user (storm-conf TOPOLOGY-SUBMITTER-USER)
        topo-name (storm-conf TOPOLOGY-NAME)
        user-dir (.getLocalUserFileCacheDir localizer user)
        localresources (blobstore-map-to-localresources blobstore-map)]
    (when localresources
      (when-not (.exists user-dir)
        (FileUtils/forceMkdir user-dir))
      (try
        (let [localized-resources (.getBlobs localizer localresources user topo-name user-dir)]
          (setup-blob-permission conf storm-conf (.toString user-dir))
          (doseq [local-rsrc localized-resources]
            (let [rsrc-file-path (File. (.getFilePath local-rsrc))
                  key-name (.getName rsrc-file-path)
                  blob-symlink-target-name (.getName (File. (.getCurrentSymlinkPath local-rsrc)))
                  symlink-name (get-blob-localname (get blobstore-map key-name) key-name)]
              (Utils/createSymlink tmproot (.getParent rsrc-file-path) symlink-name
                blob-symlink-target-name))))
        (catch AuthorizationException authExp
          (log-error authExp))
        (catch KeyNotFoundException knf
          (log-error knf))))))

(defn get-blob-file-names
  [blobstore-map]
  (if blobstore-map
    (for [[k, data] blobstore-map]
      (get-blob-localname data k))))

(defn download-blobs-for-topology-succeed?
  "Assert if all blobs are downloaded for the given topology"
  [stormconf-path target-dir]
  (let [storm-conf (clojurify-structure (Utils/fromCompressedJsonConf (FileUtils/readFileToByteArray (File. stormconf-path))))
        blobstore-map (storm-conf TOPOLOGY-BLOBSTORE-MAP)
        file-names (get-blob-file-names blobstore-map)]
    (if-not (empty? file-names)
      (every? #(Utils/checkFileExists target-dir %) file-names)
      true)))

;; distributed implementation
(defmethod download-storm-code
  :distributed [conf storm-id master-code-dir localizer]
  ;; Downloading to permanent location is atomic

  (let [tmproot (str (ConfigUtils/supervisorTmpDir conf) Utils/FILE_PATH_SEPARATOR (Utils/uuid))
        stormroot (ConfigUtils/supervisorStormDistRoot conf storm-id)
        blobstore (Utils/getClientBlobStoreForSupervisor conf)]
    (FileUtils/forceMkdir (File. tmproot))
    (if-not (Utils/isOnWindows)
      (Utils/restrictPermissions tmproot)
      (if (conf SUPERVISOR-RUN-WORKER-AS-USER)
        (throw (RuntimeException. (str "ERROR: Windows doesn't implement setting the correct permissions")))))
    (Utils/downloadResourcesAsSupervisor (ConfigUtils/masterStormJarKey storm-id)
      (ConfigUtils/supervisorStormJarPath tmproot) blobstore)
    (Utils/downloadResourcesAsSupervisor (ConfigUtils/masterStormCodeKey storm-id)
      (ConfigUtils/supervisorStormCodePath tmproot) blobstore)
    (Utils/downloadResourcesAsSupervisor (ConfigUtils/masterStormConfKey storm-id)
      (ConfigUtils/supervisorStormConfPath tmproot) blobstore)
    (.shutdown blobstore)
    (Utils/extractDirFromJar (ConfigUtils/supervisorStormJarPath tmproot) ConfigUtils/RESOURCES_SUBDIR tmproot)
    (download-blobs-for-topology! conf (ConfigUtils/supervisorStormConfPath tmproot) localizer
      tmproot)
    (if (download-blobs-for-topology-succeed? (ConfigUtils/supervisorStormConfPath tmproot) tmproot)
      (do
        (log-message "Successfully downloaded blob resources for storm-id " storm-id)
        (FileUtils/forceMkdir (File. stormroot))
        (Files/move (.toPath (File. tmproot)) (.toPath (File. stormroot))
          (doto (make-array StandardCopyOption 1) (aset 0 StandardCopyOption/ATOMIC_MOVE)))
        (setup-storm-code-dir conf (clojurify-structure (ConfigUtils/readSupervisorStormConf conf storm-id)) stormroot))
      (do
        (log-message "Failed to download blob resources for storm-id " storm-id)
        (Utils/forceDelete tmproot)))))

(defn write-log-metadata-to-yaml-file! [storm-id port data conf]
  (let [file (ConfigUtils/getLogMetaDataFile conf storm-id port)]
    ;;run worker as user needs the directory to have special permissions
    ;; or it is insecure
    (when (not (.exists (.getParentFile file)))
      (if (conf SUPERVISOR-RUN-WORKER-AS-USER)
        (do (FileUtils/forceMkdir (.getParentFile file))
            (setup-storm-code-dir
              conf
              (clojurify-structure (ConfigUtils/readSupervisorStormConf conf storm-id))
              (.getCanonicalPath (.getParentFile file))))
        (.mkdirs (.getParentFile file))))
    (let [writer (java.io.FileWriter. file)
          yaml (Yaml.)]
      (try
        (.dump yaml data writer)
        (finally
          (.close writer))))))

(defn write-log-metadata! [storm-conf user worker-id storm-id port conf]
  (let [data {TOPOLOGY-SUBMITTER-USER user
              "worker-id" worker-id
              LOGS-GROUPS (sort (distinct (remove nil?
                                           (concat
                                             (storm-conf LOGS-GROUPS)
                                             (storm-conf TOPOLOGY-GROUPS)))))
              LOGS-USERS (sort (distinct (remove nil?
                                           (concat
                                             (storm-conf LOGS-USERS)
                                             (storm-conf TOPOLOGY-USERS)))))}]
    (write-log-metadata-to-yaml-file! storm-id port data conf)))

(defn jlp [stormroot conf]
  (let [resource-root (str stormroot File/separator ConfigUtils/RESOURCES_SUBDIR)
        os (clojure.string/replace (System/getProperty "os.name") #"\s+" "_")
        arch (System/getProperty "os.arch")
        arch-resource-root (str resource-root File/separator os "-" arch)]
    (str arch-resource-root File/pathSeparator resource-root File/pathSeparator (conf JAVA-LIBRARY-PATH))))

(defn substitute-childopts
  "Generates runtime childopts by replacing keys with topology-id, worker-id, port, mem-onheap"
  [value worker-id topology-id port mem-onheap]
  (let [replacement-map {"%ID%"          (str port)
                         "%WORKER-ID%"   (str worker-id)
                         "%TOPOLOGY-ID%"    (str topology-id)
                         "%WORKER-PORT%" (str port)
                         "%HEAP-MEM%" (str mem-onheap)}
        sub-fn #(reduce (fn [string entry]
                          (apply clojure.string/replace string entry))
                        %
                        replacement-map)]
    (cond
      (nil? value) nil
      (sequential? value) (vec (map sub-fn value))
      :else (-> value sub-fn (clojure.string/split #"\s+")))))


(defn create-blobstore-links
  "Create symlinks in worker launch directory for all blobs"
  [conf storm-id worker-id]
  (let [stormroot (ConfigUtils/supervisorStormDistRoot conf storm-id)
        storm-conf (clojurify-structure (ConfigUtils/readSupervisorStormConf conf storm-id))
        workerroot (ConfigUtils/workerRoot conf worker-id)
        blobstore-map (storm-conf TOPOLOGY-BLOBSTORE-MAP)
        blob-file-names (get-blob-file-names blobstore-map)
        resource-file-names (cons ConfigUtils/RESOURCES_SUBDIR blob-file-names)]
    (log-message "Creating symlinks for worker-id: " worker-id " storm-id: "
      storm-id " for files(" (count resource-file-names) "): " (pr-str resource-file-names))
    (Utils/createSymlink workerroot stormroot ConfigUtils/RESOURCES_SUBDIR)
    (doseq [file-name blob-file-names]
      (Utils/createSymlink workerroot stormroot file-name file-name))))

(defn create-artifacts-link
  "Create a symlink from workder directory to its port artifacts directory"
  [conf storm-id port worker-id]
  (let [worker-dir (ConfigUtils/workerRoot conf worker-id)
        topo-dir (ConfigUtils/workerArtifactsRoot conf storm-id)]
    (log-message "Creating symlinks for worker-id: " worker-id " storm-id: "
                 storm-id " to its port artifacts directory")
    (if (.exists (File. worker-dir))
      (Utils/createSymlink worker-dir topo-dir "artifacts" (str port)))))

(defmethod launch-worker
    :distributed [supervisor storm-id port worker-id resources]
    (let [conf (:conf supervisor)
          run-worker-as-user (conf SUPERVISOR-RUN-WORKER-AS-USER)
          storm-home (System/getProperty "storm.home")
          storm-options (System/getProperty "storm.options")
          storm-conf-file (System/getProperty "storm.conf.file")
          storm-log-dir (ConfigUtils/getLogDir)
          storm-log-conf-dir (conf STORM-LOG4J2-CONF-DIR)
          storm-log4j2-conf-dir (if storm-log-conf-dir
                                  (if (.isAbsolute (File. storm-log-conf-dir))
                                    storm-log-conf-dir
                                    (str storm-home Utils/FILE_PATH_SEPARATOR storm-log-conf-dir))
                                  (str storm-home Utils/FILE_PATH_SEPARATOR "log4j2"))
          stormroot (ConfigUtils/supervisorStormDistRoot conf storm-id)
          jlp (jlp stormroot conf)
          stormjar (ConfigUtils/supervisorStormJarPath stormroot)
          storm-conf (clojurify-structure (ConfigUtils/readSupervisorStormConf conf storm-id))
          topo-classpath (if-let [cp (storm-conf TOPOLOGY-CLASSPATH)]
                           [cp]
                           [])
          classpath (-> (Utils/workerClasspath)
                        (Utils/addToClasspath [stormjar])
                        (Utils/addToClasspath topo-classpath))
          top-gc-opts (storm-conf TOPOLOGY-WORKER-GC-CHILDOPTS)

          mem-onheap (if (and (.get_mem_on_heap resources) (> (.get_mem_on_heap resources) 0)) ;; not nil and not zero
                       (int (Math/ceil (.get_mem_on_heap resources))) ;; round up
                       (storm-conf WORKER-HEAP-MEMORY-MB)) ;; otherwise use default value

          mem-offheap (int (Math/ceil (.get_mem_off_heap resources)))

          cpu (int (Math/ceil (.get_cpu resources)))

          gc-opts (substitute-childopts (if top-gc-opts top-gc-opts (conf WORKER-GC-CHILDOPTS)) worker-id storm-id port mem-onheap)
          topo-worker-logwriter-childopts (storm-conf TOPOLOGY-WORKER-LOGWRITER-CHILDOPTS)
          user (storm-conf TOPOLOGY-SUBMITTER-USER)
          logfilename "worker.log"
          workers-artifacts (ConfigUtils/workerArtifactsRoot conf)
          logging-sensitivity (storm-conf TOPOLOGY-LOGGING-SENSITIVITY "S3")
          worker-childopts (when-let [s (conf WORKER-CHILDOPTS)]
                             (substitute-childopts s worker-id storm-id port mem-onheap))
          topo-worker-childopts (when-let [s (storm-conf TOPOLOGY-WORKER-CHILDOPTS)]
                                  (substitute-childopts s worker-id storm-id port mem-onheap))
          worker--profiler-childopts (if (conf WORKER-PROFILER-ENABLED)
                                       (substitute-childopts (conf WORKER-PROFILER-CHILDOPTS) worker-id storm-id port mem-onheap)
                                       "")
          topology-worker-environment (if-let [env (storm-conf TOPOLOGY-ENVIRONMENT)]
                                        (merge env {"LD_LIBRARY_PATH" jlp})
                                        {"LD_LIBRARY_PATH" jlp})

          log4j-configuration-file (str (if (.startsWith (System/getProperty "os.name") "Windows")
                                          (if (.startsWith storm-log4j2-conf-dir "file:")
                                            storm-log4j2-conf-dir
                                            (str "file:///" storm-log4j2-conf-dir))
                                          storm-log4j2-conf-dir)
                                     Utils/FILE_PATH_SEPARATOR "worker.xml")

          command (concat
                    [(java-cmd) "-cp" classpath
                     topo-worker-logwriter-childopts
                     (str "-Dlogfile.name=" logfilename)
                     (str "-Dstorm.home=" storm-home)
                     (str "-Dworkers.artifacts=" workers-artifacts)
                     (str "-Dstorm.id=" storm-id)
                     (str "-Dworker.id=" worker-id)
                     (str "-Dworker.port=" port)
                     (str "-Dstorm.log.dir=" storm-log-dir)
                     (str "-Dlog4j.configurationFile=" log4j-configuration-file)
                     (str "-DLog4jContextSelector=org.apache.logging.log4j.core.selector.BasicContextSelector")
                     "org.apache.storm.LogWriter"]
                    [(java-cmd) "-server"]
                    worker-childopts
                    topo-worker-childopts
                    gc-opts
                    worker--profiler-childopts
                    [(str "-Djava.library.path=" jlp)
                     (str "-Dlogfile.name=" logfilename)
                     (str "-Dstorm.home=" storm-home)
                     (str "-Dworkers.artifacts=" workers-artifacts)
                     (str "-Dstorm.conf.file=" storm-conf-file)
                     (str "-Dstorm.options=" storm-options)
                     (str "-Dstorm.log.dir=" storm-log-dir)
                     (str "-Dlogging.sensitivity=" logging-sensitivity)
                     (str "-Dlog4j.configurationFile=" log4j-configuration-file)
                     (str "-DLog4jContextSelector=org.apache.logging.log4j.core.selector.BasicContextSelector")
                     (str "-Dstorm.id=" storm-id)
                     (str "-Dworker.id=" worker-id)
                     (str "-Dworker.port=" port)
                     "-cp" classpath
                     "org.apache.storm.daemon.worker"
                     storm-id
                     (:assignment-id supervisor)
                     port
                     worker-id])
          command (->> command
                       (map str)
                       (filter (complement empty?)))
          command (if (conf STORM-RESOURCE-ISOLATION-PLUGIN-ENABLE)
                    (do
                      (.reserveResourcesForWorker (:resource-isolation-manager supervisor) worker-id
                        {"cpu" cpu "memory" (+ mem-onheap mem-offheap  (int (Math/ceil (conf STORM-CGROUP-MEMORY-LIMIT-TOLERANCE-MARGIN-MB))))})
                      (.getLaunchCommand (:resource-isolation-manager supervisor) worker-id
                        (java.util.ArrayList. (java.util.Arrays/asList (to-array command)))))
                    command)]
      (log-message "Launching worker with command: " (Utils/shellCmd command))
      (write-log-metadata! storm-conf user worker-id storm-id port conf)
      (ConfigUtils/setWorkerUserWSE conf worker-id user)
      (create-artifacts-link conf storm-id port worker-id)
      (let [log-prefix (str "Worker Process " worker-id)
            callback (reify Utils$ExitCodeCallable
                       (call [this exit-code]
                         (log-message log-prefix " exited with code: " exit-code)
                         (add-dead-worker worker-id)))
            worker-dir (ConfigUtils/workerRoot conf worker-id)]
        (remove-dead-worker worker-id)
        (create-blobstore-links conf storm-id worker-id)
        (if run-worker-as-user
          (worker-launcher conf user ["worker" worker-dir (Utils/writeScript worker-dir command topology-worker-environment)] :log-prefix log-prefix :exit-code-callback callback :directory (File. worker-dir))
          (Utils/launchProcess command
                               topology-worker-environment
                               log-prefix
                               callback
                               (File. worker-dir))))))

;; local implementation

(defn resources-jar []
  (->> (.split (Utils/currentClasspath) File/pathSeparator)
       (filter #(.endsWith  % ".jar"))
       (filter #(Utils/zipDoesContainDir % ConfigUtils/RESOURCES_SUBDIR))
       first ))

(defmethod download-storm-code
  :local [conf storm-id master-code-dir localizer]
  (let [tmproot (str (ConfigUtils/supervisorTmpDir conf) Utils/FILE_PATH_SEPARATOR (Utils/uuid))
        stormroot (ConfigUtils/supervisorStormDistRoot conf storm-id)
        blob-store (Utils/getNimbusBlobStore conf master-code-dir nil)]
    (try
      (FileUtils/forceMkdir (File. tmproot))
      (.readBlobTo blob-store (ConfigUtils/masterStormCodeKey storm-id) (FileOutputStream. (ConfigUtils/supervisorStormCodePath tmproot)) nil)
      (.readBlobTo blob-store (ConfigUtils/masterStormConfKey storm-id) (FileOutputStream. (ConfigUtils/supervisorStormConfPath tmproot)) nil)
      (finally
        (.shutdown blob-store)))
    (FileUtils/moveDirectory (File. tmproot) (File. stormroot))
    (setup-storm-code-dir conf (clojurify-structure (ConfigUtils/readSupervisorStormConf conf storm-id)) stormroot)
    (let [classloader (.getContextClassLoader (Thread/currentThread))
          resources-jar (resources-jar)
          url (.getResource classloader ConfigUtils/RESOURCES_SUBDIR)
          target-dir (str stormroot Utils/FILE_PATH_SEPARATOR ConfigUtils/RESOURCES_SUBDIR)]
      (cond
        resources-jar
        (do
          (log-message "Extracting resources from jar at " resources-jar " to " target-dir)
          (Utils/extractDirFromJar resources-jar ConfigUtils/RESOURCES_SUBDIR stormroot))
        url
        (do
          (log-message "Copying resources at " (str url) " to " target-dir)
          (FileUtils/copyDirectory (File. (.getFile url)) (File. target-dir)))))))

(defmethod launch-worker
    :local [supervisor storm-id port worker-id resources]
    (let [conf (:conf supervisor)
          pid (Utils/uuid)
          worker (worker/mk-worker conf
                                   (:shared-context supervisor)
                                   storm-id
                                   (:assignment-id supervisor)
                                   port
                                   worker-id)]
      (ConfigUtils/setWorkerUserWSE conf worker-id "")
      (psim/register-process pid worker)
      (swap! (:worker-thread-pids-atom supervisor) assoc worker-id pid)
      ))

(defn -launch
  [supervisor]
  (log-message "Starting supervisor for storm version '" STORM-VERSION "'")
  (let [conf (clojurify-structure (ConfigUtils/readStormConfig))]
    (validate-distributed-mode! conf)
    (let [supervisor (mk-supervisor conf nil supervisor)]
      (Utils/addShutdownHookWithForceKillIn1Sec #(.shutdown supervisor)))
    (defgauge supervisor:num-slots-used-gauge #(count (my-worker-ids conf)))
    (start-metrics-reporters conf)))

(defn standalone-supervisor []
  (let [conf-atom (atom nil)
        id-atom (atom nil)]
    (reify ISupervisor
      (prepare [this conf local-dir]
        (reset! conf-atom conf)
        (let [state (LocalState. local-dir)
              curr-id (if-let [id (.getSupervisorId state)]
                        id
                        (generate-supervisor-id))]
          (.setSupervisorId state curr-id)
          (reset! id-atom curr-id))
        )
      (confirmAssigned [this port]
        true)
      (getMetadata [this]
        (doall (map int (get @conf-atom SUPERVISOR-SLOTS-PORTS))))
      (getSupervisorId [this]
        @id-atom)
      (getAssignmentId [this]
        @id-atom)
      (killedWorker [this port]
        )
      (assigned [this ports]
        ))))

(defn -main []
  (Utils/setupDefaultUncaughtExceptionHandler)
  (-launch (standalone-supervisor)))<|MERGE_RESOLUTION|>--- conflicted
+++ resolved
@@ -24,16 +24,12 @@
            [java.net JarURLConnection]
            [java.net URI URLDecoder]
            [org.apache.commons.io FileUtils])
-<<<<<<< HEAD
-  (:use [org.apache.storm config util log timer local-state-converter])
-=======
-  (:use [org.apache.storm config util log local-state])
->>>>>>> 561cecaa
+  (:use [org.apache.storm config util log local-state-converter])
   (:import [org.apache.storm.generated AuthorizationException KeyNotFoundException WorkerResources])
   (:import [org.apache.storm.utils NimbusLeaderNotFoundException VersionInfo])
   (:import [java.nio.file Files StandardCopyOption])
   (:import [org.apache.storm Config])
-  (:import [org.apache.storm.generated WorkerResources ProfileAction ExecutorInfo LSSupervisorAssignments LocalAssignment])
+  (:import [org.apache.storm.generated WorkerResources ProfileAction LocalAssignment])
   (:import [org.apache.storm.localizer LocalResource])
   (:use [org.apache.storm.daemon common])
   (:require [org.apache.storm.command [healthcheck :as healthcheck]])
