;; Licensed to the Apache Software Foundation (ASF) under one
;; or more contributor license agreements.  See the NOTICE file
;; distributed with this work for additional information
;; regarding copyright ownership.  The ASF licenses this file
;; to you under the Apache License, Version 2.0 (the
;; "License"); you may not use this file except in compliance
;; with the License.  You may obtain a copy of the License at
;;
;; http://www.apache.org/licenses/LICENSE-2.0
;;
;; Unless required by applicable law or agreed to in writing, software
;; distributed under the License is distributed on an "AS IS" BASIS,
;; WITHOUT WARRANTIES OR CONDITIONS OF ANY KIND, either express or implied.
;; See the License for the specific language governing permissions and
;; limitations under the License.
(ns org.apache.storm.daemon.supervisor
  (:import [java.io File IOException FileOutputStream])
  (:import [org.apache.storm.scheduler ISupervisor]
           [org.apache.storm.utils LocalState Time Utils Utils$ExitCodeCallable
                                   ConfigUtils]
           [org.apache.storm.daemon Shutdownable]
           [org.apache.storm Constants]
           [org.apache.storm.cluster ClusterStateContext DaemonType]
           [java.net JarURLConnection]
           [java.net URI URLDecoder]
           [org.apache.commons.io FileUtils])
  (:use [org.apache.storm config util log local-state-converter])
  (:import [org.apache.storm.generated AuthorizationException KeyNotFoundException WorkerResources])
  (:import [org.apache.storm.utils NimbusLeaderNotFoundException VersionInfo])
  (:import [java.nio.file Files StandardCopyOption])
  (:import [org.apache.storm Config])
  (:import [org.apache.storm.generated WorkerResources ProfileAction LocalAssignment])
  (:import [org.apache.storm.localizer LocalResource])
  (:import [org.apache.storm.event EventManagerImp])
  (:use [org.apache.storm.daemon common])
  (:import [org.apache.storm.command HealthCheck])
  (:require [org.apache.storm.daemon [worker :as worker]]
            [org.apache.storm [process-simulator :as psim] [cluster :as cluster]]
            [clojure.set :as set])
  (:import [org.apache.thrift.transport TTransportException])
  (:import [org.apache.zookeeper data.ACL ZooDefs$Ids ZooDefs$Perms])
  (:import [org.yaml.snakeyaml Yaml]
           [org.yaml.snakeyaml.constructor SafeConstructor])
  (:require [metrics.gauges :refer [defgauge]])
  (:require [metrics.meters :refer [defmeter mark!]])
  (:import [org.apache.storm StormTimer])
  (:gen-class
    :methods [^{:static true} [launch [org.apache.storm.scheduler.ISupervisor] void]])
  (:require [clojure.string :as str]))

(defmeter supervisor:num-workers-launched)

(defmulti download-storm-code cluster-mode)
(defmulti launch-worker (fn [supervisor & _] (cluster-mode (:conf supervisor))))

(def STORM-VERSION (VersionInfo/getVersion))

(defprotocol SupervisorDaemon
  (get-id [this])
  (get-conf [this])
  (shutdown-all-workers [this])
  )

;TODO: when translating this function, you should replace the filter-val with a proper for loop + if condition HERE
(defn- assignments-snapshot [storm-cluster-state callback assignment-versions]
  (let [storm-ids (.assignments storm-cluster-state callback)]
    (let [new-assignments
          (->>
           (dofor [sid storm-ids]
                  (let [recorded-version (:version (get assignment-versions sid))]
                    (if-let [assignment-version (.assignment-version storm-cluster-state sid callback)]
                      (if (= assignment-version recorded-version)
                        {sid (get assignment-versions sid)}
                        {sid (.assignment-info-with-version storm-cluster-state sid callback)})
                      {sid nil})))
           (apply merge)
           (filter-val not-nil?))
          new-profiler-actions
          (->>
            (dofor [sid (distinct storm-ids)]
                   (if-let [topo-profile-actions (.get-topology-profile-requests storm-cluster-state sid false)]
                      {sid topo-profile-actions}))
           (apply merge))]
         
      {:assignments (into {} (for [[k v] new-assignments] [k (:data v)]))
       :profiler-actions new-profiler-actions
       :versions new-assignments})))

(defn mk-local-assignment
  [storm-id executors resources]
  {:storm-id storm-id :executors executors :resources resources})

(defn- read-my-executors [assignments-snapshot storm-id assignment-id]
  (let [assignment (get assignments-snapshot storm-id)
        my-slots-resources (into {}
                                 (filter (fn [[[node _] _]] (= node assignment-id))
                                         (:worker->resources assignment)))
        my-executors (filter (fn [[_ [node _]]] (= node assignment-id))
                             (:executor->node+port assignment))
        port-executors (apply merge-with
                              concat
                              (for [[executor [_ port]] my-executors]
                                {port [executor]}
                                ))]
    (into {} (for [[port executors] port-executors]
               ;; need to cast to int b/c it might be a long (due to how yaml parses things)
               ;; doall is to avoid serialization/deserialization problems with lazy seqs
               [(Integer. port) (mk-local-assignment storm-id (doall executors) (get my-slots-resources [assignment-id port]))]
               ))))

(defn- read-assignments
  "Returns map from port to struct containing :storm-id, :executors and :resources"
  ([assignments-snapshot assignment-id]
     (->> (dofor [sid (keys assignments-snapshot)] (read-my-executors assignments-snapshot sid assignment-id))
          (apply merge-with (fn [& ignored] (throw (RuntimeException. (str "Should not have multiple topologies assigned to one port")))))))
  ([assignments-snapshot assignment-id existing-assignment retries]
     (try (let [assignments (read-assignments assignments-snapshot assignment-id)]
            (reset! retries 0)
            assignments)
          (catch RuntimeException e
            (if (> @retries 2) (throw e) (swap! retries inc))
            (log-warn (.getMessage e) ": retrying " @retries " of 3")
            existing-assignment))))

;TODO: when translating this function, you should replace the map-val with a proper for loop HERE
(defn- read-storm-code-locations
  [assignments-snapshot]
  (map-val :master-code-dir assignments-snapshot))

(defn- read-downloaded-storm-ids [conf]
  (map #(URLDecoder/decode %) (Utils/readDirContents (ConfigUtils/supervisorStormDistRoot conf))))

(defn ->executor-list
  [executors]
  (into []
        (for [exec-info executors]
          [(.get_task_start exec-info) (.get_task_end exec-info)])))

(defn ls-worker-heartbeat
  [^LocalState local-state]
  (if-let [worker-hb (.getWorkerHeartBeat ^LocalState local-state)]
    {:time-secs (.get_time_secs worker-hb)
     :storm-id (.get_topology_id worker-hb)
     :executors (->executor-list (.get_executors worker-hb))
     :port (.get_port worker-hb)}))

(defn read-worker-heartbeat [conf id]
  (let [local-state (ConfigUtils/workerState conf id)]
    (try
      (ls-worker-heartbeat local-state)
      (catch Exception e
        (log-warn e "Failed to read local heartbeat for workerId : " id ",Ignoring exception.")
        nil))))


(defn my-worker-ids [conf]
  (Utils/readDirContents (ConfigUtils/workerRoot conf)))

(defn read-worker-heartbeats
  "Returns map from worker id to heartbeat"
  [conf]
  (let [ids (my-worker-ids conf)]
    (into {}
      (dofor [id ids]
        [id (read-worker-heartbeat conf id)]))
    ))


(defn matches-an-assignment? [worker-heartbeat assigned-executors]
  (let [local-assignment (assigned-executors (:port worker-heartbeat))]
    (and local-assignment
         (= (:storm-id worker-heartbeat) (:storm-id local-assignment))
         (= (disj (set (:executors worker-heartbeat)) Constants/SYSTEM_EXECUTOR_ID)
            (set (:executors local-assignment))))))

(let [dead-workers (atom #{})]
  (defn get-dead-workers []
    @dead-workers)
  (defn add-dead-worker [worker]
    (swap! dead-workers conj worker))
  (defn remove-dead-worker [worker]
    (swap! dead-workers disj worker)))

(defn is-worker-hb-timed-out? [now hb conf]
  (> (- now (:time-secs hb))
     (conf SUPERVISOR-WORKER-TIMEOUT-SECS)))

(defn read-allocated-workers
  "Returns map from worker id to worker heartbeat. if the heartbeat is nil, then the worker is dead (timed out or never wrote heartbeat)"
  [supervisor assigned-executors now]
  (let [conf (:conf supervisor)
        ^LocalState local-state (:local-state supervisor)
        id->heartbeat (read-worker-heartbeats conf)
        approved-ids (set (keys (clojurify-structure (.getApprovedWorkers ^LocalState local-state))))]
    (into
     {}
     (dofor [[id hb] id->heartbeat]
            (let [state (cond
                         (not hb)
                           :not-started
                         (or (not (contains? approved-ids id))
                             (not (matches-an-assignment? hb assigned-executors)))
                           :disallowed
                         (or
                          (when (get (get-dead-workers) id)
                            (log-message "Worker Process " id " has died!")
                            true)
                          (is-worker-hb-timed-out? now hb conf))
                           :timed-out
                         true
                           :valid)]
              (log-debug "Worker " id " is " state ": " (pr-str hb) " at supervisor time-secs " now)
              [id [state hb]]
              ))
     )))

(defn- wait-for-worker-launch [conf id start-time]
  (let [state (ConfigUtils/workerState conf id)]
    (loop []
      (let [hb (.getWorkerHeartBeat state)]
        (when (and
               (not hb)
               (<
                (- (Time/currentTimeSecs) start-time)
                (conf SUPERVISOR-WORKER-START-TIMEOUT-SECS)
                ))
          (log-message id " still hasn't started")
          (Time/sleep 500)
          (recur)
          )))
    (when-not (.getWorkerHeartBeat state)
      (log-message "Worker " id " failed to start")
      )))

(defn- wait-for-workers-launch [conf ids]
  (let [start-time (Time/currentTimeSecs)]
    (doseq [id ids]
      (wait-for-worker-launch conf id start-time))
    ))

(defn generate-supervisor-id []
  (Utils/uuid))

(defnk worker-launcher [conf user args :environment {} :log-prefix nil :exit-code-callback nil :directory nil]
  (let [_ (when (clojure.string/blank? user)
            (throw (java.lang.IllegalArgumentException.
                     "User cannot be blank when calling worker-launcher.")))
        wl-initial (conf SUPERVISOR-WORKER-LAUNCHER)
        storm-home (System/getProperty "storm.home")
        wl (if wl-initial wl-initial (str storm-home "/bin/worker-launcher"))
        command (concat [wl user] args)]
    (log-message "Running as user:" user " command:" (pr-str command))
    (Utils/launchProcess command
                         environment
                         log-prefix
                         exit-code-callback
                         directory)))

(defnk worker-launcher-and-wait [conf user args :environment {} :log-prefix nil]
  (let [process (worker-launcher conf user args :environment environment)]
    (if log-prefix
      (Utils/readAndLogStream log-prefix (.getInputStream process)))
      (try
        (.waitFor process)
      (catch InterruptedException e
        (log-message log-prefix " interrupted.")))
      (.exitValue process)))

(defn- rmr-as-user
  "Launches a process owned by the given user that deletes the given path
  recursively.  Throws RuntimeException if the directory is not removed."
  [conf id path]
  (let [user (Utils/getFileOwner path)]
    (worker-launcher-and-wait conf
      user
      ["rmr" path]
      :log-prefix (str "rmr " id))
    (if (Utils/checkFileExists path)
      (throw (RuntimeException. (str path " was not deleted"))))))

(defn try-cleanup-worker [conf supervisor id]
  (try
    (if (.exists (File. (ConfigUtils/workerRoot conf id)))
      (do
        (if (conf SUPERVISOR-RUN-WORKER-AS-USER)
          (rmr-as-user conf id (ConfigUtils/workerRoot conf id))
          (do
            (Utils/forceDelete (ConfigUtils/workerHeartbeatsRoot conf id))
            ;; this avoids a race condition with worker or subprocess writing pid around same time
            (Utils/forceDelete (ConfigUtils/workerPidsRoot conf id))
            (Utils/forceDelete (ConfigUtils/workerRoot conf id))))
        (ConfigUtils/removeWorkerUserWSE conf id)
        (remove-dead-worker id)
      ))
    (if (conf STORM-RESOURCE-ISOLATION-PLUGIN-ENABLE)
      (.releaseResourcesForWorker (:resource-isolation-manager supervisor) id))
  (catch IOException e
    (log-warn-error e "Failed to cleanup worker " id ". Will retry later"))
  (catch RuntimeException e
    (log-warn-error e "Failed to cleanup worker " id ". Will retry later")
    )
  (catch java.io.FileNotFoundException e (log-message (.getMessage e)))
    ))

(defn shutdown-worker [supervisor id]
  (log-message "Shutting down " (:supervisor-id supervisor) ":" id)
  (let [conf (:conf supervisor)
        pids (Utils/readDirContents (ConfigUtils/workerPidsRoot conf id))
        thread-pid (@(:worker-thread-pids-atom supervisor) id)
        shutdown-sleep-secs (conf SUPERVISOR-WORKER-SHUTDOWN-SLEEP-SECS)
        as-user (conf SUPERVISOR-RUN-WORKER-AS-USER)
        user (ConfigUtils/getWorkerUser conf id)]
    (when thread-pid
      (psim/kill-process thread-pid))
    (doseq [pid pids]
      (if as-user
        (worker-launcher-and-wait conf user ["signal" pid "15"] :log-prefix (str "kill -15 " pid))
        (Utils/killProcessWithSigTerm pid)))
    (when-not (empty? pids)  
      (log-message "Sleep " shutdown-sleep-secs " seconds for execution of cleanup threads on worker.")
      (Time/sleepSecs shutdown-sleep-secs))
    (doseq [pid pids]
      (if as-user
        (worker-launcher-and-wait conf user ["signal" pid "9"] :log-prefix (str "kill -9 " pid))
        (Utils/forceKillProcess pid))
      (let [path (ConfigUtils/workerPidPath conf id pid)]
        (if as-user
          (rmr-as-user conf id path)
          (try
            (log-debug "Removing path " path)
            (.delete (File. path))
            (catch Exception e))))) ;; on windows, the supervisor may still holds the lock on the worker directory
    (try-cleanup-worker conf supervisor id))
  (log-message "Shut down " (:supervisor-id supervisor) ":" id))

(def SUPERVISOR-ZK-ACLS
  [(first ZooDefs$Ids/CREATOR_ALL_ACL)
   (ACL. (bit-or ZooDefs$Perms/READ ZooDefs$Perms/CREATE) ZooDefs$Ids/ANYONE_ID_UNSAFE)])

(defn supervisor-data [conf shared-context ^ISupervisor isupervisor]
  {:conf conf
   :shared-context shared-context
   :isupervisor isupervisor
   :active (atom true)
   :uptime (Utils/makeUptimeComputer)
   :version STORM-VERSION
   :worker-thread-pids-atom (atom {})
   :storm-cluster-state (cluster/mk-storm-cluster-state conf :acls (when
                                                                     (Utils/isZkAuthenticationConfiguredStormServer
                                                                       conf)
                                                                     SUPERVISOR-ZK-ACLS)
                                                        :context (ClusterStateContext. DaemonType/SUPERVISOR))
   :local-state (ConfigUtils/supervisorState conf)
   :supervisor-id (.getSupervisorId isupervisor)
   :assignment-id (.getAssignmentId isupervisor)
   :my-hostname (Utils/hostname conf)
   :curr-assignment (atom nil) ;; used for reporting used ports when heartbeating
   :heartbeat-timer (StormTimer. nil
                      (reify Thread$UncaughtExceptionHandler
                        (^void uncaughtException
                          [this ^Thread t ^Throwable e]
                          (log-error e "Error when processing event")
                          (Utils/exitProcess 20 "Error when processing an event"))))
   :event-timer (StormTimer. nil
                  (reify Thread$UncaughtExceptionHandler
                    (^void uncaughtException
                      [this ^Thread t ^Throwable e]
                      (log-error e "Error when processing event")
                      (Utils/exitProcess 20 "Error when processing an event"))))
   :blob-update-timer (StormTimer. "blob-update-timer"
                        (reify Thread$UncaughtExceptionHandler
                          (^void uncaughtException
                            [this ^Thread t ^Throwable e]
                            (log-error e "Error when processing event")
                            (Utils/exitProcess 20 "Error when processing an event"))))
   :localizer (Utils/createLocalizer conf (ConfigUtils/supervisorLocalDir conf))
   :assignment-versions (atom {})
   :sync-retry (atom 0)
   :download-lock (Object.)
   :stormid->profiler-actions (atom {})
   :resource-isolation-manager (if (conf STORM-RESOURCE-ISOLATION-PLUGIN-ENABLE)
                                 (let [resource-isolation-manager (Utils/newInstance (conf STORM-RESOURCE-ISOLATION-PLUGIN))]
                                   (.prepare resource-isolation-manager conf)
                                   (log-message "Using resource isolation plugin " (conf STORM-RESOURCE-ISOLATION-PLUGIN))
                                   resource-isolation-manager)
                                 nil)
   })

(defn required-topo-files-exist?
  [conf storm-id]
  (let [stormroot (ConfigUtils/supervisorStormDistRoot conf storm-id)
        stormjarpath (ConfigUtils/supervisorStormJarPath stormroot)
        stormcodepath (ConfigUtils/supervisorStormCodePath stormroot)
        stormconfpath (ConfigUtils/supervisorStormConfPath stormroot)]
    (and (every? #(Utils/checkFileExists %) [stormroot stormconfpath stormcodepath])
         (or (ConfigUtils/isLocalMode conf)
             (Utils/checkFileExists stormjarpath)))))

(defn get-worker-assignment-helper-msg
  [assignment supervisor port id]
  (str (pr-str assignment) " for this supervisor " (:supervisor-id supervisor) " on port "
    port " with id " id))

(defn get-valid-new-worker-ids
  [conf supervisor reassign-executors new-worker-ids]
  (into {}
    (remove nil?
      (dofor [[port assignment] reassign-executors]
        (let [id (new-worker-ids port)
              storm-id (:storm-id assignment)
              ^WorkerResources resources (:resources assignment)]
          ;; This condition checks for required files exist before launching the worker
          (if (required-topo-files-exist? conf storm-id)
            (let [pids-path (ConfigUtils/workerPidsRoot conf id)
                  hb-path (ConfigUtils/workerHeartbeatsRoot conf id)]
              (log-message "Launching worker with assignment "
                (get-worker-assignment-helper-msg assignment supervisor port id))
              (FileUtils/forceMkdir (File. pids-path))
              (FileUtils/forceMkdir (File. hb-path))
              (launch-worker supervisor
                (:storm-id assignment)
                port
                id
                resources)
              [id port])
            (do
              (log-message "Missing topology storm code, so can't launch worker with assignment "
                (get-worker-assignment-helper-msg assignment supervisor port id))
              nil)))))))


(defn- select-keys-pred
  [pred amap]
  (into {} (filter (fn [[k v]] (pred k)) amap)))

(defn ->local-assignment
  [^LocalAssignment thrift-local-assignment]
  (mk-local-assignment
    (.get_topology_id thrift-local-assignment)
    (->executor-list (.get_executors thrift-local-assignment))
    (.get_resources thrift-local-assignment)))

;TODO: when translating this function, you should replace the map-val with a proper for loop HERE
(defn ls-local-assignments
  [^LocalState local-state]
  (if-let [thrift-local-assignments (.getLocalAssignmentsMap local-state)]
    (map-val ->local-assignment thrift-local-assignments)))

;TODO: when translating this function, you should replace the filter-val with a proper for loop + if condition HERE
(defn sync-processes [supervisor]
  (let [conf (:conf supervisor)
        ^LocalState local-state (:local-state supervisor)
        storm-cluster-state (:storm-cluster-state supervisor)
        assigned-executors (or (ls-local-assignments local-state) {})
        now (Time/currentTimeSecs)
        allocated (read-allocated-workers supervisor assigned-executors now)
        keepers (filter-val
                 (fn [[state _]] (= state :valid))
                 allocated)
        keep-ports (set (for [[id [_ hb]] keepers] (:port hb)))
        reassign-executors (select-keys-pred (complement keep-ports) assigned-executors)
        new-worker-ids (into
                        {}
                        (for [port (keys reassign-executors)]
                          [port (Utils/uuid)]))]
    ;; 1. to kill are those in allocated that are dead or disallowed
    ;; 2. kill the ones that should be dead
    ;;     - read pids, kill -9 and individually remove file
    ;;     - rmr heartbeat dir, rmdir pid dir, rmdir id dir (catch exception and log)
    ;; 3. of the rest, figure out what assignments aren't yet satisfied
    ;; 4. generate new worker ids, write new "approved workers" to LS
    ;; 5. create local dir for worker id
    ;; 5. launch new workers (give worker-id, port, and supervisor-id)
    ;; 6. wait for workers launch

    (log-debug "Syncing processes")
    (log-debug "Assigned executors: " assigned-executors)
    (log-debug "Allocated: " allocated)
    (doseq [[id [state heartbeat]] allocated]
      (when (not= :valid state)
        (log-message
         "Shutting down and clearing state for id " id
         ". Current supervisor time: " now
         ". State: " state
         ", Heartbeat: " (pr-str heartbeat))
        (shutdown-worker supervisor id)))
    (let [valid-new-worker-ids (get-valid-new-worker-ids conf supervisor reassign-executors new-worker-ids)]
      (.setApprovedWorkers ^LocalState local-state
                        (merge
                          (select-keys (clojurify-structure (.getApprovedWorkers ^LocalState local-state))
                            (keys keepers))
                          valid-new-worker-ids))
      (wait-for-workers-launch conf (keys valid-new-worker-ids)))))

(defn assigned-storm-ids-from-port-assignments [assignment]
  (->> assignment
       vals
       (map :storm-id)
       set))

;TODO: when translating this function, you should replace the filter-val with a proper for loop + if condition HERE
(defn shutdown-disallowed-workers [supervisor]
  (let [conf (:conf supervisor)
        ^LocalState local-state (:local-state supervisor)
        assigned-executors (or (ls-local-assignments local-state) {})
        now (Time/currentTimeSecs)
        allocated (read-allocated-workers supervisor assigned-executors now)
        disallowed (keys (filter-val
                                  (fn [[state _]] (= state :disallowed))
                                  allocated))]
    (log-debug "Allocated workers " allocated)
    (log-debug "Disallowed workers " disallowed)
    (doseq [id disallowed]
      (shutdown-worker supervisor id))
    ))

(defn get-blob-localname
  "Given the blob information either gets the localname field if it exists,
  else routines the default value passed in."
  [blob-info defaultValue]
  (or (get blob-info "localname") defaultValue))

(defn should-uncompress-blob?
  "Given the blob information returns the value of the uncompress field, handling it either being
  a string or a boolean value, or if it's not specified then returns false"
  [blob-info]
  (Boolean. (get blob-info "uncompress")))

(defn remove-blob-references
  "Remove a reference to a blob when its no longer needed."
  [localizer storm-id conf]
  (let [storm-conf (clojurify-structure (ConfigUtils/readSupervisorStormConf conf storm-id))
        blobstore-map (storm-conf TOPOLOGY-BLOBSTORE-MAP)
        user (storm-conf TOPOLOGY-SUBMITTER-USER)
        topo-name (storm-conf TOPOLOGY-NAME)]
    (if blobstore-map
      (doseq [[k, v] blobstore-map]
        (.removeBlobReference localizer
          k
          user
          topo-name
          (should-uncompress-blob? v))))))

(defn blobstore-map-to-localresources
  "Returns a list of LocalResources based on the blobstore-map passed in."
  [blobstore-map]
  (if blobstore-map
    (for [[k, v] blobstore-map] (LocalResource. k (should-uncompress-blob? v)))
    ()))

(defn add-blob-references
  "For each of the downloaded topologies, adds references to the blobs that the topologies are
  using. This is used to reconstruct the cache on restart."
  [localizer storm-id conf]
  (let [storm-conf (clojurify-structure (ConfigUtils/readSupervisorStormConf conf storm-id))
        blobstore-map (storm-conf TOPOLOGY-BLOBSTORE-MAP)
        user (storm-conf TOPOLOGY-SUBMITTER-USER)
        topo-name (storm-conf TOPOLOGY-NAME)
        localresources (blobstore-map-to-localresources blobstore-map)]
    (if blobstore-map
      (.addReferences localizer localresources user topo-name))))

(defn rm-topo-files
  [conf storm-id localizer rm-blob-refs?]
  (let [path (ConfigUtils/supervisorStormDistRoot conf storm-id)]
    (try
      (if rm-blob-refs?
        (remove-blob-references localizer storm-id conf))
      (if (conf SUPERVISOR-RUN-WORKER-AS-USER)
        (rmr-as-user conf storm-id path)
        (Utils/forceDelete (ConfigUtils/supervisorStormDistRoot conf storm-id)))
      (catch Exception e
        (log-message e (str "Exception removing: " storm-id))))))

(defn verify-downloaded-files
  "Check for the files exists to avoid supervisor crashing
   Also makes sure there is no necessity for locking"
  [conf localizer assigned-storm-ids all-downloaded-storm-ids]
  (remove nil?
    (into #{}
      (for [storm-id all-downloaded-storm-ids
            :when (contains? assigned-storm-ids storm-id)]
        (when-not (required-topo-files-exist? conf storm-id)
          (log-debug "Files not present in topology directory")
          (rm-topo-files conf storm-id localizer false)
          storm-id)))))

<<<<<<< HEAD
(defn kill-existing-workers-with-change-in-components [supervisor existing-assignment new-assignment]
  (let [assigned-executors (or (ls-local-assignments (:local-state supervisor)) {})
        allocated (read-allocated-workers supervisor assigned-executors (Time/currentTimeSecs))
        valid-allocated (filter-val (fn [[state _]] (= state :valid)) allocated)
        port->worker-id (clojure.set/map-invert (map-val #((nth % 1) :port) valid-allocated))]
    (doseq [p (set/intersection (set (keys existing-assignment))
                                (set (keys new-assignment)))]
      (if (not= (:executors (existing-assignment p)) (:executors (new-assignment p)))
        (shutdown-worker supervisor (port->worker-id p))))))
=======
(defn ->LocalAssignment
  [{storm-id :storm-id executors :executors resources :resources}]
  (let [assignment (LocalAssignment. storm-id (->ExecutorInfo-list executors))]
    (if resources (.set_resources assignment
                                  (doto (WorkerResources. )
                                    (.set_mem_on_heap (first resources))
                                    (.set_mem_off_heap (second resources))
                                    (.set_cpu (last resources)))))
    assignment))

;TODO: when translating this function, you should replace the map-val with a proper for loop HERE
(defn ls-local-assignments!
  [^LocalState local-state assignments]
  (let [local-assignment-map (map-val ->LocalAssignment assignments)]
    (.setLocalAssignmentsMap local-state local-assignment-map)))
>>>>>>> 35037d67

(defn mk-synchronize-supervisor [supervisor sync-processes event-manager processes-event-manager]
  (fn callback-supervisor []
    (let [conf (:conf supervisor)
          storm-cluster-state (:storm-cluster-state supervisor)
          ^ISupervisor isupervisor (:isupervisor supervisor)
          ^LocalState local-state (:local-state supervisor)
          sync-callback (fn [& ignored] (.add event-manager (reify Runnable
                                                                   (^void run [this]
                                                                     (callback-supervisor)))))
          assignment-versions @(:assignment-versions supervisor)
          {assignments-snapshot :assignments
           storm-id->profiler-actions :profiler-actions
           versions :versions}
          (assignments-snapshot storm-cluster-state sync-callback assignment-versions)
          storm-code-map (read-storm-code-locations assignments-snapshot)
          all-downloaded-storm-ids (set (read-downloaded-storm-ids conf))
          existing-assignment (ls-local-assignments local-state)
          all-assignment (read-assignments assignments-snapshot
                                           (:assignment-id supervisor)
                                           existing-assignment
                                           (:sync-retry supervisor))
          ;TODO: when translating this function, you should replace the filter-val with a proper for loop + if condition HERE
          new-assignment (->> all-assignment
                              (filter-key #(.confirmAssigned isupervisor %)))
          assigned-storm-ids (assigned-storm-ids-from-port-assignments new-assignment)
          localizer (:localizer supervisor)
          checked-downloaded-storm-ids (set (verify-downloaded-files conf localizer assigned-storm-ids all-downloaded-storm-ids))
          downloaded-storm-ids (set/difference all-downloaded-storm-ids checked-downloaded-storm-ids)]

      (log-debug "Synchronizing supervisor")
      (log-debug "Storm code map: " storm-code-map)
      (log-debug "All assignment: " all-assignment)
      (log-debug "New assignment: " new-assignment)
      (log-debug "Assigned Storm Ids " assigned-storm-ids)
      (log-debug "All Downloaded Ids " all-downloaded-storm-ids)
      (log-debug "Checked Downloaded Ids " checked-downloaded-storm-ids)
      (log-debug "Downloaded Ids " downloaded-storm-ids)
      (log-debug "Storm Ids Profiler Actions " storm-id->profiler-actions)
      ;; download code first
      ;; This might take awhile
      ;;   - should this be done separately from usual monitoring?
      ;; should we only download when topology is assigned to this supervisor?
      (doseq [[storm-id master-code-dir] storm-code-map]
        (when (and (not (downloaded-storm-ids storm-id))
                   (assigned-storm-ids storm-id))
          (log-message "Downloading code for storm id " storm-id)
          (try-cause
            (download-storm-code conf storm-id master-code-dir localizer)

            (catch NimbusLeaderNotFoundException e
              (log-warn-error e "Nimbus leader was not available."))
            (catch TTransportException e
              (log-warn-error e "There was a connection problem with nimbus.")))
          (log-message "Finished downloading code for storm id " storm-id)))

      (log-debug "Writing new assignment "
                 (pr-str new-assignment))
      (doseq [p (set/difference (set (keys existing-assignment))
                                (set (keys new-assignment)))]
        (.killedWorker isupervisor (int p)))
      (kill-existing-workers-with-change-in-components supervisor existing-assignment new-assignment)
      (.assigned isupervisor (keys new-assignment))
      (ls-local-assignments! local-state
            new-assignment)
      (reset! (:assignment-versions supervisor) versions)
      (reset! (:stormid->profiler-actions supervisor) storm-id->profiler-actions)

      (reset! (:curr-assignment supervisor) new-assignment)
      ;; remove any downloaded code that's no longer assigned or active
      ;; important that this happens after setting the local assignment so that
      ;; synchronize-supervisor doesn't try to launch workers for which the
      ;; resources don't exist
      (if (Utils/isOnWindows) (shutdown-disallowed-workers supervisor))
      (doseq [storm-id all-downloaded-storm-ids]
        (when-not (storm-code-map storm-id)
          (log-message "Removing code for storm id "
                       storm-id)
          (rm-topo-files conf storm-id localizer true)))
      (.add processes-event-manager (reify Runnable
                                                     (^void run [this]
                                                       (sync-processes)))))))

(defn mk-supervisor-capacities
  [conf]
  {Config/SUPERVISOR_MEMORY_CAPACITY_MB (double (conf SUPERVISOR-MEMORY-CAPACITY-MB))
   Config/SUPERVISOR_CPU_CAPACITY (double (conf SUPERVISOR-CPU-CAPACITY))})

(defn update-blobs-for-topology!
  "Update each blob listed in the topology configuration if the latest version of the blob
   has not been downloaded."
  [conf storm-id localizer]
  (let [storm-conf (clojurify-structure (ConfigUtils/readSupervisorStormConf conf storm-id))
        blobstore-map (storm-conf TOPOLOGY-BLOBSTORE-MAP)
        user (storm-conf TOPOLOGY-SUBMITTER-USER)
        localresources (blobstore-map-to-localresources blobstore-map)]
    (try
      (.updateBlobs localizer localresources user)
      (catch AuthorizationException authExp
        (log-error authExp))
      (catch KeyNotFoundException knf
        (log-error knf)))))

(defn update-blobs-for-all-topologies-fn
  "Returns a function that downloads all blobs listed in the topology configuration for all topologies assigned
  to this supervisor, and creates version files with a suffix. The returned function is intended to be run periodically
  by a timer, created elsewhere."
  [supervisor]
  (fn []
    (try-cause
      (let [conf (:conf supervisor)
            downloaded-storm-ids (set (read-downloaded-storm-ids conf))
            new-assignment @(:curr-assignment supervisor)
            assigned-storm-ids (assigned-storm-ids-from-port-assignments new-assignment)]
        (doseq [topology-id downloaded-storm-ids]
          (let [storm-root (ConfigUtils/supervisorStormDistRoot conf topology-id)]
            (when (assigned-storm-ids topology-id)
              (log-debug "Checking Blob updates for storm topology id " topology-id " With target_dir: " storm-root)
              (update-blobs-for-topology! conf topology-id (:localizer supervisor))))))
      (catch TTransportException e
        (log-error
          e
          "Network error while updating blobs, will retry again later"))
      (catch NimbusLeaderNotFoundException e
        (log-error
          e
          "Nimbus unavailable to update blobs, will retry again later")))))

(defn jvm-cmd [cmd]
  (let [java-home (.get (System/getenv) "JAVA_HOME")]
    (if (nil? java-home)
      cmd
      (str java-home Utils/FILE_PATH_SEPARATOR "bin" Utils/FILE_PATH_SEPARATOR cmd))))

(defn java-cmd []
  (jvm-cmd "java"))

(defn jmap-dump-cmd [profile-cmd pid target-dir]
  [profile-cmd pid "jmap" target-dir])

(defn jstack-dump-cmd [profile-cmd pid target-dir]
  [profile-cmd pid "jstack" target-dir])

(defn jprofile-start [profile-cmd pid]
  [profile-cmd pid "start"])

(defn jprofile-stop [profile-cmd pid target-dir]
  [profile-cmd pid "stop" target-dir])

(defn jprofile-dump [profile-cmd pid workers-artifacts-directory]
  [profile-cmd pid "dump" workers-artifacts-directory])

(defn jprofile-jvm-restart [profile-cmd pid]
  [profile-cmd pid "kill"])

(defn- delete-topology-profiler-action [storm-cluster-state storm-id profile-action]
  (log-message "Deleting profiler action.." profile-action)
  (.delete-topology-profile-requests storm-cluster-state storm-id profile-action))

(defnk launch-profiler-action-for-worker
  "Launch profiler action for a worker"
  [conf user target-dir command :environment {} :exit-code-on-profile-action nil :log-prefix nil]
  (if-let [run-worker-as-user (conf SUPERVISOR-RUN-WORKER-AS-USER)]
    (let [container-file (Utils/containerFilePath target-dir)
          script-file (Utils/scriptFilePath target-dir)]
      (log-message "Running as user:" user " command:" (Utils/shellCmd command))
      (if (Utils/checkFileExists container-file) (rmr-as-user conf container-file container-file))
      (if (Utils/checkFileExists script-file) (rmr-as-user conf script-file script-file))
      (worker-launcher
        conf
        user
        ["profiler" target-dir (Utils/writeScript target-dir command environment)]
        :log-prefix log-prefix
        :exit-code-callback exit-code-on-profile-action
        :directory (File. target-dir)))
    (Utils/launchProcess
      command
      environment
      log-prefix
      exit-code-on-profile-action
      (File. target-dir))))

(defn mk-run-profiler-actions-for-all-topologies
  "Returns a function that downloads all profile-actions listed for all topologies assigned
  to this supervisor, executes those actions as user and deletes them from zookeeper."
  [supervisor]
  (fn []
    (try
      (let [conf (:conf supervisor)
            stormid->profiler-actions @(:stormid->profiler-actions supervisor)
            storm-cluster-state (:storm-cluster-state supervisor)
            hostname (:my-hostname supervisor)
            storm-home (System/getProperty "storm.home")
            profile-cmd (str (clojure.java.io/file storm-home
                                                   "bin"
                                                   (conf WORKER-PROFILER-COMMAND)))
            new-assignment @(:curr-assignment supervisor)
            assigned-storm-ids (assigned-storm-ids-from-port-assignments new-assignment)]
        (doseq [[storm-id profiler-actions] stormid->profiler-actions]
          (when (not (empty? profiler-actions))
            (doseq [pro-action profiler-actions]
              (if (= hostname (:host pro-action))
                (let [port (:port pro-action)
                      action ^ProfileAction (:action pro-action)
                      stop? (> (System/currentTimeMillis) (:timestamp pro-action))
                      target-dir (ConfigUtils/workerArtifactsRoot conf storm-id port)
                      storm-conf (clojurify-structure (ConfigUtils/readSupervisorStormConf conf storm-id))
                      user (storm-conf TOPOLOGY-SUBMITTER-USER)
                      environment (if-let [env (storm-conf TOPOLOGY-ENVIRONMENT)] env {})
                      worker-pid (slurp (ConfigUtils/workerArtifactsPidPath conf storm-id port))
                      log-prefix (str "ProfilerAction process " storm-id ":" port " PROFILER_ACTION: " action " ")
                      ;; Until PROFILER_STOP action is invalid, keep launching profiler start in case worker restarted
                      ;; The profiler plugin script validates if JVM is recording before starting another recording.
                      command (cond
                                (= action ProfileAction/JMAP_DUMP) (jmap-dump-cmd profile-cmd worker-pid target-dir)
                                (= action ProfileAction/JSTACK_DUMP) (jstack-dump-cmd profile-cmd worker-pid target-dir)
                                (= action ProfileAction/JPROFILE_DUMP) (jprofile-dump profile-cmd worker-pid target-dir)
                                (= action ProfileAction/JVM_RESTART) (jprofile-jvm-restart profile-cmd worker-pid)
                                (and (not stop?)
                                     (= action ProfileAction/JPROFILE_STOP))
                                  (jprofile-start profile-cmd worker-pid) ;; Ensure the profiler is still running
                                (and stop? (= action ProfileAction/JPROFILE_STOP)) (jprofile-stop profile-cmd worker-pid target-dir))
                      action-on-exit (fn [exit-code]
                                       (log-message log-prefix " profile-action exited for code: " exit-code)
                                       (if (and (= exit-code 0) stop?)
                                         (delete-topology-profiler-action storm-cluster-state storm-id pro-action)))
                      command (->> command (map str) (filter (complement empty?)))]

                  (try
                    (launch-profiler-action-for-worker conf
                      user
                      target-dir
                      command
                      :environment environment
                      :exit-code-on-profile-action action-on-exit
                      :log-prefix log-prefix)
                    (catch IOException ioe
                      (log-error ioe
                        (str "Error in processing ProfilerAction '" action "' for " storm-id ":" port ", will retry later.")))
                    (catch RuntimeException rte
                      (log-error rte
                        (str "Error in processing ProfilerAction '" action "' for " storm-id ":" port ", will retry later."))))))))))
      (catch Exception e
        (log-error e "Error running profiler actions, will retry again later")))))


(defn is-waiting [^EventManagerImp event-manager]
  (.waiting event-manager))

;; in local state, supervisor stores who its current assignments are
;; another thread launches events to restart any dead processes if necessary
(defserverfn mk-supervisor [conf shared-context ^ISupervisor isupervisor]
  (log-message "Starting Supervisor with conf " conf)
  (.prepare isupervisor conf (ConfigUtils/supervisorIsupervisorDir conf))
  (FileUtils/cleanDirectory (File. (ConfigUtils/supervisorTmpDir conf)))
  (let [supervisor (supervisor-data conf shared-context isupervisor)
        [event-manager processes-event-manager :as managers] [(EventManagerImp. false) (EventManagerImp. false)]
        sync-processes (partial sync-processes supervisor)
        synchronize-supervisor (mk-synchronize-supervisor supervisor sync-processes event-manager processes-event-manager)
        synchronize-blobs-fn (update-blobs-for-all-topologies-fn supervisor)
        downloaded-storm-ids (set (read-downloaded-storm-ids conf))
        run-profiler-actions-fn (mk-run-profiler-actions-for-all-topologies supervisor)
        heartbeat-fn (fn [] (.supervisor-heartbeat!
                               (:storm-cluster-state supervisor)
                               (:supervisor-id supervisor)
                               (->SupervisorInfo (Time/currentTimeSecs)
                                                 (:my-hostname supervisor)
                                                 (:assignment-id supervisor)
                                                 (keys @(:curr-assignment supervisor))
                                                  ;; used ports
                                                 (.getMetadata isupervisor)
                                                 (conf SUPERVISOR-SCHEDULER-META)
                                                 (. (:uptime supervisor) upTime)
                                                 (:version supervisor)
                                                 (mk-supervisor-capacities conf))))]
    (heartbeat-fn)

    ;; should synchronize supervisor so it doesn't launch anything after being down (optimization)
    (.scheduleRecurring (:heartbeat-timer supervisor)
      0
      (conf SUPERVISOR-HEARTBEAT-FREQUENCY-SECS)
      heartbeat-fn)

    (doseq [storm-id downloaded-storm-ids]
      (add-blob-references (:localizer supervisor) storm-id
        conf))
    ;; do this after adding the references so we don't try to clean things being used
    (.startCleaner (:localizer supervisor))

    (when (conf SUPERVISOR-ENABLE)
      ;; This isn't strictly necessary, but it doesn't hurt and ensures that the machine stays up
      ;; to date even if callbacks don't all work exactly right
      (.scheduleRecurring (:event-timer supervisor) 0 10 (fn [] (.add event-manager (reify Runnable
                                                                                      (^void run [this]
                                                                                        (synchronize-supervisor))))))

      (.scheduleRecurring (:event-timer supervisor)
        0
        (conf SUPERVISOR-MONITOR-FREQUENCY-SECS)
        (fn [] (.add processes-event-manager (reify Runnable
                                               (^void run [this]
                                                 (sync-processes))))))

      ;; Blob update thread. Starts with 30 seconds delay, every 30 seconds
      (.scheduleRecurring (:blob-update-timer supervisor)
        30
        30
        (fn [] (.add event-manager (reify Runnable
                                     (^void run [this]
                                       (synchronize-blobs-fn))))))

      (.scheduleRecurring (:event-timer supervisor)
        (* 60 5)
        (* 60 5)
        (fn []
          (let [health-code (HealthCheck/healthCheck conf)
                ids (my-worker-ids conf)]
            (if (not (= health-code 0))
              (do
                (doseq [id ids]
                  (shutdown-worker supervisor id))
                (throw (RuntimeException. "Supervisor failed health check. Exiting.")))))))


      ;; Launch a thread that Runs profiler commands . Starts with 30 seconds delay, every 30 seconds
      (.scheduleRecurring (:event-timer supervisor)
        30
        30
        (fn [] (.add event-manager (reify Runnable
                                     (^void run [this]
                                       (run-profiler-actions-fn))))))
      )
    (log-message "Starting supervisor with id " (:supervisor-id supervisor) " at host " (:my-hostname supervisor))
    (reify
     Shutdownable
     (shutdown [this]
               (log-message "Shutting down supervisor " (:supervisor-id supervisor))
               (reset! (:active supervisor) false)
               (.close (:heartbeat-timer supervisor))
               (.close (:event-timer supervisor))
               (.close (:blob-update-timer supervisor))
               (.close event-manager)
               (.close processes-event-manager)
               (.shutdown (:localizer supervisor))
               (.disconnect (:storm-cluster-state supervisor)))
     SupervisorDaemon
     (get-conf [this]
       conf)
     (get-id [this]
       (:supervisor-id supervisor))
     (shutdown-all-workers [this]
       (let [ids (my-worker-ids conf)]
         (doseq [id ids]
           (shutdown-worker supervisor id)
           )))
     DaemonCommon
     (waiting? [this]
       (or (not @(:active supervisor))
           (and
            (.isTimerWaiting (:heartbeat-timer supervisor))
            (.isTimerWaiting (:event-timer supervisor))
            (every? is-waiting managers)))
           ))))



(defn kill-supervisor [supervisor]
  (.shutdown supervisor)
  )

(defn setup-storm-code-dir
  [conf storm-conf dir]
 (if (conf SUPERVISOR-RUN-WORKER-AS-USER)
  (worker-launcher-and-wait conf (storm-conf TOPOLOGY-SUBMITTER-USER) ["code-dir" dir] :log-prefix (str "setup conf for " dir))))

(defn setup-blob-permission
  [conf storm-conf path]
  (if (conf SUPERVISOR-RUN-WORKER-AS-USER)
    (worker-launcher-and-wait conf (storm-conf TOPOLOGY-SUBMITTER-USER) ["blob" path] :log-prefix (str "setup blob permissions for " path))))

(defn download-blobs-for-topology!
  "Download all blobs listed in the topology configuration for a given topology."
  [conf stormconf-path localizer tmproot]
  (let [storm-conf (clojurify-structure (ConfigUtils/readSupervisorStormConfGivenPath conf stormconf-path))
        blobstore-map (storm-conf TOPOLOGY-BLOBSTORE-MAP)
        user (storm-conf TOPOLOGY-SUBMITTER-USER)
        topo-name (storm-conf TOPOLOGY-NAME)
        user-dir (.getLocalUserFileCacheDir localizer user)
        localresources (blobstore-map-to-localresources blobstore-map)]
    (when localresources
      (when-not (.exists user-dir)
        (FileUtils/forceMkdir user-dir))
      (try
        (let [localized-resources (.getBlobs localizer localresources user topo-name user-dir)]
          (setup-blob-permission conf storm-conf (.toString user-dir))
          (doseq [local-rsrc localized-resources]
            (let [rsrc-file-path (File. (.getFilePath local-rsrc))
                  key-name (.getName rsrc-file-path)
                  blob-symlink-target-name (.getName (File. (.getCurrentSymlinkPath local-rsrc)))
                  symlink-name (get-blob-localname (get blobstore-map key-name) key-name)]
              (Utils/createSymlink tmproot (.getParent rsrc-file-path) symlink-name
                blob-symlink-target-name))))
        (catch AuthorizationException authExp
          (log-error authExp))
        (catch KeyNotFoundException knf
          (log-error knf))))))

(defn get-blob-file-names
  [blobstore-map]
  (if blobstore-map
    (for [[k, data] blobstore-map]
      (get-blob-localname data k))))

(defn download-blobs-for-topology-succeed?
  "Assert if all blobs are downloaded for the given topology"
  [stormconf-path target-dir]
  (let [storm-conf (clojurify-structure (Utils/fromCompressedJsonConf (FileUtils/readFileToByteArray (File. stormconf-path))))
        blobstore-map (storm-conf TOPOLOGY-BLOBSTORE-MAP)
        file-names (get-blob-file-names blobstore-map)]
    (if-not (empty? file-names)
      (every? #(Utils/checkFileExists target-dir %) file-names)
      true)))

;; distributed implementation
(defmethod download-storm-code
  :distributed [conf storm-id master-code-dir localizer]
  ;; Downloading to permanent location is atomic

  (let [tmproot (str (ConfigUtils/supervisorTmpDir conf) Utils/FILE_PATH_SEPARATOR (Utils/uuid))
        stormroot (ConfigUtils/supervisorStormDistRoot conf storm-id)
        blobstore (Utils/getClientBlobStoreForSupervisor conf)]
    (FileUtils/forceMkdir (File. tmproot))
    (if-not (Utils/isOnWindows)
      (Utils/restrictPermissions tmproot)
      (if (conf SUPERVISOR-RUN-WORKER-AS-USER)
        (throw (RuntimeException. (str "ERROR: Windows doesn't implement setting the correct permissions")))))
    (Utils/downloadResourcesAsSupervisor (ConfigUtils/masterStormJarKey storm-id)
      (ConfigUtils/supervisorStormJarPath tmproot) blobstore)
    (Utils/downloadResourcesAsSupervisor (ConfigUtils/masterStormCodeKey storm-id)
      (ConfigUtils/supervisorStormCodePath tmproot) blobstore)
    (Utils/downloadResourcesAsSupervisor (ConfigUtils/masterStormConfKey storm-id)
      (ConfigUtils/supervisorStormConfPath tmproot) blobstore)
    (.shutdown blobstore)
    (Utils/extractDirFromJar (ConfigUtils/supervisorStormJarPath tmproot) ConfigUtils/RESOURCES_SUBDIR tmproot)
    (download-blobs-for-topology! conf (ConfigUtils/supervisorStormConfPath tmproot) localizer
      tmproot)
    (if (download-blobs-for-topology-succeed? (ConfigUtils/supervisorStormConfPath tmproot) tmproot)
      (do
        (log-message "Successfully downloaded blob resources for storm-id " storm-id)
        (FileUtils/forceMkdir (File. stormroot))
        (Files/move (.toPath (File. tmproot)) (.toPath (File. stormroot))
          (doto (make-array StandardCopyOption 1) (aset 0 StandardCopyOption/ATOMIC_MOVE)))
        (setup-storm-code-dir conf (clojurify-structure (ConfigUtils/readSupervisorStormConf conf storm-id)) stormroot))
      (do
        (log-message "Failed to download blob resources for storm-id " storm-id)
        (Utils/forceDelete tmproot)))))

(defn write-log-metadata-to-yaml-file! [storm-id port data conf]
  (let [file (ConfigUtils/getLogMetaDataFile conf storm-id port)]
    ;;run worker as user needs the directory to have special permissions
    ;; or it is insecure
    (when (not (.exists (.getParentFile file)))
      (if (conf SUPERVISOR-RUN-WORKER-AS-USER)
        (do (FileUtils/forceMkdir (.getParentFile file))
            (setup-storm-code-dir
              conf
              (clojurify-structure (ConfigUtils/readSupervisorStormConf conf storm-id))
              (.getCanonicalPath (.getParentFile file))))
        (.mkdirs (.getParentFile file))))
    (let [writer (java.io.FileWriter. file)
          yaml (Yaml.)]
      (try
        (.dump yaml data writer)
        (finally
          (.close writer))))))

(defn write-log-metadata! [storm-conf user worker-id storm-id port conf]
  (let [data {TOPOLOGY-SUBMITTER-USER user
              "worker-id" worker-id
              LOGS-GROUPS (sort (distinct (remove nil?
                                           (concat
                                             (storm-conf LOGS-GROUPS)
                                             (storm-conf TOPOLOGY-GROUPS)))))
              LOGS-USERS (sort (distinct (remove nil?
                                           (concat
                                             (storm-conf LOGS-USERS)
                                             (storm-conf TOPOLOGY-USERS)))))}]
    (write-log-metadata-to-yaml-file! storm-id port data conf)))

(defn jlp [stormroot conf]
  (let [resource-root (str stormroot File/separator ConfigUtils/RESOURCES_SUBDIR)
        os (clojure.string/replace (System/getProperty "os.name") #"\s+" "_")
        arch (System/getProperty "os.arch")
        arch-resource-root (str resource-root File/separator os "-" arch)]
    (str arch-resource-root File/pathSeparator resource-root File/pathSeparator (conf JAVA-LIBRARY-PATH))))

(defn substitute-childopts
  "Generates runtime childopts by replacing keys with topology-id, worker-id, port, mem-onheap"
  [value worker-id topology-id port mem-onheap]
  (let [replacement-map {"%ID%"          (str port)
                         "%WORKER-ID%"   (str worker-id)
                         "%TOPOLOGY-ID%"    (str topology-id)
                         "%WORKER-PORT%" (str port)
                         "%HEAP-MEM%" (str mem-onheap)}
        sub-fn #(reduce (fn [string entry]
                          (apply clojure.string/replace string entry))
                        %
                        replacement-map)]
    (cond
      (nil? value) nil
      (sequential? value) (vec (map sub-fn value))
      :else (-> value sub-fn (clojure.string/split #"\s+")))))


(defn create-blobstore-links
  "Create symlinks in worker launch directory for all blobs"
  [conf storm-id worker-id]
  (let [stormroot (ConfigUtils/supervisorStormDistRoot conf storm-id)
        storm-conf (clojurify-structure (ConfigUtils/readSupervisorStormConf conf storm-id))
        workerroot (ConfigUtils/workerRoot conf worker-id)
        blobstore-map (storm-conf TOPOLOGY-BLOBSTORE-MAP)
        blob-file-names (get-blob-file-names blobstore-map)
        resource-file-names (cons ConfigUtils/RESOURCES_SUBDIR blob-file-names)]
    (log-message "Creating symlinks for worker-id: " worker-id " storm-id: "
      storm-id " for files(" (count resource-file-names) "): " (pr-str resource-file-names))
    (Utils/createSymlink workerroot stormroot ConfigUtils/RESOURCES_SUBDIR)
    (doseq [file-name blob-file-names]
      (Utils/createSymlink workerroot stormroot file-name file-name))))

(defn create-artifacts-link
  "Create a symlink from workder directory to its port artifacts directory"
  [conf storm-id port worker-id]
  (let [worker-dir (ConfigUtils/workerRoot conf worker-id)
        topo-dir (ConfigUtils/workerArtifactsRoot conf storm-id)]
    (log-message "Creating symlinks for worker-id: " worker-id " storm-id: "
                 storm-id " to its port artifacts directory")
    (if (.exists (File. worker-dir))
      (Utils/createSymlink worker-dir topo-dir "artifacts" (str port)))))

(defmethod launch-worker
    :distributed [supervisor storm-id port worker-id resources]
    (let [conf (:conf supervisor)
          run-worker-as-user (conf SUPERVISOR-RUN-WORKER-AS-USER)
          storm-home (System/getProperty "storm.home")
          storm-options (System/getProperty "storm.options")
          storm-conf-file (System/getProperty "storm.conf.file")
          storm-log-dir (ConfigUtils/getLogDir)
          storm-log-conf-dir (conf STORM-LOG4J2-CONF-DIR)
          storm-log4j2-conf-dir (if storm-log-conf-dir
                                  (if (.isAbsolute (File. storm-log-conf-dir))
                                    storm-log-conf-dir
                                    (str storm-home Utils/FILE_PATH_SEPARATOR storm-log-conf-dir))
                                  (str storm-home Utils/FILE_PATH_SEPARATOR "log4j2"))
          stormroot (ConfigUtils/supervisorStormDistRoot conf storm-id)
          jlp (jlp stormroot conf)
          stormjar (ConfigUtils/supervisorStormJarPath stormroot)
          storm-conf (clojurify-structure (ConfigUtils/readSupervisorStormConf conf storm-id))
          topo-classpath (if-let [cp (storm-conf TOPOLOGY-CLASSPATH)]
                           [cp]
                           [])
          classpath (-> (Utils/workerClasspath)
                        (Utils/addToClasspath [stormjar])
                        (Utils/addToClasspath topo-classpath))
          top-gc-opts (storm-conf TOPOLOGY-WORKER-GC-CHILDOPTS)

          mem-onheap (if (and (.get_mem_on_heap resources) (> (.get_mem_on_heap resources) 0)) ;; not nil and not zero
                       (int (Math/ceil (.get_mem_on_heap resources))) ;; round up
                       (storm-conf WORKER-HEAP-MEMORY-MB)) ;; otherwise use default value

          mem-offheap (int (Math/ceil (.get_mem_off_heap resources)))

          cpu (int (Math/ceil (.get_cpu resources)))

          gc-opts (substitute-childopts (if top-gc-opts top-gc-opts (conf WORKER-GC-CHILDOPTS)) worker-id storm-id port mem-onheap)
          topo-worker-logwriter-childopts (storm-conf TOPOLOGY-WORKER-LOGWRITER-CHILDOPTS)
          user (storm-conf TOPOLOGY-SUBMITTER-USER)
          logfilename "worker.log"
          workers-artifacts (ConfigUtils/workerArtifactsRoot conf)
          logging-sensitivity (storm-conf TOPOLOGY-LOGGING-SENSITIVITY "S3")
          worker-childopts (when-let [s (conf WORKER-CHILDOPTS)]
                             (substitute-childopts s worker-id storm-id port mem-onheap))
          topo-worker-childopts (when-let [s (storm-conf TOPOLOGY-WORKER-CHILDOPTS)]
                                  (substitute-childopts s worker-id storm-id port mem-onheap))
          worker--profiler-childopts (if (conf WORKER-PROFILER-ENABLED)
                                       (substitute-childopts (conf WORKER-PROFILER-CHILDOPTS) worker-id storm-id port mem-onheap)
                                       "")
          topology-worker-environment (if-let [env (storm-conf TOPOLOGY-ENVIRONMENT)]
                                        (merge env {"LD_LIBRARY_PATH" jlp})
                                        {"LD_LIBRARY_PATH" jlp})

          log4j-configuration-file (str (if (.startsWith (System/getProperty "os.name") "Windows")
                                          (if (.startsWith storm-log4j2-conf-dir "file:")
                                            storm-log4j2-conf-dir
                                            (str "file:///" storm-log4j2-conf-dir))
                                          storm-log4j2-conf-dir)
                                     Utils/FILE_PATH_SEPARATOR "worker.xml")

          command (concat
                    [(java-cmd) "-cp" classpath
                     topo-worker-logwriter-childopts
                     (str "-Dlogfile.name=" logfilename)
                     (str "-Dstorm.home=" storm-home)
                     (str "-Dworkers.artifacts=" workers-artifacts)
                     (str "-Dstorm.id=" storm-id)
                     (str "-Dworker.id=" worker-id)
                     (str "-Dworker.port=" port)
                     (str "-Dstorm.log.dir=" storm-log-dir)
                     (str "-Dlog4j.configurationFile=" log4j-configuration-file)
                     (str "-DLog4jContextSelector=org.apache.logging.log4j.core.selector.BasicContextSelector")
                     "org.apache.storm.LogWriter"]
                    [(java-cmd) "-server"]
                    worker-childopts
                    topo-worker-childopts
                    gc-opts
                    worker--profiler-childopts
                    [(str "-Djava.library.path=" jlp)
                     (str "-Dlogfile.name=" logfilename)
                     (str "-Dstorm.home=" storm-home)
                     (str "-Dworkers.artifacts=" workers-artifacts)
                     (str "-Dstorm.conf.file=" storm-conf-file)
                     (str "-Dstorm.options=" storm-options)
                     (str "-Dstorm.log.dir=" storm-log-dir)
                     (str "-Dlogging.sensitivity=" logging-sensitivity)
                     (str "-Dlog4j.configurationFile=" log4j-configuration-file)
                     (str "-DLog4jContextSelector=org.apache.logging.log4j.core.selector.BasicContextSelector")
                     (str "-Dstorm.id=" storm-id)
                     (str "-Dworker.id=" worker-id)
                     (str "-Dworker.port=" port)
                     "-cp" classpath
                     "org.apache.storm.daemon.worker"
                     storm-id
                     (:assignment-id supervisor)
                     port
                     worker-id])
          command (->> command
                       (map str)
                       (filter (complement empty?)))
          command (if (conf STORM-RESOURCE-ISOLATION-PLUGIN-ENABLE)
                    (do
                      (.reserveResourcesForWorker (:resource-isolation-manager supervisor) worker-id
                        {"cpu" cpu "memory" (+ mem-onheap mem-offheap  (int (Math/ceil (conf STORM-CGROUP-MEMORY-LIMIT-TOLERANCE-MARGIN-MB))))})
                      (.getLaunchCommand (:resource-isolation-manager supervisor) worker-id
                        (java.util.ArrayList. (java.util.Arrays/asList (to-array command)))))
                    command)]
      (log-message "Launching worker with command: " (Utils/shellCmd command))
      (write-log-metadata! storm-conf user worker-id storm-id port conf)
      (ConfigUtils/setWorkerUserWSE conf worker-id user)
      (create-artifacts-link conf storm-id port worker-id)
      (let [log-prefix (str "Worker Process " worker-id)
            callback (reify Utils$ExitCodeCallable
                       (call [this exit-code]
                         (log-message log-prefix " exited with code: " exit-code)
                         (add-dead-worker worker-id)))
            worker-dir (ConfigUtils/workerRoot conf worker-id)]
        (remove-dead-worker worker-id)
        (create-blobstore-links conf storm-id worker-id)
        (if run-worker-as-user
          (worker-launcher conf user ["worker" worker-dir (Utils/writeScript worker-dir command topology-worker-environment)] :log-prefix log-prefix :exit-code-callback callback :directory (File. worker-dir))
          (Utils/launchProcess command
                               topology-worker-environment
                               log-prefix
                               callback
                               (File. worker-dir))))))

;; local implementation

(defn resources-jar []
  (->> (.split (Utils/currentClasspath) File/pathSeparator)
       (filter #(.endsWith  % ".jar"))
       (filter #(Utils/zipDoesContainDir % ConfigUtils/RESOURCES_SUBDIR))
       first ))

(defmethod download-storm-code
  :local [conf storm-id master-code-dir localizer]
  (let [tmproot (str (ConfigUtils/supervisorTmpDir conf) Utils/FILE_PATH_SEPARATOR (Utils/uuid))
        stormroot (ConfigUtils/supervisorStormDistRoot conf storm-id)
        blob-store (Utils/getNimbusBlobStore conf master-code-dir nil)]
    (try
      (FileUtils/forceMkdir (File. tmproot))
      (.readBlobTo blob-store (ConfigUtils/masterStormCodeKey storm-id) (FileOutputStream. (ConfigUtils/supervisorStormCodePath tmproot)) nil)
      (.readBlobTo blob-store (ConfigUtils/masterStormConfKey storm-id) (FileOutputStream. (ConfigUtils/supervisorStormConfPath tmproot)) nil)
      (finally
        (.shutdown blob-store)))
    (FileUtils/moveDirectory (File. tmproot) (File. stormroot))
    (setup-storm-code-dir conf (clojurify-structure (ConfigUtils/readSupervisorStormConf conf storm-id)) stormroot)
    (let [classloader (.getContextClassLoader (Thread/currentThread))
          resources-jar (resources-jar)
          url (.getResource classloader ConfigUtils/RESOURCES_SUBDIR)
          target-dir (str stormroot Utils/FILE_PATH_SEPARATOR ConfigUtils/RESOURCES_SUBDIR)]
      (cond
        resources-jar
        (do
          (log-message "Extracting resources from jar at " resources-jar " to " target-dir)
          (Utils/extractDirFromJar resources-jar ConfigUtils/RESOURCES_SUBDIR stormroot))
        url
        (do
          (log-message "Copying resources at " (str url) " to " target-dir)
          (FileUtils/copyDirectory (File. (.getFile url)) (File. target-dir)))))))

(defmethod launch-worker
    :local [supervisor storm-id port worker-id resources]
    (let [conf (:conf supervisor)
          pid (Utils/uuid)
          worker (worker/mk-worker conf
                                   (:shared-context supervisor)
                                   storm-id
                                   (:assignment-id supervisor)
                                   port
                                   worker-id)]
      (ConfigUtils/setWorkerUserWSE conf worker-id "")
      (psim/register-process pid worker)
      (swap! (:worker-thread-pids-atom supervisor) assoc worker-id pid)
      ))

(defn -launch
  [supervisor]
  (log-message "Starting supervisor for storm version '" STORM-VERSION "'")
  (let [conf (clojurify-structure (ConfigUtils/readStormConfig))]
    (validate-distributed-mode! conf)
    (let [supervisor (mk-supervisor conf nil supervisor)]
      (Utils/addShutdownHookWithForceKillIn1Sec #(.shutdown supervisor)))
    (defgauge supervisor:num-slots-used-gauge #(count (my-worker-ids conf)))
    (start-metrics-reporters conf)))

(defn standalone-supervisor []
  (let [conf-atom (atom nil)
        id-atom (atom nil)]
    (reify ISupervisor
      (prepare [this conf local-dir]
        (reset! conf-atom conf)
        (let [state (LocalState. local-dir)
              curr-id (if-let [id (.getSupervisorId state)]
                        id
                        (generate-supervisor-id))]
          (.setSupervisorId state curr-id)
          (reset! id-atom curr-id))
        )
      (confirmAssigned [this port]
        true)
      (getMetadata [this]
        (doall (map int (get @conf-atom SUPERVISOR-SLOTS-PORTS))))
      (getSupervisorId [this]
        @id-atom)
      (getAssignmentId [this]
        @id-atom)
      (killedWorker [this port]
        )
      (assigned [this ports]
        ))))

(defn -main []
  (Utils/setupDefaultUncaughtExceptionHandler)
  (-launch (standalone-supervisor)))<|MERGE_RESOLUTION|>--- conflicted
+++ resolved
@@ -585,7 +585,6 @@
           (rm-topo-files conf storm-id localizer false)
           storm-id)))))
 
-<<<<<<< HEAD
 (defn kill-existing-workers-with-change-in-components [supervisor existing-assignment new-assignment]
   (let [assigned-executors (or (ls-local-assignments (:local-state supervisor)) {})
         allocated (read-allocated-workers supervisor assigned-executors (Time/currentTimeSecs))
@@ -595,7 +594,7 @@
                                 (set (keys new-assignment)))]
       (if (not= (:executors (existing-assignment p)) (:executors (new-assignment p)))
         (shutdown-worker supervisor (port->worker-id p))))))
-=======
+
 (defn ->LocalAssignment
   [{storm-id :storm-id executors :executors resources :resources}]
   (let [assignment (LocalAssignment. storm-id (->ExecutorInfo-list executors))]
@@ -611,7 +610,6 @@
   [^LocalState local-state assignments]
   (let [local-assignment-map (map-val ->LocalAssignment assignments)]
     (.setLocalAssignmentsMap local-state local-assignment-map)))
->>>>>>> 35037d67
 
 (defn mk-synchronize-supervisor [supervisor sync-processes event-manager processes-event-manager]
   (fn callback-supervisor []
