--- conflicted
+++ resolved
@@ -1093,7 +1093,7 @@
                                             storm-log4j2-conf-dir
                                             (str "file:///" storm-log4j2-conf-dir))
                                           storm-log4j2-conf-dir)
-                                     file-path-separator "worker.xml")
+                                     Utils/filePathSeparator "worker.xml")
           command (concat
                     [(java-cmd) "-cp" classpath 
                      topo-worker-logwriter-childopts
@@ -1104,11 +1104,7 @@
                      (str "-Dworker.id=" worker-id)
                      (str "-Dworker.port=" port)
                      (str "-Dstorm.log.dir=" storm-log-dir)
-<<<<<<< HEAD
-                     (str "-Dlog4j.configurationFile=" storm-log4j2-conf-dir Utils/filePathSeparator "worker.xml")
-=======
                      (str "-Dlog4j.configurationFile=" log4j-configuration-file)
->>>>>>> 36f03ed7
                      (str "-DLog4jContextSelector=org.apache.logging.log4j.core.selector.BasicContextSelector")
                      "org.apache.storm.LogWriter"]
                     [(java-cmd) "-server"]
@@ -1124,11 +1120,7 @@
                      (str "-Dstorm.options=" storm-options)
                      (str "-Dstorm.log.dir=" storm-log-dir)
                      (str "-Dlogging.sensitivity=" logging-sensitivity)
-<<<<<<< HEAD
-                     (str "-Dlog4j.configurationFile=" storm-log4j2-conf-dir Utils/filePathSeparator "worker.xml")
-=======
                      (str "-Dlog4j.configurationFile=" log4j-configuration-file)
->>>>>>> 36f03ed7
                      (str "-DLog4jContextSelector=org.apache.logging.log4j.core.selector.BasicContextSelector")
                      (str "-Dstorm.id=" storm-id)
                      (str "-Dworker.id=" worker-id)
