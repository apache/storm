--- conflicted
+++ resolved
@@ -51,12 +51,8 @@
            [org.json.simple JSONValue])
   (:require [org.apache.storm [zookeeper :as zk]])
   (:require [org.apache.storm.daemon.acker :as acker])
-<<<<<<< HEAD
-  (:use [org.apache.storm cluster util thrift config log local-state-converter]))
-=======
-  (:use [org.apache.storm cluster util config log local-state])
+  (:use [org.apache.storm cluster util config log local-state-converter])
   (:use [org.apache.storm.internal thrift]))
->>>>>>> 561cecaa
 
 (defn feeder-spout
   [fields]
