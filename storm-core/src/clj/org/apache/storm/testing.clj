--- conflicted
+++ resolved
@@ -28,11 +28,7 @@
   (:import [java.util HashMap ArrayList])
   (:import [java.util.concurrent.atomic AtomicInteger])
   (:import [java.util.concurrent ConcurrentHashMap])
-<<<<<<< HEAD
-  (:import [org.apache.storm.utils Time Utils IPredicate RegisteredGlobalState])
-=======
-  (:import [org.apache.storm.utils Time Utils RegisteredGlobalState ConfigUtils])
->>>>>>> 09976507
+  (:import [org.apache.storm.utils Time Utils IPredicate RegisteredGlobalState ConfigUtils])
   (:import [org.apache.storm.tuple Fields Tuple TupleImpl])
   (:import [org.apache.storm.task TopologyContext])
   (:import [org.apache.storm.generated GlobalStreamId Bolt KillOptions])
