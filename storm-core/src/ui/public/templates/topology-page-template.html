<!--
 Licensed to the Apache Software Foundation (ASF) under one or more
 contributor license agreements.  See the NOTICE file distributed with
 this work for additional information regarding copyright ownership.
 The ASF licenses this file to You under the Apache License, Version 2.0
 (the "License"); you may not use this file except in compliance with
 the License.  You may obtain a copy of the License at

     http://www.apache.org/licenses/LICENSE-2.0

 Unless required by applicable law or agreed to in writing, software
 distributed under the License is distributed on an "AS IS" BASIS,
 WITHOUT WARRANTIES OR CONDITIONS OF ANY KIND, either express or implied.
 See the License for the specific language governing permissions and
 limitations under the License.
-->
<script id="topology-summary-template" type="text/html">
  <table id="topology-summary-table">
<<<<<<< HEAD
    <thead><tr>
      <th><span class="tip right" title="The name given to the topology by when it was submitted.">Name</span></th>
      <th><span class="tip right" title="The unique ID given to a Topology each time it is launched.">Id</span></th>
      <th><span class="tip above" title="The user that submitted the Topology, if authentication is enabled.">Owner</span></th>
      <th><span class="tip above" title="The status can be one of ACTIVE, INACTIVE, KILLED, or REBALANCING.">Status</span></th>
      <th><span class="tip above" title="The time since the Topology was submitted.">Uptime</span></th>
      <th><span class="tip above" title="The number of Workers (processes).">Num workers</span></th>
      <th><span class="tip above" title="Executors are threads in a Worker process.">Num executors</span></th>
      <th><span class="tip above" title="A Task is an instance of a Bolt or Spout. The number of Tasks is almost always equal to the number of Executors.">Num tasks</span></th>
      <th><span class="tip left" title="This shows information from the scheduler about the latest attempt to schedule the Topology on the cluster.">Scheduler Info</span></th>
    </tr></thead>
=======
    <thead>
      <tr>
        <th>
          <span class="tip right" title="The name given to the topology by when it was submitted.">
            Name
          </span>
        </th>
        <th>
          <span class="tip right" title="The unique ID given to a Topology each time it is launched.">
            Id
          </span>
        </th>
        <th>
          <span class="tip above" title="The status can be one of ACTIVE, INACTIVE, KILLED, or REBALANCING.">
            Status
          </span>
        </th>
        <th>
          <span class="tip above" title="The time since the Topology was submitted.">
            Uptime
          </span>
        </th>
        <th>
          <span class="tip above" title="The number of Workers (processes).">
            Num workers
          </span>
        </th>
        <th>
          <span class="tip above" title="Executors are threads in a Worker process.">
            Num executors
          </span>
        </th>
        <th>
          <span class="tip above" title="A Task is an instance of a Bolt or Spout. The number of Tasks is almost always equal to the number of Executors.">
            Num tasks
          </span>
        </th>
      </tr>
    </thead>
>>>>>>> cfcedcf4
    <tbody>
      <tr>
        <td>{{name}}</td>
        <td>{{id}}</td>
        <td>{{owner}}</td>
        <td>{{status}}</td>
        <td>{{uptime}}</td>
        <td>{{workersTotal}}</td>
        <td>{{executorsTotal}}</td>
        <td>{{schedulerInfo}}</td>
        <td>{{tasksTotal}}</td>
      </tr>
    </tbody>
  </table>
</script>
<script id="topology-stats-template" type="text/html">
  <h2>Topology stats</h2>
  <table class="zebra-striped" id="topology-stats-table">
    <thead>
      <tr>
        <th>
          <span class="tip right" title="The past period of time for which the statistics apply. Click on a value to set the window for this page.">
            Window
          </span>
        </th>
        <th>
          <span class="tip above" title="The number of Tuples emitted.">
            Emitted
          </span>
        </th>
        <th>
          <span class="tip above" title="The number of Tuples emitted that sent to one or more bolts.">
            Transferred
          </span>
        </th>
        <th>
          <span class="tip above" title="The average time a Tuple &quot;tree&quot; takes to be completely processed by the Topology. A value of 0 is expected if no acking is done.">
            Complete latency (ms)
          </span>
        </th>
        <th>
          <span class="tip above" title="The number of Tuple &quot;trees&quot; successfully processed. A value of 0 is expected if no acking is done.">
            Acked
          </span>
        </th>
        <th>
          <span class="tip left" title="The number of Tuple &quot;trees&quot; that were explicitly failed or timed out before acking was completed. A value of 0 is expected if no acking is done.">
            Failed
          </span>
        </th>
      </tr>
    </thead>
    <tbody>
      {{#topologyStats}}
      <tr>
        <td><a href="/topology.html?id={{id}}&window={{window}}">{{windowPretty}}</td>
        <td>{{emitted}}</td>
        <td>{{transferred}}</td>
        <td>{{completeLatency}}</td>
        <td>{{acked}}</td>
        <td>{{failed}}</td>
      </tr>
      {{/topologyStats}}
    </tbody>
  </table>
</script>
<script id="topology-visualization-template" type="text/html">
  <h2>Topology Visualization</h2>
  <input type="button" id="show-hide-visualization" value="Show Visualization"/>
  <p>
    <div id="visualization-container" style="display:none;">
      <p>
        <table class="zebra-striped">
          <thead>
            <tr>
              <th class="header" colspan=4>
                Streams
              </th>
            </tr>
          </thead>
          {{#visualizationTable}}
          <tr>
            {{#:row}}
            <td>
              <input type="checkbox" id={{:sani-stream}} class="stream-box" {{#:checked}}checked{{/:checked}}/>
              {{:stream}}
            </td>
            {{/:row}}
          </tr>
          {{/visualizationTable}}
        </table>
      </p>
      <canvas id="topoGraph" width=1024 height=768 style="border:1px solid #000000;">
    </div>
  </p>
</script>

<script id="topology-configuration-template" type="text/html">
  <h2>Topology Configuration</h2>
  <table class="zebra-striped" id="topology-configuration-table"><thead><tr><th>Key</th><th>Value</th></tr></thead>
    <tbody>
      {{#config}}
      <tr>
        <td>{{key}}</td>
        <td>{{value}}</td>
      </tr>
      {{/config}}
    </tbody>
  </table>
</script>
<script id="spout-stats-template" type="text/html">
  <h2>Spouts ({{windowHint}})</h2>
  <table class="zebra-striped" id="spout-stats-table">
    <thead>
      <tr>
        <th class="header headerSortDown">
          <span data-original-title="The ID assigned to a the Component by the Topology. Click on the name to view the Component's page." class="tip right">
            Id
          </span>
        </th>
        <th class="header">
          <span data-original-title="Executors are threads in a Worker process." class="tip right">
            Executors
          </span>
        </th>
        <th class="header">
          <span class="tip above" title="A Task is an instance of a Bolt or Spout. The number of Tasks is almost always equal to the number of Executors.">
            Tasks
          </span>
        </th>
        <th class="header">
          <span class="tip above" title="The number of Tuples emitted.">
            Emitted
          </span>
        </th>
        <th class="header">
          <span class="tip above" title="The number of Tuples emitted that sent to one or more bolts.">
            Transferred
          </span>
        </th>
        <th class="header">
          <span class="tip above" title="The average time a Tuple &quot;tree&quot; takes to be completely processed by the Topology. A value of 0 is expected if no acking is done.">
            Complete latency (ms)
          </span>
        </th>
        <th class="header">
          <span class="tip above" title="The number of Tuple &quot;trees&quot; successfully processed. A value of 0 is expected if no acking is done.">
            Acked
          </span>
        </th>
        <th class="header">
          <span class="tip above" title="The number of Tuple &quot;trees&quot; that were explicitly failed or timed out before acking was completed. A value of 0 is expected if no acking is done.">
            Failed
          </span>
        </th>
        <th class="header">Error Host
        </th>
        <th class="header">Error Port
        </th>
        <th class="header">Last error
        </th>
      </tr>
    </thead>
    <tbody>
      {{#spouts}}
      <tr>
        <td><a href="/component.html?id={{spoutId}}&topology_id={{id}}">{{spoutId}}</a></td>
        <td>{{executors}}</td>
        <td>{{tasks}}</td>
        <td>{{emitted}}</td>
        <td>{{transferred}}</td>
        <td>{{completeLatency}}</td>
        <td>{{acked}}</td>
        <td>{{failed}}</td>
        <td>{{errorHost}}</td>
        <td><a href="{{errorWorkerLogLink}}">{{errorPort}}</a></td>
        <td>
          <span id="{{errorLapsedSecs}}" class="errorSpan">{{lastError}}</span>
        </td>
        {{/spouts}}
    </tbody>
  </table>
</script>
<script id="bolt-stats-template" type="text/html">
  <h2>Bolts ({{windowHint}})</h2>
  <table class="zebra-striped" id="bolt-stats-table"><thead>
      <tr>
        <th class="header headerSortDown">
          <span class="tip right" title="The ID assigned to a the Component by the Topology. Click on the name to view the Component's page.">
            Id
          </span>
        </th>
        <th class="header">
          <span data-original-title="Executors are threads in a Worker process." class="tip right">
            Executors
          </span>
        </th>
        <th class="header">
          <span class="tip above" title="A Task is an instance of a Bolt or Spout. The number of Tasks is almost always equal to the number of Executors.">
            Tasks
          </span>
        </th>
        <th class="header">
          <span class="tip above" title="The number of Tuples emitted.">
            Emitted
          </span>
        </th>
        <th class="header">
          <span class="tip above" title="The number of Tuples emitted that sent to one or more bolts.">
            Transferred
          </span>
        </th>
        <th class="header">
          <span data-original-title="If this is around 1.0, the corresponding Bolt is running as fast as it can, so you may want to increase the Bolt's parallelism. This is (number executed * average execute latency) / measurement time." class="tip above">
            Capacity (last 10m)
          </span>
        </th>
        <th class="header">
          <span class="tip above" title="The average time a Tuple spends in the execute method. The execute method may complete without sending an Ack for the tuple.">
            Execute latency (ms)
          </span>
        </th>
        <th class="header">
          <span class="tip above" title="The number of incoming Tuples processed.">
            Executed
          </span>
        </th>
        <th class="header">
          <span class="tip above" title="The average time it takes to Ack a Tuple after it is first received.  Bolts that join, aggregate or batch may not Ack a tuple until a number of other Tuples have been received.">
            Process latency (ms)
          </span>
        </th>
        <th class="header">
          <span class="tip above" title="The number of Tuples acknowledged by this Bolt.">
            Acked
          </span>
        </th>
        <th class="header">
          <span class="tip left" title="The number of tuples Failed by this Bolt.">
            Failed
          </span>
        </th>
        <th class="header">Error Host
        </th>
        <th class="header">Error Port
        </th>
        <th class="header">Last error
        </th>
    </tr></thead>
    <tbody>
      {{#bolts}}
      <tr>
        <td><a href="/component.html?id={{boltId}}&topology_id={{id}}">{{boltId}}</a></td>
        <td>{{executors}}</td>
        <td>{{tasks}}</td>
        <td>{{emitted}}</td>
        <td>{{transferred}}</td>
        <td>{{capacity}}</td>
        <td>{{executeLatency}}</td>
        <td>{{executed}}</td>
        <td>{{processLatency}}</td>
        <td>{{acked}}</td>
        <td>{{failed}}</td>
        <td>{{errorHost}}</td>
        <td><a href="{{errorWorkerLogLink}}">{{errorPort}}</a></td>
        <td>
          <span id="{{errorLapsedSecs}}" class="errorSpan">{{lastError}}</span>
        </td>
        {{/bolts}}
    </tbody>
</script>

<script id="topology-actions-template" type="text/html">
<<<<<<< HEAD
  <h2>Topology actions</h2>
  <p id="topology-actions">
    <input {{activateStatus}} onclick="confirmAction('{{id}}', '{{name}}', 'activate', false, 0)" type="button" value="Activate">
    <input {{deactivateStatus}} onclick="confirmAction('{{id}}', '{{name}}', 'deactivate', false, 0)" type="button" value="Deactivate">
    <input {{rebalanceStatus}} onclick="confirmAction('{{id}}', '{{name}}', 'rebalance', true, {{msgTimeout}})" type="button" value="Rebalance">
    <input {{killStatus}} onclick="confirmAction('{{id}}', '{{name}}', 'kill', true, 30)" type="button" value="Kill">
  </p>
=======
  <input {{activateStatus}} onclick="confirmAction('{{id}}', '{{name}}', 'activate', false, 0)" type="button" value="Activate">
  <input {{deactivateStatus}} onclick="confirmAction('{{id}}', '{{name}}', 'deactivate', false, 0)" type="button" value="Deactivate">
  <input {{rebalanceStatus}} onclick="confirmAction('{{id}}', '{{name}}', 'rebalance', true, {{msgTimeout}})" type="button" value="Rebalance">
  <input {{killStatus}} onclick="confirmAction('{{id}}', '{{name}}', 'kill', true, 30)" type="button" value="Kill">
>>>>>>> cfcedcf4
</script><|MERGE_RESOLUTION|>--- conflicted
+++ resolved
@@ -16,19 +16,6 @@
 -->
 <script id="topology-summary-template" type="text/html">
   <table id="topology-summary-table">
-<<<<<<< HEAD
-    <thead><tr>
-      <th><span class="tip right" title="The name given to the topology by when it was submitted.">Name</span></th>
-      <th><span class="tip right" title="The unique ID given to a Topology each time it is launched.">Id</span></th>
-      <th><span class="tip above" title="The user that submitted the Topology, if authentication is enabled.">Owner</span></th>
-      <th><span class="tip above" title="The status can be one of ACTIVE, INACTIVE, KILLED, or REBALANCING.">Status</span></th>
-      <th><span class="tip above" title="The time since the Topology was submitted.">Uptime</span></th>
-      <th><span class="tip above" title="The number of Workers (processes).">Num workers</span></th>
-      <th><span class="tip above" title="Executors are threads in a Worker process.">Num executors</span></th>
-      <th><span class="tip above" title="A Task is an instance of a Bolt or Spout. The number of Tasks is almost always equal to the number of Executors.">Num tasks</span></th>
-      <th><span class="tip left" title="This shows information from the scheduler about the latest attempt to schedule the Topology on the cluster.">Scheduler Info</span></th>
-    </tr></thead>
-=======
     <thead>
       <tr>
         <th>
@@ -42,6 +29,11 @@
           </span>
         </th>
         <th>
+          <span class="tip above" title="The user that submitted the Topology, if authentication is enabled.">
+            Owner
+          </span>
+        </th>
+        <th>
           <span class="tip above" title="The status can be one of ACTIVE, INACTIVE, KILLED, or REBALANCING.">
             Status
           </span>
@@ -66,9 +58,13 @@
             Num tasks
           </span>
         </th>
+        <th>
+          <span class="tip left" title="This shows information from the scheduler about the latest attempt to schedule the Topology on the cluster.">
+            Scheduler Info
+          </span>
+        </th>
       </tr>
     </thead>
->>>>>>> cfcedcf4
     <tbody>
       <tr>
         <td>{{name}}</td>
@@ -78,8 +74,8 @@
         <td>{{uptime}}</td>
         <td>{{workersTotal}}</td>
         <td>{{executorsTotal}}</td>
+        <td>{{tasksTotal}}</td>
         <td>{{schedulerInfo}}</td>
-        <td>{{tasksTotal}}</td>
       </tr>
     </tbody>
   </table>
@@ -342,7 +338,6 @@
 </script>
 
 <script id="topology-actions-template" type="text/html">
-<<<<<<< HEAD
   <h2>Topology actions</h2>
   <p id="topology-actions">
     <input {{activateStatus}} onclick="confirmAction('{{id}}', '{{name}}', 'activate', false, 0)" type="button" value="Activate">
@@ -350,10 +345,4 @@
     <input {{rebalanceStatus}} onclick="confirmAction('{{id}}', '{{name}}', 'rebalance', true, {{msgTimeout}})" type="button" value="Rebalance">
     <input {{killStatus}} onclick="confirmAction('{{id}}', '{{name}}', 'kill', true, 30)" type="button" value="Kill">
   </p>
-=======
-  <input {{activateStatus}} onclick="confirmAction('{{id}}', '{{name}}', 'activate', false, 0)" type="button" value="Activate">
-  <input {{deactivateStatus}} onclick="confirmAction('{{id}}', '{{name}}', 'deactivate', false, 0)" type="button" value="Deactivate">
-  <input {{rebalanceStatus}} onclick="confirmAction('{{id}}', '{{name}}', 'rebalance', true, {{msgTimeout}})" type="button" value="Rebalance">
-  <input {{killStatus}} onclick="confirmAction('{{id}}', '{{name}}', 'kill', true, 30)" type="button" value="Kill">
->>>>>>> cfcedcf4
 </script>