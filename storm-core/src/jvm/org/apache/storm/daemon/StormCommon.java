--- conflicted
+++ resolved
@@ -17,6 +17,7 @@
  */
 package org.apache.storm.daemon;
 
+import java.io.IOException;
 import org.apache.storm.Config;
 import org.apache.storm.Constants;
 import org.apache.storm.Thrift;
@@ -48,7 +49,6 @@
 import org.slf4j.Logger;
 import org.slf4j.LoggerFactory;
 
-import java.io.IOException;
 import java.util.ArrayList;
 import java.util.Arrays;
 import java.util.HashMap;
@@ -288,17 +288,10 @@
         int ackerNum = Utils.getInt(conf.get(Config.TOPOLOGY_ACKER_EXECUTORS), Utils.getInt(conf.get(Config.TOPOLOGY_WORKERS)));
         Map<GlobalStreamId, Grouping> inputs = ackerInputs(topology);
 
-<<<<<<< HEAD
         Map<String, StreamInfo> outputStreams = new HashMap<>();
-        outputStreams.put(Acker.ACKER_ACK_STREAM_ID, Thrift.directOutputFields(Arrays.asList("id")));
-        outputStreams.put(Acker.ACKER_FAIL_STREAM_ID, Thrift.directOutputFields(Arrays.asList("id")));
-        outputStreams.put(Acker.ACKER_RESET_TIMEOUT_STREAM_ID, Thrift.directOutputFields(Arrays.asList("id")));
-=======
-        Map<String, StreamInfo> outputStreams = new HashMap<String, StreamInfo>();
         outputStreams.put(Acker.ACKER_ACK_STREAM_ID, Thrift.directOutputFields(Arrays.asList("id", "time-delta-ms")));
         outputStreams.put(Acker.ACKER_FAIL_STREAM_ID, Thrift.directOutputFields(Arrays.asList("id", "time-delta-ms")));
         outputStreams.put(Acker.ACKER_RESET_TIMEOUT_STREAM_ID, Thrift.directOutputFields(Arrays.asList("id", "time-delta-ms")));
->>>>>>> d7ba59d8
 
         Map<String, Object> ackerConf = new HashMap<>();
         ackerConf.put(Config.TOPOLOGY_TASKS, ackerNum);
