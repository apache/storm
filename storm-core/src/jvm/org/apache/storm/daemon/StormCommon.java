/**
 * Licensed to the Apache Software Foundation (ASF) under one
 * or more contributor license agreements.  See the NOTICE file
 * distributed with this work for additional information
 * regarding copyright ownership.  The ASF licenses this file
 * to you under the Apache License, Version 2.0 (the
 * "License"); you may not use this file except in compliance
 * with the License.  You may obtain a copy of the License at
 *
 * http://www.apache.org/licenses/LICENSE-2.0
 *
 * Unless required by applicable law or agreed to in writing, software
 * distributed under the License is distributed on an "AS IS" BASIS,
 * WITHOUT WARRANTIES OR CONDITIONS OF ANY KIND, either express or implied.
 * See the License for the specific language governing permissions and
 * limitations under the License.
 */
package org.apache.storm.daemon;

<<<<<<< HEAD
import java.io.IOException;
=======
>>>>>>> 726f3eaf
import org.apache.storm.Config;
import org.apache.storm.Constants;
import org.apache.storm.Thrift;
import org.apache.storm.cluster.IStormClusterState;
import org.apache.storm.generated.Bolt;
import org.apache.storm.generated.ComponentCommon;
import org.apache.storm.generated.GlobalStreamId;
import org.apache.storm.generated.Grouping;
import org.apache.storm.generated.InvalidTopologyException;
import org.apache.storm.generated.NodeInfo;
import org.apache.storm.generated.SpoutSpec;
import org.apache.storm.generated.StateSpoutSpec;
import org.apache.storm.generated.StormBase;
import org.apache.storm.generated.StormTopology;
import org.apache.storm.generated.StreamInfo;
import org.apache.storm.metric.EventLoggerBolt;
import org.apache.storm.metric.MetricsConsumerBolt;
import org.apache.storm.metric.SystemBolt;
import org.apache.storm.metric.filter.FilterByMetricName;
import org.apache.storm.metric.util.DataPointExpander;
import org.apache.storm.security.auth.IAuthorizer;
import org.apache.storm.task.IBolt;
<<<<<<< HEAD
import org.apache.storm.task.WorkerTopologyContext;
import org.apache.storm.tuple.Fields;
=======
>>>>>>> 726f3eaf
import org.apache.storm.utils.ConfigUtils;
import org.apache.storm.utils.IPredicate;
import org.apache.storm.utils.ThriftTopologyUtils;
import org.apache.storm.utils.Utils;
import org.json.simple.JSONValue;
import org.slf4j.Logger;
import org.slf4j.LoggerFactory;

import java.util.ArrayList;
import java.util.Arrays;
import java.util.HashMap;
import java.util.HashSet;
import java.util.List;
import java.util.Map;
import java.util.Set;
import java.util.TreeMap;

public class StormCommon {
    // A singleton instance allows us to mock delegated static methods in our
    // tests by subclassing.
    private static StormCommon _instance = new StormCommon();

    /**
     * Provide an instance of this class for delegates to use.  To mock out
     * delegated methods, provide an instance of a subclass that overrides the
     * implementation of the delegated method.
     *
     * @param common a StormCommon instance
     * @return the previously set instance
     */
    public static StormCommon setInstance(StormCommon common) {
        StormCommon oldInstance = _instance;
        _instance = common;
        return oldInstance;
    }

    private static final Logger LOG = LoggerFactory.getLogger(StormCommon.class);

    public static final String SYSTEM_STREAM_ID = "__system";

    public static final String EVENTLOGGER_COMPONENT_ID = "__eventlogger";
    public static final String EVENTLOGGER_STREAM_ID = "__eventlog";

<<<<<<< HEAD
    @SuppressWarnings("unchecked")
=======
    public static final String TOPOLOGY_METRICS_CONSUMER_CLASS = "class";
    public static final String TOPOLOGY_METRICS_CONSUMER_ARGUMENT = "argument";
    public static final String TOPOLOGY_METRICS_CONSUMER_MAX_RETAIN_METRIC_TUPLES = "max.retain.metric.tuples";
    public static final String TOPOLOGY_METRICS_CONSUMER_PARALLELISM_HINT = "parallelism.hint";
    public static final String TOPOLOGY_METRICS_CONSUMER_WHITELIST = "whitelist";
    public static final String TOPOLOGY_METRICS_CONSUMER_BLACKLIST = "blacklist";
    public static final String TOPOLOGY_METRICS_CONSUMER_EXPAND_MAP_TYPE = "expandMapType";
    public static final String TOPOLOGY_METRICS_CONSUMER_METRIC_NAME_SEPARATOR = "metricNameSeparator";

>>>>>>> 726f3eaf
    public static String getStormId(final IStormClusterState stormClusterState, final String topologyName) {
        List<String> activeTopologys = stormClusterState.activeStorms();
        IPredicate pred = new IPredicate<String>() {
            @Override
            public boolean test(String obj) {
                String name = stormClusterState.stormBase(obj, null).get_name();
                return name.equals(topologyName);
            }
        };
        return Utils.findOne(pred, activeTopologys);
    }

    public static Map<String, StormBase> topologyBases(IStormClusterState stormClusterState) {
        return _instance.topologyBasesImpl(stormClusterState);
    }

    protected Map<String, StormBase> topologyBasesImpl(IStormClusterState stormClusterState) {
        List<String> activeTopologys = stormClusterState.activeStorms();
        Map<String, StormBase> stormBases = new HashMap<>();
        for (String topologyId : activeTopologys) {
            StormBase base = stormClusterState.stormBase(topologyId, null);
            stormBases.put(topologyId, base);
        }
        return stormBases;
    }

    public static void validateDistributedMode(Map conf) {
        if (ConfigUtils.isLocalMode(conf)) {
            throw new IllegalArgumentException("Cannot start server in local mode!");
        }
    }

    @SuppressWarnings("unchecked")
    private static void validateIds(StormTopology topology) throws InvalidTopologyException {
        List<String> componentIds = new ArrayList<>();

        for (StormTopology._Fields field : Thrift.getTopologyFields()) {
            if (!ThriftTopologyUtils.isWorkerHook(field)) {
                Object value = topology.getFieldValue(field);
                Map<String, Object> componentMap = (Map<String, Object>) value;
                componentIds.addAll(componentMap.keySet());

                for (String id : componentMap.keySet()) {
                    if (Utils.isSystemId(id)) {
                        throw new InvalidTopologyException(id + " is not a valid component id.");
                    }
                }
                for (Object componentObj : componentMap.values()) {
                    ComponentCommon common = getComponentCommon(componentObj);
                    Set<String> streamIds = common.get_streams().keySet();
                    for (String id : streamIds) {
                        if (Utils.isSystemId(id)) {
                            throw new InvalidTopologyException(id + " is not a valid stream id.");
                        }
                    }
                }
            }
        }

        List<String> offending = Utils.getRepeat(componentIds);
        if (!offending.isEmpty()) {
            throw new InvalidTopologyException("Duplicate component ids: " + offending);
        }
    }

    private static boolean isEmptyInputs(ComponentCommon common) {
        if (common.get_inputs() == null) {
            return true;
        } else {
            return common.get_inputs().isEmpty();
        }
    }

    @SuppressWarnings("unchecked")
    public static Map<String, Object> allComponents(StormTopology topology) {
        Map<String, Object> components = new HashMap<>();
        List<StormTopology._Fields> topologyFields = Arrays.asList(Thrift.getTopologyFields());
        for (StormTopology._Fields field : topologyFields) {
            if (!ThriftTopologyUtils.isWorkerHook(field)) {
                components.putAll(((Map) topology.getFieldValue(field)));
            }
        }
        return components;
    }

    @SuppressWarnings("unchecked")
    public static Map componentConf(Object component) {
        Map<Object, Object> conf = new HashMap<>();
        ComponentCommon common = getComponentCommon(component);
        String jconf = common.get_json_conf();
        if (jconf != null) {
            conf.putAll((Map<Object, Object>) JSONValue.parse(jconf));
        }
        return conf;
    }

    @SuppressWarnings("unchecked")
    public static void validateBasic(StormTopology topology) throws InvalidTopologyException {
        validateIds(topology);

        for (StormTopology._Fields field : Thrift.getSpoutFields()) {
            Map<String, Object> spoutComponents = (Map<String, Object>) topology.getFieldValue(field);
            if (spoutComponents != null) {
                for (Object obj : spoutComponents.values()) {
                    ComponentCommon common = getComponentCommon(obj);
                    if (!isEmptyInputs(common)) {
                        throw new InvalidTopologyException("May not declare inputs for a spout");
                    }
                }
            }
        }

        Map<String, Object> componentMap = allComponents(topology);
        for (Object componentObj : componentMap.values()) {
            Map conf = componentConf(componentObj);
            ComponentCommon common = getComponentCommon(componentObj);
            int parallelismHintNum = Thrift.getParallelismHint(common);
            Integer taskNum = Utils.getInt(conf.get(Config.TOPOLOGY_TASKS), 0);
            if (taskNum > 0 && parallelismHintNum <= 0) {
                throw new InvalidTopologyException("Number of executors must be greater than 0 when number of tasks is greater than 0");
            }
        }
    }

    private static Set<String> getStreamOutputFields(Map<String, StreamInfo> streams) {
        Set<String> outputFields = new HashSet<>();
        for (StreamInfo streamInfo : streams.values()) {
            outputFields.addAll(streamInfo.get_output_fields());
        }
        return outputFields;
    }

    public static void validateStructure(StormTopology topology) throws InvalidTopologyException {
        Map<String, Object> componentMap = allComponents(topology);
        for (Map.Entry<String, Object> entry : componentMap.entrySet()) {
            String componentId = entry.getKey();
            ComponentCommon common = getComponentCommon(entry.getValue());
            Map<GlobalStreamId, Grouping> inputs = common.get_inputs();
            for (Map.Entry<GlobalStreamId, Grouping> input : inputs.entrySet()) {
                String sourceStreamId = input.getKey().get_streamId();
                String sourceComponentId = input.getKey().get_componentId();
                if (!componentMap.keySet().contains(sourceComponentId)) {
                    throw new InvalidTopologyException("Component: [" + componentId +
                            "] subscribes from non-existent component [" + sourceComponentId + "]");
                }

                ComponentCommon sourceComponent = getComponentCommon(componentMap.get(sourceComponentId));
                if (!sourceComponent.get_streams().containsKey(sourceStreamId)) {
                    throw new InvalidTopologyException("Component: [" + componentId +
                            "] subscribes from non-existent stream: " +
                            "[" + sourceStreamId + "] of component [" + sourceComponentId + "]");
                }

                Grouping grouping = input.getValue();
                if (Thrift.groupingType(grouping) == Grouping._Fields.FIELDS) {
                    List<String> fields = new ArrayList<>(grouping.get_fields());
                    Map<String, StreamInfo> streams = sourceComponent.get_streams();
                    Set<String> sourceOutputFields = getStreamOutputFields(streams);
                    fields.removeAll(sourceOutputFields);
                    if (fields.size() != 0) {
                        throw new InvalidTopologyException("Component: [" + componentId +
                                "] subscribes from stream: [" + sourceStreamId + "] of component " +
                                "[" + sourceComponentId + "] + with non-existent fields: " + fields);
                    }
                }
            }
        }
    }

    public static Map<GlobalStreamId, Grouping> ackerInputs(StormTopology topology) {
        Map<GlobalStreamId, Grouping> inputs = new HashMap<>();
        Set<String> boltIds = topology.get_bolts().keySet();
        Set<String> spoutIds = topology.get_spouts().keySet();

        for (String id : spoutIds) {
            inputs.put(Utils.getGlobalStreamId(id, Acker.ACKER_INIT_STREAM_ID),
                    Thrift.prepareFieldsGrouping(Arrays.asList("id")));
        }

        for (String id : boltIds) {
            inputs.put(Utils.getGlobalStreamId(id, Acker.ACKER_ACK_STREAM_ID),
                    Thrift.prepareFieldsGrouping(Arrays.asList("id")));
            inputs.put(Utils.getGlobalStreamId(id, Acker.ACKER_FAIL_STREAM_ID),
                    Thrift.prepareFieldsGrouping(Arrays.asList("id")));
            inputs.put(Utils.getGlobalStreamId(id, Acker.ACKER_RESET_TIMEOUT_STREAM_ID),
                    Thrift.prepareFieldsGrouping(Arrays.asList("id")));
        }
        return inputs;
    }

    public static IBolt makeAckerBolt() {
        return _instance.makeAckerBoltImpl();
    }

    public IBolt makeAckerBoltImpl() {
        return new Acker();
    }

    @SuppressWarnings("unchecked")
    public static void addAcker(Map conf, StormTopology topology) {
        int ackerNum = Utils.getInt(conf.get(Config.TOPOLOGY_ACKER_EXECUTORS), Utils.getInt(conf.get(Config.TOPOLOGY_WORKERS)));
        Map<GlobalStreamId, Grouping> inputs = ackerInputs(topology);

        Map<String, StreamInfo> outputStreams = new HashMap<>();
        outputStreams.put(Acker.ACKER_ACK_STREAM_ID, Thrift.directOutputFields(Arrays.asList("id", "time-delta-ms")));
        outputStreams.put(Acker.ACKER_FAIL_STREAM_ID, Thrift.directOutputFields(Arrays.asList("id", "time-delta-ms")));
        outputStreams.put(Acker.ACKER_RESET_TIMEOUT_STREAM_ID, Thrift.directOutputFields(Arrays.asList("id", "time-delta-ms")));

        Map<String, Object> ackerConf = new HashMap<>();
        ackerConf.put(Config.TOPOLOGY_TASKS, ackerNum);
        ackerConf.put(Config.TOPOLOGY_TICK_TUPLE_FREQ_SECS, Utils.getInt(conf.get(Config.TOPOLOGY_MESSAGE_TIMEOUT_SECS)));

        Bolt acker = Thrift.prepareSerializedBoltDetails(inputs, makeAckerBolt(), outputStreams, ackerNum, ackerConf);

        for (Bolt bolt : topology.get_bolts().values()) {
            ComponentCommon common = bolt.get_common();
            common.put_to_streams(Acker.ACKER_ACK_STREAM_ID, Thrift.outputFields(Arrays.asList("id", "ack-val")));
            common.put_to_streams(Acker.ACKER_FAIL_STREAM_ID, Thrift.outputFields(Arrays.asList("id")));
            common.put_to_streams(Acker.ACKER_RESET_TIMEOUT_STREAM_ID, Thrift.outputFields(Arrays.asList("id")));
        }

        for (SpoutSpec spout : topology.get_spouts().values()) {
            ComponentCommon common = spout.get_common();
            Map spoutConf = componentConf(spout);
            spoutConf.put(Config.TOPOLOGY_TICK_TUPLE_FREQ_SECS,
                    Utils.getInt(conf.get(Config.TOPOLOGY_MESSAGE_TIMEOUT_SECS)));
            common.set_json_conf(JSONValue.toJSONString(spoutConf));
            common.put_to_streams(Acker.ACKER_INIT_STREAM_ID,
                    Thrift.outputFields(Arrays.asList("id", "init-val", "spout-task")));
            common.put_to_inputs(Utils.getGlobalStreamId(Acker.ACKER_COMPONENT_ID, Acker.ACKER_ACK_STREAM_ID),
                    Thrift.prepareDirectGrouping());
            common.put_to_inputs(Utils.getGlobalStreamId(Acker.ACKER_COMPONENT_ID, Acker.ACKER_FAIL_STREAM_ID),
                    Thrift.prepareDirectGrouping());
            common.put_to_inputs(Utils.getGlobalStreamId(Acker.ACKER_COMPONENT_ID, Acker.ACKER_RESET_TIMEOUT_STREAM_ID),
                    Thrift.prepareDirectGrouping());
        }

        topology.put_to_bolts(Acker.ACKER_COMPONENT_ID, acker);
    }

    public static ComponentCommon getComponentCommon(Object component) {
        ComponentCommon common = null;
        if (component instanceof StateSpoutSpec) {
            common = ((StateSpoutSpec) component).get_common();
        } else if (component instanceof SpoutSpec) {
            common = ((SpoutSpec) component).get_common();
        } else if (component instanceof Bolt) {
            common = ((Bolt) component).get_common();
        }
        return common;
    }

    public static void addMetricStreams(StormTopology topology) {
        for (Object component : allComponents(topology).values()) {
            ComponentCommon common = getComponentCommon(component);
            StreamInfo streamInfo = Thrift.outputFields(Arrays.asList("task-info", "data-points"));
            common.put_to_streams(Constants.METRICS_STREAM_ID, streamInfo);
        }
    }

    public static void addSystemStreams(StormTopology topology) {
        for (Object component : allComponents(topology).values()) {
            ComponentCommon common = getComponentCommon(component);
            StreamInfo streamInfo = Thrift.outputFields(Arrays.asList("event"));
            common.put_to_streams(SYSTEM_STREAM_ID, streamInfo);
        }
    }

    public static List<String> eventLoggerBoltFields() {
        return Arrays.asList(EventLoggerBolt.FIELD_COMPONENT_ID, EventLoggerBolt.FIELD_MESSAGE_ID,
                EventLoggerBolt.FIELD_TS, EventLoggerBolt.FIELD_VALUES);
    }

    public static Map<GlobalStreamId, Grouping> eventLoggerInputs(StormTopology topology) {
        Map<GlobalStreamId, Grouping> inputs = new HashMap<GlobalStreamId, Grouping>();
        Set<String> allIds = new HashSet<String>();
        allIds.addAll(topology.get_bolts().keySet());
        allIds.addAll(topology.get_spouts().keySet());

        for (String id : allIds) {
            inputs.put(Utils.getGlobalStreamId(id, EVENTLOGGER_STREAM_ID),
                    Thrift.prepareFieldsGrouping(Arrays.asList("component-id")));
        }
        return inputs;
    }

    public static void addEventLogger(Map conf, StormTopology topology) {
        Integer numExecutors = Utils.getInt(conf.get(Config.TOPOLOGY_EVENTLOGGER_EXECUTORS),
                Utils.getInt(conf.get(Config.TOPOLOGY_WORKERS)));
        HashMap<String, Object> componentConf = new HashMap<>();
        componentConf.put(Config.TOPOLOGY_TASKS, numExecutors);
        componentConf.put(Config.TOPOLOGY_TICK_TUPLE_FREQ_SECS, Utils.getInt(conf.get(Config.TOPOLOGY_MESSAGE_TIMEOUT_SECS)));
        Bolt eventLoggerBolt = Thrift.prepareSerializedBoltDetails(
                eventLoggerInputs(topology), new EventLoggerBolt(), null, numExecutors, componentConf);

        for (Object component : allComponents(topology).values()) {
            ComponentCommon common = getComponentCommon(component);
            common.put_to_streams(EVENTLOGGER_STREAM_ID, Thrift.outputFields(eventLoggerBoltFields()));
        }
        topology.put_to_bolts(EVENTLOGGER_COMPONENT_ID, eventLoggerBolt);
    }

    @SuppressWarnings("unchecked")
    public static Map<String, Bolt> metricsConsumerBoltSpecs(Map conf, StormTopology topology) {
        Map<String, Bolt> metricsConsumerBolts = new HashMap<>();

        Set<String> componentIdsEmitMetrics = new HashSet<>();
        componentIdsEmitMetrics.addAll(allComponents(topology).keySet());
        componentIdsEmitMetrics.add(Constants.SYSTEM_COMPONENT_ID);

        Map<GlobalStreamId, Grouping> inputs = new HashMap<>();
        for (String componentId : componentIdsEmitMetrics) {
            inputs.put(Utils.getGlobalStreamId(componentId, Constants.METRICS_STREAM_ID), Thrift.prepareShuffleGrouping());
        }

        List<Map<String, Object>> registerInfo = (List<Map<String, Object>>) conf.get(Config.TOPOLOGY_METRICS_CONSUMER_REGISTER);
        if (registerInfo != null) {
            Map<String, Integer> classOccurrencesMap = new HashMap<String, Integer>();
            for (Map<String, Object> info : registerInfo) {
<<<<<<< HEAD
                String className = (String) info.get("class");
                Object argument = info.get("argument");
                Integer maxRetainMetricTuples = Utils.getInt(info.get("max.retain.metric.tuples"), 100);
                Integer phintNum = Utils.getInt(info.get("parallelism.hint"), 1);
                Map<String, Object> metricsConsumerConf = new HashMap<>();
=======
                String className = (String) info.get(TOPOLOGY_METRICS_CONSUMER_CLASS);
                Object argument = info.get(TOPOLOGY_METRICS_CONSUMER_ARGUMENT);
                Integer maxRetainMetricTuples = Utils.getInt(info.get(
                    TOPOLOGY_METRICS_CONSUMER_MAX_RETAIN_METRIC_TUPLES), 100);
                Integer phintNum = Utils.getInt(info.get(TOPOLOGY_METRICS_CONSUMER_PARALLELISM_HINT), 1);
                Map<String, Object> metricsConsumerConf = new HashMap<String, Object>();
>>>>>>> 726f3eaf
                metricsConsumerConf.put(Config.TOPOLOGY_TASKS, phintNum);
                List<String> whitelist = (List<String>) info.get(
                    TOPOLOGY_METRICS_CONSUMER_WHITELIST);
                List<String> blacklist = (List<String>) info.get(
                    TOPOLOGY_METRICS_CONSUMER_BLACKLIST);
                FilterByMetricName filterPredicate = new FilterByMetricName(whitelist, blacklist);
                Boolean expandMapType = Utils.getBoolean(info.get(
                    TOPOLOGY_METRICS_CONSUMER_EXPAND_MAP_TYPE), false);
                String metricNameSeparator = Utils.getString(info.get(
                    TOPOLOGY_METRICS_CONSUMER_METRIC_NAME_SEPARATOR), ".");
                DataPointExpander expander = new DataPointExpander(expandMapType, metricNameSeparator);
                MetricsConsumerBolt boltInstance = new MetricsConsumerBolt(className, argument,
                    maxRetainMetricTuples, filterPredicate, expander);
                Bolt metricsConsumerBolt = Thrift.prepareSerializedBoltDetails(inputs,
                    boltInstance, null, phintNum, metricsConsumerConf);

                String id = className;
                if (classOccurrencesMap.containsKey(className)) {
                    // e.g. [\"a\", \"b\", \"a\"]) => [\"a\", \"b\", \"a#2\"]"
                    int occurrenceNum = classOccurrencesMap.get(className);
                    occurrenceNum++;
                    classOccurrencesMap.put(className, occurrenceNum);
                    id = Constants.METRICS_COMPONENT_ID_PREFIX + className + "#" + occurrenceNum;
                } else {
                    classOccurrencesMap.put(className, 1);
                }
                metricsConsumerBolts.put(id, metricsConsumerBolt);
            }
        }
        return metricsConsumerBolts;
    }

    public static void addMetricComponents(Map conf, StormTopology topology) {
        Map<String, Bolt> metricsConsumerBolts = metricsConsumerBoltSpecs(conf, topology);
        for (Map.Entry<String, Bolt> entry : metricsConsumerBolts.entrySet()) {
            topology.put_to_bolts(entry.getKey(), entry.getValue());
        }
    }

    @SuppressWarnings("unused")
    public static void addSystemComponents(Map conf, StormTopology topology) {
        Map<String, StreamInfo> outputStreams = new HashMap<>();
        outputStreams.put(Constants.SYSTEM_TICK_STREAM_ID, Thrift.outputFields(Arrays.asList("rate_secs")));
        outputStreams.put(Constants.METRICS_TICK_STREAM_ID, Thrift.outputFields(Arrays.asList("interval")));
        outputStreams.put(Constants.CREDENTIALS_CHANGED_STREAM_ID, Thrift.outputFields(Arrays.asList("creds")));

        Map<String, Object> boltConf = new HashMap<>();
        boltConf.put(Config.TOPOLOGY_TASKS, 0);

        Bolt systemBoltSpec = Thrift.prepareSerializedBoltDetails(null, new SystemBolt(), outputStreams, 0, boltConf);
        topology.put_to_bolts(Constants.SYSTEM_COMPONENT_ID, systemBoltSpec);
    }

    public static StormTopology systemTopology(Map stormConf, StormTopology topology) throws InvalidTopologyException {
        return _instance.systemTopologyImpl(stormConf, topology);
    }

    protected StormTopology systemTopologyImpl(Map stormConf, StormTopology topology) throws InvalidTopologyException {
        validateBasic(topology);

        StormTopology ret = topology.deepCopy();
        addAcker(stormConf, ret);
        addEventLogger(stormConf, ret);
        addMetricComponents(stormConf, ret);
        addSystemComponents(stormConf, ret);
        addMetricStreams(ret);
        addSystemStreams(ret);

        validateStructure(ret);

        return ret;
    }

    public static boolean hasAckers(Map stormConf) {
        Object ackerNum = stormConf.get(Config.TOPOLOGY_ACKER_EXECUTORS);
        return ackerNum == null || Utils.getInt(ackerNum) > 0;
    }

    public static boolean hasEventLoggers(Map stormConf) {
        Object eventLoggerNum = stormConf.get(Config.TOPOLOGY_EVENTLOGGER_EXECUTORS);
        return eventLoggerNum == null || Utils.getInt(eventLoggerNum) > 0;
    }

    public static int numStartExecutors(Object component) throws InvalidTopologyException {
        ComponentCommon common = getComponentCommon(component);
        return Thrift.getParallelismHint(common);
    }

    public static Map<Integer, String> stormTaskInfo(StormTopology userTopology, Map stormConf) throws InvalidTopologyException {
        return _instance.stormTaskInfoImpl(userTopology, stormConf);
    }

    /*
     * Returns map from task -> componentId
     */
    protected Map<Integer, String> stormTaskInfoImpl(StormTopology userTopology, Map stormConf) throws InvalidTopologyException {
        Map<Integer, String> taskIdToComponentId = new HashMap<>();

        StormTopology systemTopology = systemTopology(stormConf, userTopology);
        Map<String, Object> components = allComponents(systemTopology);
        Map<String, Integer> componentIdToTaskNum = new TreeMap<>();
        for (Map.Entry<String, Object> entry : components.entrySet()) {
            Map conf = componentConf(entry.getValue());
            Object taskNum = conf.get(Config.TOPOLOGY_TASKS);
            componentIdToTaskNum.put(entry.getKey(), Utils.getInt(taskNum));
        }

        int taskId = 1;
        for (Map.Entry<String, Integer> entry : componentIdToTaskNum.entrySet()) {
            String componentId = entry.getKey();
            Integer taskNum = entry.getValue();
            while (taskNum > 0) {
                taskIdToComponentId.put(taskId, componentId);
                taskNum--;
                taskId++;
            }
        }
        return taskIdToComponentId;
    }

    public static List<Integer> executorIdToTasks(List<Long> executorId) {
        List<Integer> taskIds = new ArrayList<>();
        int taskId = executorId.get(0).intValue();
        while (taskId <= executorId.get(1).intValue()) {
            taskIds.add(taskId);
            taskId++;
        }
        return taskIds;
    }

    public static Map<Integer, NodeInfo> taskToNodeport(Map<List<Long>, NodeInfo> executorToNodePort) {
        Map<Integer, NodeInfo> tasksToNodePort = new HashMap<>();
        for (Map.Entry<List<Long>, NodeInfo> entry : executorToNodePort.entrySet()) {
            List<Integer> taskIds = executorIdToTasks(entry.getKey());
            for (Integer taskId : taskIds) {
                tasksToNodePort.put(taskId, entry.getValue());
            }
        }
        return tasksToNodePort;
    }

    public static IAuthorizer mkAuthorizationHandler(String klassName, Map conf)
            throws IllegalAccessException, InstantiationException, ClassNotFoundException {
        return _instance.mkAuthorizationHandlerImpl(klassName, conf);
    }

    protected IAuthorizer mkAuthorizationHandlerImpl(String klassName, Map conf)
            throws ClassNotFoundException, IllegalAccessException, InstantiationException {
        IAuthorizer aznHandler = null;
        if (klassName != null) {
            Class aznClass = Class.forName(klassName);
            if (aznClass != null) {
                aznHandler = (IAuthorizer) aznClass.newInstance();
                if (aznHandler != null) {
                    aznHandler.prepare(conf);
                }
                LOG.debug("authorization class name:{}, class:{}, handler:{}", klassName, aznClass, aznHandler);
            }
        }

        return aznHandler;
    }

    @SuppressWarnings("unchecked")
    public static WorkerTopologyContext makeWorkerContext(Map<String, Object> workerData) {
        try {
            StormTopology stormTopology = (StormTopology) workerData.get(Constants.SYSTEM_TOPOLOGY);
            Map stormConf = (Map) workerData.get(Constants.STORM_CONF);
            Map<Integer, String> taskToComponent = (Map<Integer, String>) workerData.get(Constants.TASK_TO_COMPONENT);
            Map<String, List<Integer>> componentToSortedTasks =
                    (Map<String, List<Integer>>) workerData.get(Constants.COMPONENT_TO_SORTED_TASKS);
            Map<String, Map<String, Fields>> componentToStreamToFields =
                    (Map<String, Map<String, Fields>>) workerData.get(Constants.COMPONENT_TO_STREAM_TO_FIELDS);
            String stormId = (String) workerData.get(Constants.STORM_ID);
            Map conf = (Map) workerData.get(Constants.CONF);
            Integer port = (Integer) workerData.get(Constants.PORT);
            String codeDir = ConfigUtils.supervisorStormResourcesPath(ConfigUtils.supervisorStormDistRoot(conf, stormId));
            String pidDir = ConfigUtils.workerPidsRoot(conf, stormId);
            List<Integer> workerTasks = (List<Integer>) workerData.get(Constants.TASK_IDS);
            Map<String, Object> defaultResources = (Map<String, Object>) workerData.get(Constants.DEFAULT_SHARED_RESOURCES);
            Map<String, Object> userResources = (Map<String, Object>) workerData.get(Constants.USER_SHARED_RESOURCES);
            return new WorkerTopologyContext(stormTopology, stormConf, taskToComponent, componentToSortedTasks,
                    componentToStreamToFields, stormId, codeDir, pidDir, port, workerTasks, defaultResources, userResources);
        } catch (IOException e) {
            throw Utils.wrapInRuntime(e);
        }
    }
}<|MERGE_RESOLUTION|>--- conflicted
+++ resolved
@@ -17,10 +17,7 @@
  */
 package org.apache.storm.daemon;
 
-<<<<<<< HEAD
 import java.io.IOException;
-=======
->>>>>>> 726f3eaf
 import org.apache.storm.Config;
 import org.apache.storm.Constants;
 import org.apache.storm.Thrift;
@@ -43,11 +40,8 @@
 import org.apache.storm.metric.util.DataPointExpander;
 import org.apache.storm.security.auth.IAuthorizer;
 import org.apache.storm.task.IBolt;
-<<<<<<< HEAD
 import org.apache.storm.task.WorkerTopologyContext;
 import org.apache.storm.tuple.Fields;
-=======
->>>>>>> 726f3eaf
 import org.apache.storm.utils.ConfigUtils;
 import org.apache.storm.utils.IPredicate;
 import org.apache.storm.utils.ThriftTopologyUtils;
@@ -74,7 +68,6 @@
      * Provide an instance of this class for delegates to use.  To mock out
      * delegated methods, provide an instance of a subclass that overrides the
      * implementation of the delegated method.
-     *
      * @param common a StormCommon instance
      * @return the previously set instance
      */
@@ -91,9 +84,6 @@
     public static final String EVENTLOGGER_COMPONENT_ID = "__eventlogger";
     public static final String EVENTLOGGER_STREAM_ID = "__eventlog";
 
-<<<<<<< HEAD
-    @SuppressWarnings("unchecked")
-=======
     public static final String TOPOLOGY_METRICS_CONSUMER_CLASS = "class";
     public static final String TOPOLOGY_METRICS_CONSUMER_ARGUMENT = "argument";
     public static final String TOPOLOGY_METRICS_CONSUMER_MAX_RETAIN_METRIC_TUPLES = "max.retain.metric.tuples";
@@ -103,7 +93,7 @@
     public static final String TOPOLOGY_METRICS_CONSUMER_EXPAND_MAP_TYPE = "expandMapType";
     public static final String TOPOLOGY_METRICS_CONSUMER_METRIC_NAME_SEPARATOR = "metricNameSeparator";
 
->>>>>>> 726f3eaf
+    @SuppressWarnings("unchecked")
     public static String getStormId(final IStormClusterState stormClusterState, final String topologyName) {
         List<String> activeTopologys = stormClusterState.activeStorms();
         IPredicate pred = new IPredicate<String>() {
@@ -378,8 +368,8 @@
     }
 
     public static Map<GlobalStreamId, Grouping> eventLoggerInputs(StormTopology topology) {
-        Map<GlobalStreamId, Grouping> inputs = new HashMap<GlobalStreamId, Grouping>();
-        Set<String> allIds = new HashSet<String>();
+        Map<GlobalStreamId, Grouping> inputs = new HashMap<>();
+        Set<String> allIds = new HashSet<>();
         allIds.addAll(topology.get_bolts().keySet());
         allIds.addAll(topology.get_spouts().keySet());
 
@@ -421,22 +411,14 @@
 
         List<Map<String, Object>> registerInfo = (List<Map<String, Object>>) conf.get(Config.TOPOLOGY_METRICS_CONSUMER_REGISTER);
         if (registerInfo != null) {
-            Map<String, Integer> classOccurrencesMap = new HashMap<String, Integer>();
+            Map<String, Integer> classOccurrencesMap = new HashMap<>();
             for (Map<String, Object> info : registerInfo) {
-<<<<<<< HEAD
-                String className = (String) info.get("class");
-                Object argument = info.get("argument");
-                Integer maxRetainMetricTuples = Utils.getInt(info.get("max.retain.metric.tuples"), 100);
-                Integer phintNum = Utils.getInt(info.get("parallelism.hint"), 1);
-                Map<String, Object> metricsConsumerConf = new HashMap<>();
-=======
                 String className = (String) info.get(TOPOLOGY_METRICS_CONSUMER_CLASS);
                 Object argument = info.get(TOPOLOGY_METRICS_CONSUMER_ARGUMENT);
                 Integer maxRetainMetricTuples = Utils.getInt(info.get(
                     TOPOLOGY_METRICS_CONSUMER_MAX_RETAIN_METRIC_TUPLES), 100);
                 Integer phintNum = Utils.getInt(info.get(TOPOLOGY_METRICS_CONSUMER_PARALLELISM_HINT), 1);
-                Map<String, Object> metricsConsumerConf = new HashMap<String, Object>();
->>>>>>> 726f3eaf
+                Map<String, Object> metricsConsumerConf = new HashMap<>();
                 metricsConsumerConf.put(Config.TOPOLOGY_TASKS, phintNum);
                 List<String> whitelist = (List<String>) info.get(
                     TOPOLOGY_METRICS_CONSUMER_WHITELIST);
@@ -451,7 +433,7 @@
                 MetricsConsumerBolt boltInstance = new MetricsConsumerBolt(className, argument,
                     maxRetainMetricTuples, filterPredicate, expander);
                 Bolt metricsConsumerBolt = Thrift.prepareSerializedBoltDetails(inputs,
-                    boltInstance, null, phintNum, metricsConsumerConf);
+                        boltInstance, null, phintNum, metricsConsumerConf);
 
                 String id = className;
                 if (classOccurrencesMap.containsKey(className)) {
