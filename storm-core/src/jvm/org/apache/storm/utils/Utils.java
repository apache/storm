--- conflicted
+++ resolved
@@ -2276,9 +2276,6 @@
         return ret;
     }
 
-<<<<<<< HEAD
-}
-=======
     /**
      * Add version information to the given topology
      * @param topology the topology being submitted (MIGHT BE MODIFIED)
@@ -2300,4 +2297,3 @@
         return topology;
     }
 }
->>>>>>> 2181fcde
