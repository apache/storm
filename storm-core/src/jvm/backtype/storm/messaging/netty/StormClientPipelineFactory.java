/**
 * Licensed to the Apache Software Foundation (ASF) under one
 * or more contributor license agreements.  See the NOTICE file
 * distributed with this work for additional information
 * regarding copyright ownership.  The ASF licenses this file
 * to you under the Apache License, Version 2.0 (the
 * "License"); you may not use this file except in compliance
 * with the License.  You may obtain a copy of the License at
 *
 * http://www.apache.org/licenses/LICENSE-2.0
 *
 * Unless required by applicable law or agreed to in writing, software
 * distributed under the License is distributed on an "AS IS" BASIS,
 * WITHOUT WARRANTIES OR CONDITIONS OF ANY KIND, either express or implied.
 * See the License for the specific language governing permissions and
 * limitations under the License.
 */
package backtype.storm.messaging.netty;


import backtype.storm.Config;
<<<<<<< HEAD
import io.netty.channel.Channel;
import io.netty.channel.ChannelInitializer;
import io.netty.channel.ChannelPipeline;
=======
import java.util.Map;
>>>>>>> 57d7cf6e

class StormClientPipelineFactory extends ChannelInitializer {
    private Client client;
    private Map conf;

    StormClientPipelineFactory(Client client, Map conf) {
        this.client = client;
        this.conf = conf;
    }

    @Override
    protected void initChannel(Channel ch) throws Exception {
        // Create a default pipeline implementation.
        ChannelPipeline pipeline = ch.pipeline();

        // Decoder
        pipeline.addLast("decoder", new MessageDecoder());
        // Encoder
        pipeline.addLast("encoder", new MessageEncoder());

        boolean isNettyAuth = (Boolean) conf
                .get(Config.STORM_MESSAGING_NETTY_AUTHENTICATION);
        if (isNettyAuth) {
            // Authenticate: Removed after authentication completes
            pipeline.addLast("saslClientHandler", new SaslStormClientHandler(
                    client));
        }
        // business logic.
<<<<<<< HEAD
        pipeline.addLast("handler", new StormClientHandler(client));
=======
        pipeline.addLast("handler", new StormClientHandler(client, conf));
        return pipeline;
>>>>>>> 57d7cf6e
    }
}<|MERGE_RESOLUTION|>--- conflicted
+++ resolved
@@ -19,13 +19,10 @@
 
 
 import backtype.storm.Config;
-<<<<<<< HEAD
 import io.netty.channel.Channel;
 import io.netty.channel.ChannelInitializer;
 import io.netty.channel.ChannelPipeline;
-=======
 import java.util.Map;
->>>>>>> 57d7cf6e
 
 class StormClientPipelineFactory extends ChannelInitializer {
     private Client client;
@@ -50,15 +47,9 @@
                 .get(Config.STORM_MESSAGING_NETTY_AUTHENTICATION);
         if (isNettyAuth) {
             // Authenticate: Removed after authentication completes
-            pipeline.addLast("saslClientHandler", new SaslStormClientHandler(
-                    client));
+            pipeline.addLast("saslClientHandler", new SaslStormClientHandler(client));
         }
         // business logic.
-<<<<<<< HEAD
-        pipeline.addLast("handler", new StormClientHandler(client));
-=======
         pipeline.addLast("handler", new StormClientHandler(client, conf));
-        return pipeline;
->>>>>>> 57d7cf6e
     }
 }