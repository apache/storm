/**
 * Licensed to the Apache Software Foundation (ASF) under one
 * or more contributor license agreements.  See the NOTICE file
 * distributed with this work for additional information
 * regarding copyright ownership.  The ASF licenses this file
 * to you under the Apache License, Version 2.0 (the
 * "License"); you may not use this file except in compliance
 * with the License.  You may obtain a copy of the License at
 *
 * http://www.apache.org/licenses/LICENSE-2.0
 *
 * Unless required by applicable law or agreed to in writing, software
 * distributed under the License is distributed on an "AS IS" BASIS,
 * WITHOUT WARRANTIES OR CONDITIONS OF ANY KIND, either express or implied.
 * See the License for the specific language governing permissions and
 * limitations under the License.
 */
package backtype.storm.messaging.netty;

import backtype.storm.Config;
<<<<<<< HEAD
import backtype.storm.messaging.ConnectionWithStatus;
import backtype.storm.messaging.TaskMessage;
import backtype.storm.metric.api.IStatefulObject;
import backtype.storm.utils.Utils;
import io.netty.bootstrap.ServerBootstrap;
import io.netty.channel.Channel;
import io.netty.channel.ChannelFuture;
import io.netty.channel.ChannelOption;
import io.netty.channel.EventLoopGroup;
import io.netty.channel.group.ChannelGroup;
import io.netty.channel.group.DefaultChannelGroup;
import io.netty.channel.nio.NioEventLoopGroup;
import io.netty.channel.socket.nio.NioServerSocketChannel;
import io.netty.util.concurrent.GlobalEventExecutor;
import org.slf4j.Logger;
import org.slf4j.LoggerFactory;

=======
import backtype.storm.grouping.Load;
import backtype.storm.messaging.ConnectionWithStatus;
import backtype.storm.messaging.IConnectionCallback;
import backtype.storm.messaging.TaskMessage;
import backtype.storm.metric.api.IStatefulObject;
import backtype.storm.serialization.KryoValuesSerializer;
import backtype.storm.utils.Utils;
import java.io.IOException;
>>>>>>> 57d7cf6e
import java.net.InetSocketAddress;
import java.util.Arrays;
import java.util.Collection;
import java.util.HashMap;
import java.util.Iterator;
import java.util.List;
import java.util.Map;
import java.util.concurrent.ConcurrentHashMap;
<<<<<<< HEAD
import java.util.concurrent.LinkedBlockingQueue;
import java.util.concurrent.ThreadFactory;
import java.util.concurrent.atomic.AtomicInteger;

class Server extends ConnectionWithStatus implements IStatefulObject {
=======
import java.util.concurrent.Executors;
import java.util.concurrent.ThreadFactory;
import java.util.concurrent.atomic.AtomicInteger;
import org.jboss.netty.bootstrap.ServerBootstrap;
import org.jboss.netty.channel.Channel;
import org.jboss.netty.channel.ChannelFactory;
import org.jboss.netty.channel.group.ChannelGroup;
import org.jboss.netty.channel.group.DefaultChannelGroup;
import org.jboss.netty.channel.socket.nio.NioServerSocketChannelFactory;
import org.slf4j.Logger;
import org.slf4j.LoggerFactory;

class Server extends ConnectionWithStatus implements IStatefulObject, ISaslServer {
>>>>>>> 57d7cf6e

    private static final Logger LOG = LoggerFactory.getLogger(Server.class);
    @SuppressWarnings("rawtypes")
    Map storm_conf;
    int port;
    private final ConcurrentHashMap<String, AtomicInteger> messagesEnqueued = new ConcurrentHashMap<>();
    private final AtomicInteger messagesDequeued = new AtomicInteger(0);
    
    volatile ChannelGroup allChannels = new DefaultChannelGroup("storm-server", GlobalEventExecutor.INSTANCE);
    final EventLoopGroup bossEventLoopGroup;
    final EventLoopGroup workerEventLoopGroup;
    final ServerBootstrap bootstrap;
 
    private volatile boolean closing = false;
    List<TaskMessage> closeMessage = Arrays.asList(new TaskMessage(-1, null));
    private KryoValuesSerializer _ser;
    private IConnectionCallback _cb = null; 
    
    @SuppressWarnings("rawtypes")
    Server(Map storm_conf, int port) {
        this.storm_conf = storm_conf;
        this.port = port;
        _ser = new KryoValuesSerializer(storm_conf);

        // Configure the server.
        int buffer_size = Utils.getInt(storm_conf.get(Config.STORM_MESSAGING_NETTY_BUFFER_SIZE));
        int backlog = Utils.getInt(storm_conf.get(Config.STORM_MESSAGING_NETTY_SOCKET_BACKLOG), 500);
        int maxWorkers = Utils.getInt(storm_conf.get(Config.STORM_MESSAGING_NETTY_SERVER_WORKER_THREADS));

<<<<<<< HEAD
        ThreadFactory bossFactory = new NettyRenameThreadFactory(name() + "-boss");
        ThreadFactory workerFactory = new NettyRenameThreadFactory(name() + "-worker");

        // 0 means DEFAULT_EVENT_LOOP_THREADS
        bossEventLoopGroup = new NioEventLoopGroup(0, bossFactory);
        if (maxWorkers > 0) {
            workerEventLoopGroup = new NioEventLoopGroup(maxWorkers, workerFactory);
        } else {
            workerEventLoopGroup = new NioEventLoopGroup(0, workerFactory);
        }
        
        LOG.info("Create Netty Server " + name() + ", buffer_size: " + buffer_size + ", maxWorkers: " + maxWorkers);
        
        bootstrap = new ServerBootstrap()
                .group(bossEventLoopGroup, workerEventLoopGroup)
                .channel(NioServerSocketChannel.class)
                .option(ChannelOption.SO_BACKLOG, backlog)
                .childOption(ChannelOption.TCP_NODELAY, true)
                .childOption(ChannelOption.SO_RCVBUF, buffer_size)
                .childOption(ChannelOption.SO_KEEPALIVE, true)
                .childHandler(new StormServerPipelineFactory(this));
=======
        ThreadFactory bossFactory = new NettyRenameThreadFactory(netty_name() + "-boss");
        ThreadFactory workerFactory = new NettyRenameThreadFactory(netty_name() + "-worker");

        if (maxWorkers > 0) {
            factory = new NioServerSocketChannelFactory(Executors.newCachedThreadPool(bossFactory),
                Executors.newCachedThreadPool(workerFactory), maxWorkers);
        } else {
            factory = new NioServerSocketChannelFactory(Executors.newCachedThreadPool(bossFactory),
                Executors.newCachedThreadPool(workerFactory));
        }

        LOG.info("Create Netty Server " + netty_name() + ", buffer_size: " + buffer_size + ", maxWorkers: " + maxWorkers);

        bootstrap = new ServerBootstrap(factory);
        bootstrap.setOption("child.tcpNoDelay", true);
        bootstrap.setOption("child.receiveBufferSize", buffer_size);
        bootstrap.setOption("child.keepAlive", true);
        bootstrap.setOption("backlog", backlog);
>>>>>>> 57d7cf6e


        // Bind and start to accept incoming connections.
        try {
            ChannelFuture f = bootstrap.bind(new InetSocketAddress(port)).sync();
            allChannels.add(f.channel());
        } catch (InterruptedException e) {
            throw new RuntimeException(e);
        }
    }
    
    private void addReceiveCount(String from, int amount) {
        //This is possibly lossy in the case where a value is deleted
        // because it has received no messages over the metrics collection
        // period and new messages are starting to come in.  This is
        // because I don't want the overhead of a synchronize just to have
        // the metric be absolutely perfect.
        AtomicInteger i = messagesEnqueued.get(from);
        if (i == null) {
            i = new AtomicInteger(amount);
            AtomicInteger prev = messagesEnqueued.putIfAbsent(from, i);
            if (prev != null) {
                prev.addAndGet(amount);
            }
        } else {
            i.addAndGet(amount);
        }
    }

    /**
     * enqueue a received message
     * @throws InterruptedException
     */
    protected void enqueue(List<TaskMessage> msgs, String from) throws InterruptedException {
        if (null == msgs || msgs.size() == 0 || closing) {
            return;
        }
        addReceiveCount(from, msgs.size());
        if (_cb != null) {
            _cb.recv(msgs);
        }
    }

    @Override
    public void registerRecv(IConnectionCallback cb) {
        _cb = cb;
    }

    /**
     * register a newly created channel
     * @param channel newly created channel
     */
    protected void addChannel(Channel channel) {
        allChannels.add(channel);
    }

    /**
     * @param channel channel to close
     */
    public void closeChannel(Channel channel) {
        channel.close().awaitUninterruptibly();
        allChannels.remove(channel);
    }

    /**
     * close all channels, and release resources
     */
    public synchronized void close() {
        if (allChannels != null) {
            allChannels.close().awaitUninterruptibly();
            bossEventLoopGroup.shutdownGracefully();
            workerEventLoopGroup.shutdownGracefully();
            allChannels = null;
        }
    }

    @Override
    public void sendLoadMetrics(Map<Integer, Double> taskToLoad) {
        try {
            MessageBatch mb = new MessageBatch(1);
            mb.add(new TaskMessage(-1, _ser.serialize(Arrays.asList((Object)taskToLoad))));
            allChannels.write(mb);
        } catch (IOException e) {
            throw new RuntimeException(e);
        }
    }

    @Override
    public Map<Integer, Load> getLoad(Collection<Integer> tasks) {
        throw new RuntimeException("Server connection cannot get load");
    }

    @Override
    public void send(int task, byte[] message) {
        throw new UnsupportedOperationException("Server connection should not send any messages");
    }

    @Override
    public void send(Iterator<TaskMessage> msgs) {
      throw new UnsupportedOperationException("Server connection should not send any messages");
    }

    public String netty_name() {
      return "Netty-server-localhost-" + port;
    }

    @Override
    public Status status() {
        if (closing) {
          return Status.Closed;
        }
        else if (!connectionEstablished(allChannels)) {
            return Status.Connecting;
        }
        else {
            return Status.Ready;
        }
    }

    private boolean connectionEstablished(Channel channel) {
      return channel != null && channel.isOpen();
    }

    private boolean connectionEstablished(ChannelGroup allChannels) {
        boolean allEstablished = true;
        for (Channel channel : allChannels) {
            if (!(connectionEstablished(channel))) {
                allEstablished = false;
                break;
            }
        }
        return allEstablished;
    }

    public Object getState() {
        LOG.debug("Getting metrics for server on port {}", port);
        HashMap<String, Object> ret = new HashMap<>();
        ret.put("dequeuedMessages", messagesDequeued.getAndSet(0));
        HashMap<String, Integer> enqueued = new HashMap<String, Integer>();
        Iterator<Map.Entry<String, AtomicInteger>> it = messagesEnqueued.entrySet().iterator();
        while (it.hasNext()) {
            Map.Entry<String, AtomicInteger> ent = it.next();
            //Yes we can delete something that is not 0 because of races, but that is OK for metrics
            AtomicInteger i = ent.getValue();
            if (i.get() == 0) {
                it.remove();
            } else {
                enqueued.put(ent.getKey(), i.getAndSet(0));
            }
        }
        ret.put("enqueued", enqueued);
        return ret;
    }

    /** Implementing IServer. **/
    public void channelConnected(Channel c) {
        addChannel(c);
    }

    public void received(Object message, String remote, Channel channel)  throws InterruptedException {
        List<TaskMessage>msgs = (List<TaskMessage>)message;
        enqueue(msgs, remote);
    }

    public String name() {
        return (String)storm_conf.get(Config.TOPOLOGY_NAME);
    }

    public String secretKey() {
        return SaslUtils.getSecretKey(storm_conf);
    }

    public void authenticated(Channel c) {
        return;
    }

    @Override
    public String toString() {
        return String.format("Netty server listening on port %s", port);
    }
}<|MERGE_RESOLUTION|>--- conflicted
+++ resolved
@@ -18,10 +18,12 @@
 package backtype.storm.messaging.netty;
 
 import backtype.storm.Config;
-<<<<<<< HEAD
+import backtype.storm.grouping.Load;
 import backtype.storm.messaging.ConnectionWithStatus;
+import backtype.storm.messaging.IConnectionCallback;
 import backtype.storm.messaging.TaskMessage;
 import backtype.storm.metric.api.IStatefulObject;
+import backtype.storm.serialization.KryoValuesSerializer;
 import backtype.storm.utils.Utils;
 import io.netty.bootstrap.ServerBootstrap;
 import io.netty.channel.Channel;
@@ -36,45 +38,14 @@
 import org.slf4j.Logger;
 import org.slf4j.LoggerFactory;
 
-=======
-import backtype.storm.grouping.Load;
-import backtype.storm.messaging.ConnectionWithStatus;
-import backtype.storm.messaging.IConnectionCallback;
-import backtype.storm.messaging.TaskMessage;
-import backtype.storm.metric.api.IStatefulObject;
-import backtype.storm.serialization.KryoValuesSerializer;
-import backtype.storm.utils.Utils;
 import java.io.IOException;
->>>>>>> 57d7cf6e
 import java.net.InetSocketAddress;
-import java.util.Arrays;
-import java.util.Collection;
-import java.util.HashMap;
-import java.util.Iterator;
-import java.util.List;
-import java.util.Map;
+import java.util.*;
 import java.util.concurrent.ConcurrentHashMap;
-<<<<<<< HEAD
-import java.util.concurrent.LinkedBlockingQueue;
 import java.util.concurrent.ThreadFactory;
 import java.util.concurrent.atomic.AtomicInteger;
 
-class Server extends ConnectionWithStatus implements IStatefulObject {
-=======
-import java.util.concurrent.Executors;
-import java.util.concurrent.ThreadFactory;
-import java.util.concurrent.atomic.AtomicInteger;
-import org.jboss.netty.bootstrap.ServerBootstrap;
-import org.jboss.netty.channel.Channel;
-import org.jboss.netty.channel.ChannelFactory;
-import org.jboss.netty.channel.group.ChannelGroup;
-import org.jboss.netty.channel.group.DefaultChannelGroup;
-import org.jboss.netty.channel.socket.nio.NioServerSocketChannelFactory;
-import org.slf4j.Logger;
-import org.slf4j.LoggerFactory;
-
 class Server extends ConnectionWithStatus implements IStatefulObject, ISaslServer {
->>>>>>> 57d7cf6e
 
     private static final Logger LOG = LoggerFactory.getLogger(Server.class);
     @SuppressWarnings("rawtypes")
@@ -104,7 +75,6 @@
         int backlog = Utils.getInt(storm_conf.get(Config.STORM_MESSAGING_NETTY_SOCKET_BACKLOG), 500);
         int maxWorkers = Utils.getInt(storm_conf.get(Config.STORM_MESSAGING_NETTY_SERVER_WORKER_THREADS));
 
-<<<<<<< HEAD
         ThreadFactory bossFactory = new NettyRenameThreadFactory(name() + "-boss");
         ThreadFactory workerFactory = new NettyRenameThreadFactory(name() + "-worker");
 
@@ -126,27 +96,6 @@
                 .childOption(ChannelOption.SO_RCVBUF, buffer_size)
                 .childOption(ChannelOption.SO_KEEPALIVE, true)
                 .childHandler(new StormServerPipelineFactory(this));
-=======
-        ThreadFactory bossFactory = new NettyRenameThreadFactory(netty_name() + "-boss");
-        ThreadFactory workerFactory = new NettyRenameThreadFactory(netty_name() + "-worker");
-
-        if (maxWorkers > 0) {
-            factory = new NioServerSocketChannelFactory(Executors.newCachedThreadPool(bossFactory),
-                Executors.newCachedThreadPool(workerFactory), maxWorkers);
-        } else {
-            factory = new NioServerSocketChannelFactory(Executors.newCachedThreadPool(bossFactory),
-                Executors.newCachedThreadPool(workerFactory));
-        }
-
-        LOG.info("Create Netty Server " + netty_name() + ", buffer_size: " + buffer_size + ", maxWorkers: " + maxWorkers);
-
-        bootstrap = new ServerBootstrap(factory);
-        bootstrap.setOption("child.tcpNoDelay", true);
-        bootstrap.setOption("child.receiveBufferSize", buffer_size);
-        bootstrap.setOption("child.keepAlive", true);
-        bootstrap.setOption("backlog", backlog);
->>>>>>> 57d7cf6e
-
 
         // Bind and start to accept incoming connections.
         try {
