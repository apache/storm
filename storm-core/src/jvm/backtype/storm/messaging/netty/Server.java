--- conflicted
+++ resolved
@@ -17,22 +17,6 @@
  */
 package backtype.storm.messaging.netty;
 
-<<<<<<< HEAD
-import backtype.storm.Config;
-import backtype.storm.messaging.ConnectionWithStatus;
-import backtype.storm.messaging.TaskMessage;
-import backtype.storm.utils.Utils;
-import org.jboss.netty.bootstrap.ServerBootstrap;
-import org.jboss.netty.channel.Channel;
-import org.jboss.netty.channel.ChannelFactory;
-import org.jboss.netty.channel.group.ChannelGroup;
-import org.jboss.netty.channel.group.DefaultChannelGroup;
-import org.jboss.netty.channel.socket.nio.NioServerSocketChannelFactory;
-import org.slf4j.Logger;
-import org.slf4j.LoggerFactory;
-
-=======
->>>>>>> 61e8b8f7
 import java.net.InetSocketAddress;
 import java.util.ArrayList;
 import java.util.Arrays;
@@ -46,9 +30,6 @@
 import java.util.concurrent.LinkedBlockingQueue;
 import java.util.concurrent.ThreadFactory;
 
-<<<<<<< HEAD
-class Server extends ConnectionWithStatus {
-=======
 import org.jboss.netty.bootstrap.ServerBootstrap;
 import org.jboss.netty.channel.Channel;
 import org.jboss.netty.channel.ChannelFactory;
@@ -59,13 +40,14 @@
 import org.slf4j.LoggerFactory;
 
 import backtype.storm.Config;
+import backtype.storm.messaging.ConnectionWithStatus;
 import backtype.storm.messaging.IConnection;
 import backtype.storm.messaging.TaskMessage;
 import backtype.storm.metric.api.IStatefulObject;
 import backtype.storm.utils.Utils;
 
-class Server implements IConnection, IStatefulObject {
->>>>>>> 61e8b8f7
+class Server extends ConnectionWithStatus implements IStatefulObject {
+
     private static final Logger LOG = LoggerFactory.getLogger(Server.class);
     @SuppressWarnings("rawtypes")
     Map storm_conf;
@@ -294,11 +276,11 @@
     }
 
     @Override
-<<<<<<< HEAD
     public Status status() {
-      // The connection is binded in constructor
-      return Status.Ready;
-=======
+        // The connection is binded in constructor
+        return Status.Ready;
+    }
+
     public Object getState() {
         LOG.info("Getting metrics for server on " + port);
         HashMap<String, Object> ret = new HashMap<String, Object>();
@@ -322,6 +304,5 @@
         }
         ret.put("enqueued", enqueued);
         return ret;
->>>>>>> 61e8b8f7
     }
 }