/**
 * Licensed to the Apache Software Foundation (ASF) under one
 * or more contributor license agreements.  See the NOTICE file
 * distributed with this work for additional information
 * regarding copyright ownership.  The ASF licenses this file
 * to you under the Apache License, Version 2.0 (the
 * "License"); you may not use this file except in compliance
 * with the License.  You may obtain a copy of the License at
 *
 * http://www.apache.org/licenses/LICENSE-2.0
 *
 * Unless required by applicable law or agreed to in writing, software
 * distributed under the License is distributed on an "AS IS" BASIS,
 * WITHOUT WARRANTIES OR CONDITIONS OF ANY KIND, either express or implied.
 * See the License for the specific language governing permissions and
 * limitations under the License.
 */
package backtype.storm.messaging.netty;

import backtype.storm.messaging.TaskMessage;
import io.netty.buffer.ByteBuf;
import io.netty.channel.ChannelHandlerContext;
import io.netty.handler.codec.ByteToMessageDecoder;

import java.util.List;

public class MessageDecoder extends ByteToMessageDecoder {

    /*
     * Each ControlMessage is encoded as:
     *  code (<0) ... short(2)
     * Each TaskMessage is encoded as:
     *  task (>=0) ... short(2)
     *  len ... int(4)
     *  payload ... byte[]     *  
     */
    @Override
    protected void decode(ChannelHandlerContext ctx, ByteBuf buf, List<Object> out) throws Exception {
        // Make sure that we have received at least a short 
        long available = buf.readableBytes();
        if (available < 2) {
            //need more data
            return;
        }

<<<<<<< HEAD
=======
        List<Object> ret = new ArrayList<>();

>>>>>>> 57d7cf6e
        // Use while loop, try to decode as more messages as possible in single call
        while (available >= 2) {

            // Mark the current buffer position before reading task/len field
            // because the whole frame might not be in the buffer yet.
            // We will reset the buffer position to the marked position if
            // there's not enough bytes in the buffer.
            buf.markReaderIndex();

            // read the short field
            short code = buf.readShort();
            available -= 2;

            // case 1: Control message
            ControlMessage ctrl_msg = ControlMessage.mkMessage(code);
            if (ctrl_msg != null) {

                if (ctrl_msg == ControlMessage.EOB_MESSAGE) {
                    continue;
                } else {
                    out.add(ctrl_msg);
                    return;
                }
            }
            
            //case 2: SaslTokenMessageRequest
            if(code == SaslMessageToken.IDENTIFIER) {
            	// Make sure that we have received at least an integer (length) 
                if (buf.readableBytes() < 4) {
                    //need more data
                    buf.resetReaderIndex();
                    return;
                }
                
                // Read the length field.
                int length = buf.readInt();
                if (length<=0) {
                    out.add(new SaslMessageToken(null));
                    return;
                }
                
                // Make sure if there's enough bytes in the buffer.
                if (buf.readableBytes() < length) {
                    // The whole bytes were not received yet - return null.
                    buf.resetReaderIndex();
                    return;
                }
                
                // There's enough bytes in the buffer. Read it.  
                ByteBuf payload = buf.readBytes(length);
                
                // Successfully decoded a frame.
                // Return a SaslTokenMessageRequest object
                out.add(new SaslMessageToken(payload.array()));
                return;
            }

            // case 3: task Message

            // Make sure that we have received at least an integer (length)
            if (available < 4) {
                // need more data
                buf.resetReaderIndex();
                break;
            }

            // Read the length field.
            int length = buf.readInt();

            available -= 4;

            if (length <= 0) {
<<<<<<< HEAD
                out.add(new TaskMessage(task, null));
=======
                ret.add(new TaskMessage(code, null));
>>>>>>> 57d7cf6e
                break;
            }

            // Make sure if there's enough bytes in the buffer.
            if (available < length) {
                // The whole bytes were not received yet - return null.
                buf.resetReaderIndex();
                break;
            }
            available -= length;

            // There's enough bytes in the buffer. Read it.
            ByteBuf payload = buf.readBytes(length);


            // Successfully decoded a frame.
            // Return a TaskMessage object
<<<<<<< HEAD
            out.add(new TaskMessage(task, payload.array()));
=======
            ret.add(new TaskMessage(code, payload.array()));
        }

        if (ret.size() == 0) {
            return null;
        } else {
            return ret;
>>>>>>> 57d7cf6e
        }
    }

}<|MERGE_RESOLUTION|>--- conflicted
+++ resolved
@@ -43,11 +43,6 @@
             return;
         }
 
-<<<<<<< HEAD
-=======
-        List<Object> ret = new ArrayList<>();
-
->>>>>>> 57d7cf6e
         // Use while loop, try to decode as more messages as possible in single call
         while (available >= 2) {
 
@@ -120,11 +115,7 @@
             available -= 4;
 
             if (length <= 0) {
-<<<<<<< HEAD
-                out.add(new TaskMessage(task, null));
-=======
-                ret.add(new TaskMessage(code, null));
->>>>>>> 57d7cf6e
+                out.add(new TaskMessage(code, null));
                 break;
             }
 
@@ -142,17 +133,7 @@
 
             // Successfully decoded a frame.
             // Return a TaskMessage object
-<<<<<<< HEAD
-            out.add(new TaskMessage(task, payload.array()));
-=======
-            ret.add(new TaskMessage(code, payload.array()));
-        }
-
-        if (ret.size() == 0) {
-            return null;
-        } else {
-            return ret;
->>>>>>> 57d7cf6e
+            out.add(new TaskMessage(code, payload.array()));
         }
     }
 
