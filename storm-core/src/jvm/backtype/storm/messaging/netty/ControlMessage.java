--- conflicted
+++ resolved
@@ -56,32 +56,22 @@
     
     /**
      * encode the current Control Message into a channel buffer
-<<<<<<< HEAD
      * @throws Exception if failed to write to buffer
      */
-    ByteBuf buffer(ByteBufAllocator allocator) throws IOException {
+    public ByteBuf buffer(ByteBufAllocator allocator) throws IOException {
         ByteBufOutputStream bout = new ByteBufOutputStream(allocator.ioBuffer(encodeLength()));
-=======
-     * @throws IOException
-     */
-    public ChannelBuffer buffer() throws IOException {
-        ChannelBufferOutputStream bout = new ChannelBufferOutputStream(ChannelBuffers.directBuffer(encodeLength()));      
->>>>>>> 57d7cf6e
         write(bout);
         bout.close();
         return bout.buffer();
     }
 
-<<<<<<< HEAD
     void write(ByteBufOutputStream bout) throws IOException {
-=======
+        bout.writeShort(code);
+    }
+
     public static ControlMessage read(byte[] serial) {
-        ChannelBuffer cm_buffer = ChannelBuffers.copiedBuffer(serial);
+        // TODO: fix allocation
+        ByteBuf cm_buffer = Unpooled.copiedBuffer(serial);
         return mkMessage(cm_buffer.getShort(0));
     }
-    
-    public void write(ChannelBufferOutputStream bout) throws IOException {
->>>>>>> 57d7cf6e
-        bout.writeShort(code);        
-    } 
 }