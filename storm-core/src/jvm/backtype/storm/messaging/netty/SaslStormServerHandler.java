/**
 * Licensed to the Apache Software Foundation (ASF) under one
 * or more contributor license agreements.  See the NOTICE file
 * distributed with this work for additional information
 * regarding copyright ownership.  The ASF licenses this file
 * to you under the Apache License, Version 2.0 (the
 * "License"); you may not use this file except in compliance
 * with the License.  You may obtain a copy of the License at
 *
 * http://www.apache.org/licenses/LICENSE-2.0
 *
 * Unless required by applicable law or agreed to in writing, software
 * distributed under the License is distributed on an "AS IS" BASIS,
 * WITHOUT WARRANTIES OR CONDITIONS OF ANY KIND, either express or implied.
 * See the License for the specific language governing permissions and
 * limitations under the License.
 */
package backtype.storm.messaging.netty;

import java.io.IOException;

import io.netty.channel.Channel;
import io.netty.channel.ChannelHandlerContext;
import io.netty.channel.ChannelInboundHandlerAdapter;
import org.slf4j.Logger;
import org.slf4j.LoggerFactory;

<<<<<<< HEAD
import backtype.storm.Config;

public class SaslStormServerHandler extends ChannelInboundHandlerAdapter {
=======
public class SaslStormServerHandler extends SimpleChannelUpstreamHandler {
>>>>>>> 57d7cf6e

    ISaslServer server;
    /** Used for client or server's token to send or receive from each other. */
    private byte[] token;
    private String topologyName;

    private static final Logger LOG = LoggerFactory
            .getLogger(SaslStormServerHandler.class);

    public SaslStormServerHandler(ISaslServer server) throws IOException {
        this.server = server;
        getSASLCredentials();
    }

    @Override
    public void channelRead(ChannelHandlerContext ctx, Object msg) throws Exception {
        if (msg == null)
            return;

        Channel channel = ctx.channel();

<<<<<<< HEAD
        if (msg instanceof ControlMessage && ((ControlMessage) msg) == ControlMessage.SASL_TOKEN_MESSAGE_REQUEST) {
=======
        if (msg instanceof ControlMessage
                && e.getMessage() == ControlMessage.SASL_TOKEN_MESSAGE_REQUEST) {
>>>>>>> 57d7cf6e
            // initialize server-side SASL functionality, if we haven't yet
            // (in which case we are looking at the first SASL message from the
            // client).
            SaslNettyServer saslNettyServer = ctx.attr(SaslNettyServerState.SAS_NETTY_SERVER).get();
            if (saslNettyServer == null) {
                LOG.debug("No saslNettyServer for " + channel
                        + " yet; creating now, with topology token: ");
                try {
                    saslNettyServer = new SaslNettyServer(topologyName, token);
                } catch (IOException ioe) {
                    LOG.error("Error occurred while creating saslNettyServer on server "
                            + channel.localAddress()
                            + " for client "
                            + channel.remoteAddress());
                    saslNettyServer = null;
                }

                ctx.attr(SaslNettyServerState.SAS_NETTY_SERVER).set(saslNettyServer);
            } else {
                LOG.debug("Found existing saslNettyServer on server:"
                        + channel.localAddress() + " for client "
                        + channel.remoteAddress());
            }

            LOG.debug("processToken:  With nettyServer: " + saslNettyServer
                    + " and token length: " + token.length);

            SaslMessageToken saslTokenMessageRequest;
            saslTokenMessageRequest = new SaslMessageToken(
                    saslNettyServer.response(new byte[0]));
            // Send response to client.
            channel.writeAndFlush(saslTokenMessageRequest);
            // do not send upstream to other handlers: no further action needs
            // to be done for SASL_TOKEN_MESSAGE_REQUEST requests.
            return;
        }

        if (msg instanceof SaslMessageToken) {
            // initialize server-side SASL functionality, if we haven't yet
            // (in which case we are looking at the first SASL message from the
            // client).
            SaslNettyServer saslNettyServer = ctx.attr(SaslNettyServerState.SAS_NETTY_SERVER).get();
            if (saslNettyServer == null) {
                throw new Exception("saslNettyServer was unexpectedly "
                        + "null for channel: " + channel);
            }
            SaslMessageToken saslTokenMessageRequest = new SaslMessageToken(
                    saslNettyServer.response(((SaslMessageToken) msg)
                            .getSaslToken()));

            // Send response to client.
            channel.writeAndFlush(saslTokenMessageRequest);

            if (saslNettyServer.isComplete()) {
                // If authentication of client is complete, we will also send a
                // SASL-Complete message to the client.
                LOG.debug("SASL authentication is complete for client with "
                        + "username: " + saslNettyServer.getUserName());
                channel.writeAndFlush(ControlMessage.SASL_COMPLETE_REQUEST);
                LOG.debug("Removing SaslServerHandler from pipeline since SASL "
                        + "authentication is complete.");
<<<<<<< HEAD
                ctx.pipeline().remove(this);
=======
                ctx.getPipeline().remove(this);
                server.authenticated(channel);
>>>>>>> 57d7cf6e
            }
        } else {
            // Client should not be sending other-than-SASL messages before
            // SaslServerHandler has removed itself from the pipeline. Such
            // non-SASL requests will be denied by the Authorize channel handler
            // (the next handler upstream in the server pipeline) if SASL
            // authentication has not completed.
            LOG.warn("Sending upstream an unexpected non-SASL message :  "
                    + msg);
            ctx.fireChannelRead(msg);
        }
    }

    @Override
<<<<<<< HEAD
    public void exceptionCaught(ChannelHandlerContext ctx, Throwable cause) throws Exception {
        server.closeChannel(ctx.channel());
=======
    public void exceptionCaught(ChannelHandlerContext ctx, ExceptionEvent e) {
        if(server != null) server.closeChannel(e.getChannel());
>>>>>>> 57d7cf6e
    }

    private void getSASLCredentials() throws IOException {
        String secretKey;
        topologyName = server.name();
        secretKey = server.secretKey();

        if (secretKey != null) {
            token = secretKey.getBytes();
        }

        LOG.debug("SASL credentials for storm topology {} is {}",
                  topologyName, secretKey);
    }
}<|MERGE_RESOLUTION|>--- conflicted
+++ resolved
@@ -17,21 +17,15 @@
  */
 package backtype.storm.messaging.netty;
 
-import java.io.IOException;
-
 import io.netty.channel.Channel;
 import io.netty.channel.ChannelHandlerContext;
 import io.netty.channel.ChannelInboundHandlerAdapter;
 import org.slf4j.Logger;
 import org.slf4j.LoggerFactory;
 
-<<<<<<< HEAD
-import backtype.storm.Config;
+import java.io.IOException;
 
 public class SaslStormServerHandler extends ChannelInboundHandlerAdapter {
-=======
-public class SaslStormServerHandler extends SimpleChannelUpstreamHandler {
->>>>>>> 57d7cf6e
 
     ISaslServer server;
     /** Used for client or server's token to send or receive from each other. */
@@ -53,12 +47,7 @@
 
         Channel channel = ctx.channel();
 
-<<<<<<< HEAD
         if (msg instanceof ControlMessage && ((ControlMessage) msg) == ControlMessage.SASL_TOKEN_MESSAGE_REQUEST) {
-=======
-        if (msg instanceof ControlMessage
-                && e.getMessage() == ControlMessage.SASL_TOKEN_MESSAGE_REQUEST) {
->>>>>>> 57d7cf6e
             // initialize server-side SASL functionality, if we haven't yet
             // (in which case we are looking at the first SASL message from the
             // client).
@@ -120,12 +109,8 @@
                 channel.writeAndFlush(ControlMessage.SASL_COMPLETE_REQUEST);
                 LOG.debug("Removing SaslServerHandler from pipeline since SASL "
                         + "authentication is complete.");
-<<<<<<< HEAD
                 ctx.pipeline().remove(this);
-=======
-                ctx.getPipeline().remove(this);
                 server.authenticated(channel);
->>>>>>> 57d7cf6e
             }
         } else {
             // Client should not be sending other-than-SASL messages before
@@ -140,13 +125,8 @@
     }
 
     @Override
-<<<<<<< HEAD
     public void exceptionCaught(ChannelHandlerContext ctx, Throwable cause) throws Exception {
         server.closeChannel(ctx.channel());
-=======
-    public void exceptionCaught(ChannelHandlerContext ctx, ExceptionEvent e) {
-        if(server != null) server.closeChannel(e.getChannel());
->>>>>>> 57d7cf6e
     }
 
     private void getSASLCredentials() throws IOException {
