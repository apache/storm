/**
 * Licensed to the Apache Software Foundation (ASF) under one
 * or more contributor license agreements.  See the NOTICE file
 * distributed with this work for additional information
 * regarding copyright ownership.  The ASF licenses this file
 * to you under the Apache License, Version 2.0 (the
 * "License"); you may not use this file except in compliance
 * with the License.  You may obtain a copy of the License at
 * <p/>
 * http://www.apache.org/licenses/LICENSE-2.0
 * <p/>
 * Unless required by applicable law or agreed to in writing, software
 * distributed under the License is distributed on an "AS IS" BASIS,
 * WITHOUT WARRANTIES OR CONDITIONS OF ANY KIND, either express or implied.
 * See the License for the specific language governing permissions and
 * limitations under the License.
 */
package backtype.storm.utils;

import java.util.Timer;
import java.util.TimerTask;
import java.util.concurrent.atomic.AtomicLong;

/**
 * This class is a utility to track the rate of something.
 */
public class RateTracker{
<<<<<<< HEAD
    /* number of slides to keep in the history. */
    public final int _numOfSlides; // number of slides to keep in the history

    public final int _slideSizeInMils;
    private final long[] _histograms;// an array storing the number of element for each time slide.

    private int _currentValidSlideNum;

    /*
    Although this timer is static, it cannot be created by "... Timer _timer = new Timer()" here, due to a bug
    in maven clojure plugin. Otherwise, the compiling process will never finish, infinitely waiting for
    the termination of this timer.
     */
    private static Timer _timer;
=======
    private final int _bucketSizeMillis;
    //Old Buckets and their length are only touched when rotating or gathering the metrics, which should not be that frequent
    // As such all access to them should be protected by synchronizing with the RateTracker instance
    private final long[] _bucketTime;
    private final long[] _oldBuckets;
    
    private final AtomicLong _bucketStart;
    private final AtomicLong _currentBucket;
    
    private final TimerTask _task;
    private static Timer _timer = new Timer("rate tracker timer", true);
>>>>>>> 93043e66

    /**
     * @param validTimeWindowInMils events that happened before validTimeWindowInMils are not considered
     *                        when reporting the rate.
     * @param numBuckets the number of time sildes to divide validTimeWindows. The more buckets,
     *                    the smother the reported results will be.
     */
    public RateTracker(int validTimeWindowInMils, int numBuckets) {
        this(validTimeWindowInMils, numBuckets, -1);
    }

    /**
     * Constructor
     * @param validTimeWindowInMils events that happened before validTimeWindow are not considered
     *                        when reporting the rate.
     * @param numBuckets the number of time sildes to divide validTimeWindows. The more buckets,
     *                    the smother the reported results will be.
     * @param startTime if positive the simulated time to start the first bucket at.
     */
    RateTracker(int validTimeWindowInMils, int numBuckets, long startTime){
        numBuckets = Math.max(numBuckets, 1);
        _bucketSizeMillis = validTimeWindowInMils / numBuckets;
        if (_bucketSizeMillis < 1 ) {
            throw new IllegalArgumentException("validTimeWindowInMilis and numOfSildes cause each slide to have a window that is too small");
        }
<<<<<<< HEAD
        assert(_slideSizeInMils > 1);
        _histograms = new long[_numOfSlides];
        Arrays.fill(_histograms,0L);
        /* the first instance of RateTracker is responsible for creating this globally shared timer. */
        if(_timer == null)
            _timer = new Timer();
        if(!simulate) {
            _timer.scheduleAtFixedRate(new Fresher(), _slideSizeInMils, _slideSizeInMils);
=======
        _bucketTime = new long[numBuckets - 1];
        _oldBuckets = new long[numBuckets - 1];

        _bucketStart = new AtomicLong(startTime >= 0 ? startTime : System.currentTimeMillis());
        _currentBucket = new AtomicLong(0);
        if (startTime < 0) {
            _task = new Fresher();
            _timer.scheduleAtFixedRate(_task, _bucketSizeMillis, _bucketSizeMillis);
        } else {
            _task = null;
>>>>>>> 93043e66
        }
    }

    /**
     * Notify the tracker upon new arrivals
     *
     * @param count number of arrivals
     */
    public void notify(long count) {
<<<<<<< HEAD
        _histograms[_numOfSlides - 1] += count;
=======
        _currentBucket.addAndGet(count);
>>>>>>> 93043e66
    }

    /**
     * @return the approximate average rate per second.
     */
<<<<<<< HEAD
    public final float reportRate() {
        long sum = 0;
        long duration = _currentValidSlideNum * _slideSizeInMils;
        for(int i=_numOfSlides - _currentValidSlideNum; i < _numOfSlides; i++ ){
            sum += _histograms[i];
        }

        return sum / (float) duration;
=======
    public synchronized double reportRate() {
        return reportRate(System.currentTimeMillis());
>>>>>>> 93043e66
    }

    synchronized double reportRate(long currentTime) {
        long duration = Math.max(1l, currentTime - _bucketStart.get());
        long events = _currentBucket.get();
        for (int i = 0; i < _oldBuckets.length; i++) {
            events += _oldBuckets[i];
            duration += _bucketTime[i];
        }

        return events * 1000.0 / duration;
    }

    public void close() {
        if (_task != null) {
            _task.cancel();
        }
    }

    /**
     * Rotate the buckets a set number of times for testing purposes.
     * @param numToEclipse the number of rotations to perform.
     */
    final void forceRotate(int numToEclipse, long interval) {
        long time = _bucketStart.get();
        for (int i = 0; i < numToEclipse; i++) {
            time += interval;
            rotateBuckets(time);
        }
    }

    private synchronized void rotateBuckets(long time) {
        long timeSpent = time - _bucketStart.getAndSet(time); 
        long currentVal = _currentBucket.getAndSet(0);
        for (int i = 0; i < _oldBuckets.length; i++) {
            long tmpTime = _bucketTime[i];
            _bucketTime[i] = timeSpent;
            timeSpent = tmpTime;

            long cnt = _oldBuckets[i];
            _oldBuckets[i] = currentVal;
            currentVal = cnt;
        }
    }

    private class Fresher extends TimerTask {
        public void run () {
            rotateBuckets(System.currentTimeMillis());
        }
    }

    public static void main (String args[]) throws Exception {
        final int number = (args.length >= 1) ? Integer.parseInt(args[0]) : 100000000;
        for (int i = 0; i < 10; i++) {
            testRate(number);
        }
    }

    private static void testRate(int number) {
        RateTracker rt = new RateTracker(10000, 10);
        long start = System.currentTimeMillis();
        for (int i = 0; i < number; i++) {
            rt.notify(1);
            if ((i % 1000000) == 0) {
                //There is an issue with some JVM versions where an integer for loop that takes a long time
                // can starve other threads resulting in  the timer thread not getting called.
                // This is a work around for that, and we still get the same results.
                Thread.yield();
            }
        }
        long end = System.currentTimeMillis();
        double rate = rt.reportRate();
        rt.close();
        System.out.printf("time %,8d count %,8d rate %,15.2f reported rate %,15.2f\n", end-start,number, ((number * 1000.0)/(end-start)), rate);
    }
}<|MERGE_RESOLUTION|>--- conflicted
+++ resolved
@@ -25,22 +25,6 @@
  * This class is a utility to track the rate of something.
  */
 public class RateTracker{
-<<<<<<< HEAD
-    /* number of slides to keep in the history. */
-    public final int _numOfSlides; // number of slides to keep in the history
-
-    public final int _slideSizeInMils;
-    private final long[] _histograms;// an array storing the number of element for each time slide.
-
-    private int _currentValidSlideNum;
-
-    /*
-    Although this timer is static, it cannot be created by "... Timer _timer = new Timer()" here, due to a bug
-    in maven clojure plugin. Otherwise, the compiling process will never finish, infinitely waiting for
-    the termination of this timer.
-     */
-    private static Timer _timer;
-=======
     private final int _bucketSizeMillis;
     //Old Buckets and their length are only touched when rotating or gathering the metrics, which should not be that frequent
     // As such all access to them should be protected by synchronizing with the RateTracker instance
@@ -52,7 +36,6 @@
     
     private final TimerTask _task;
     private static Timer _timer = new Timer("rate tracker timer", true);
->>>>>>> 93043e66
 
     /**
      * @param validTimeWindowInMils events that happened before validTimeWindowInMils are not considered
@@ -78,16 +61,6 @@
         if (_bucketSizeMillis < 1 ) {
             throw new IllegalArgumentException("validTimeWindowInMilis and numOfSildes cause each slide to have a window that is too small");
         }
-<<<<<<< HEAD
-        assert(_slideSizeInMils > 1);
-        _histograms = new long[_numOfSlides];
-        Arrays.fill(_histograms,0L);
-        /* the first instance of RateTracker is responsible for creating this globally shared timer. */
-        if(_timer == null)
-            _timer = new Timer();
-        if(!simulate) {
-            _timer.scheduleAtFixedRate(new Fresher(), _slideSizeInMils, _slideSizeInMils);
-=======
         _bucketTime = new long[numBuckets - 1];
         _oldBuckets = new long[numBuckets - 1];
 
@@ -98,7 +71,6 @@
             _timer.scheduleAtFixedRate(_task, _bucketSizeMillis, _bucketSizeMillis);
         } else {
             _task = null;
->>>>>>> 93043e66
         }
     }
 
@@ -108,29 +80,14 @@
      * @param count number of arrivals
      */
     public void notify(long count) {
-<<<<<<< HEAD
-        _histograms[_numOfSlides - 1] += count;
-=======
         _currentBucket.addAndGet(count);
->>>>>>> 93043e66
     }
 
     /**
      * @return the approximate average rate per second.
      */
-<<<<<<< HEAD
-    public final float reportRate() {
-        long sum = 0;
-        long duration = _currentValidSlideNum * _slideSizeInMils;
-        for(int i=_numOfSlides - _currentValidSlideNum; i < _numOfSlides; i++ ){
-            sum += _histograms[i];
-        }
-
-        return sum / (float) duration;
-=======
     public synchronized double reportRate() {
         return reportRate(System.currentTimeMillis());
->>>>>>> 93043e66
     }
 
     synchronized double reportRate(long currentTime) {
