;; Licensed to the Apache Software Foundation (ASF) under one
;; or more contributor license agreements.  See the NOTICE file
;; distributed with this work for additional information
;; regarding copyright ownership.  The ASF licenses this file
;; to you under the Apache License, Version 2.0 (the
;; "License"); you may not use this file except in compliance
;; with the License.  You may obtain a copy of the License at
;;
;; http://www.apache.org/licenses/LICENSE-2.0
;;
;; Unless required by applicable law or agreed to in writing, software
;; distributed under the License is distributed on an "AS IS" BASIS,
;; WITHOUT WARRANTIES OR CONDITIONS OF ANY KIND, either express or implied.
;; See the License for the specific language governing permissions and
;; limitations under the License.
(ns org.apache.storm.logviewer-test
  (:use [org.apache.storm config util])
  (:require [org.apache.storm.daemon [logviewer :as logviewer]
                                   [supervisor :as supervisor]])
  (:require [conjure.core])
  (:use [clojure test])
  (:use [conjure core])
<<<<<<< HEAD
  (:use [org.apache.storm testing]
        [org.apache.storm.ui helpers])
=======
  (:use [org.apache.storm.ui helpers])
>>>>>>> d4a7af67
  (:import [org.apache.storm.daemon DirectoryCleaner]
           [org.apache.storm.utils Utils])
  (:import [java.nio.file Files Path DirectoryStream])
  (:import [java.nio.file Files])
  (:import [java.nio.file.attribute FileAttribute])
  (:import [java.io File])
  (:import [java.util ArrayList])
  (:import [org.mockito Mockito]))

(defn mk-mock-Path [file]
  (let [mockPath (Mockito/mock java.nio.file.Path)]
    (. (Mockito/when (.toFile mockPath)) thenReturn file)
    mockPath))

(defn mk-DirectoryStream [^ArrayList list-of-paths]
  (reify DirectoryStream
    (close [this])
    (iterator [this]
      (.iterator list-of-paths))))

(defmulti mk-mock-File #(:type %))

(defmethod mk-mock-File :file [{file-name :name mtime :mtime length :length
                                :or {file-name "afile"
                                     mtime 1
                                     length (* 10 (* 1024 (* 1024 1024))) }}] ; Length 10 GB
  (let [mockFile (Mockito/mock java.io.File)]
    (. (Mockito/when (.getName mockFile)) thenReturn file-name)
    (. (Mockito/when (.lastModified mockFile)) thenReturn mtime)
    (. (Mockito/when (.isFile mockFile)) thenReturn true)
    (. (Mockito/when (.getCanonicalPath mockFile))
      thenReturn (str "/mock/canonical/path/to/" file-name))
    (. (Mockito/when (.length mockFile)) thenReturn length)
    mockFile))

(defmethod mk-mock-File :directory [{dir-name :name mtime :mtime files :files
                                     :or {dir-name "adir" mtime 1 files []}}]
  (let [mockDir (Mockito/mock java.io.File)]
    (. (Mockito/when (.getName mockDir)) thenReturn dir-name)
    (. (Mockito/when (.lastModified mockDir)) thenReturn mtime)
    (. (Mockito/when (.isFile mockDir)) thenReturn false)
    (. (Mockito/when (.listFiles mockDir)) thenReturn (into-array File files))
    (. (Mockito/when (.getCanonicalPath mockDir)) thenReturn dir-name)
    mockDir))

(deftest test-get-size-for-logdir
  (testing "get the file sizes of a worker log directory"
  (stubbing [logviewer/get-stream-for-dir (fn [x] (map #(mk-mock-Path %) (.listFiles x)))]
            (let [now-millis (current-time-millis)
                  files1 (into-array File (map #(mk-mock-File {:name (str %)
                                                               :type :file
                                                               :mtime (- now-millis (* 100 %))
                                                               :length 200})
                                               (range 1 6))) ;; 5 files
                  port1-dir (mk-mock-File {:name "/workers-artifacts/topo1/port1"
                                           :type :directory
                                           :files files1})]
              (is (= (logviewer/get-size-for-logdir port1-dir) 1000))))))

(deftest test-mk-FileFilter-for-log-cleanup
  (testing "log file filter selects the correct worker-log dirs for purge"
    (stubbing [logviewer/get-stream-for-dir (fn [x] (map #(mk-mock-Path %) (.listFiles x)))]
    (let [now-millis (current-time-millis)
          conf {LOGVIEWER-CLEANUP-AGE-MINS 60
                LOGVIEWER-CLEANUP-INTERVAL-SECS 300}
          cutoff-millis (logviewer/cleanup-cutoff-age-millis conf now-millis)
          old-mtime-millis (- cutoff-millis 500)
          new-mtime-millis (+ cutoff-millis 500)
          matching-files (map #(mk-mock-File %)
                           [{:name "3031"
                             :type :directory
                             :mtime old-mtime-millis}
                            {:name "3032"
                             :type :directory
                             :mtime old-mtime-millis}
                            {:name "7077"
                             :type :directory
                             :mtime old-mtime-millis}])
          excluded-files (map #(mk-mock-File %)
                           [{:name "oldlog-1-2-worker-.log"
                             :type :file
                             :mtime old-mtime-millis}
                            {:name "newlog-1-2-worker.log"
                             :type :file
                             :mtime new-mtime-millis}
                            {:name "some-old-file.txt"
                             :type :file
                             :mtime old-mtime-millis}
                            {:name "olddir-1-2-worker.log"
                             :type :directory
                             :mtime new-mtime-millis}
                            {:name "metadata"
                             :type :directory
                             :mtime new-mtime-millis}
                            {:name "newdir"
                             :type :directory
                             :mtime new-mtime-millis}
                            ])
          file-filter (logviewer/mk-FileFilter-for-log-cleanup conf now-millis)]
      (is (every? #(.accept file-filter %) matching-files))
      (is (not-any? #(.accept file-filter %) excluded-files))
      ))))

(deftest test-per-workerdir-cleanup!
  (testing "cleaner deletes oldest files in each worker dir if files are larger than per-dir quota."
    (mock-java-static (proxy [Utils] [] (forceDeleteImpl [path]))
      (let [cleaner (proxy [org.apache.storm.daemon.DirectoryCleaner] []
                      (getStreamForDirectory
                        ([^File dir]
                          (mk-DirectoryStream
                            (ArrayList.
                              (map #(mk-mock-Path %) (.listFiles dir)))))))
            now-millis (current-time-millis)
            files1 (into-array File (map #(mk-mock-File {:name (str "A" %)
                                                         :type :file
                                                         :mtime (+ now-millis (* 100 %))
                                                         :length 200 })
                                         (range 0 10)))
            files2 (into-array File (map #(mk-mock-File {:name (str "B" %)
                                                         :type :file
                                                         :mtime (+ now-millis (* 100 %))
                                                         :length 200 })
                                         (range 0 10)))
            files3 (into-array File (map #(mk-mock-File {:name (str "C" %)
                                                         :type :file
                                                         :mtime (+ now-millis (* 100 %))
                                                         :length 200 })
                                         (range 0 10)))
            port1-dir (mk-mock-File {:name "/workers-artifacts/topo1/port1"
                                     :type :directory
                                     :files files1})
            port2-dir (mk-mock-File {:name "/workers-artifacts/topo1/port2"
                                     :type :directory
                                     :files files2})
            port3-dir (mk-mock-File {:name "/workers-artifacts/topo2/port3"
                                     :type :directory
                                     :files files3})
            topo1-files (into-array File [port1-dir port2-dir])
            topo2-files (into-array File [port3-dir])
            topo1-dir (mk-mock-File {:name "/workers-artifacts/topo1"
                                     :type :directory
                                     :files topo1-files})
            topo2-dir (mk-mock-File {:name "/workers-artifacts/topo2"
                                     :type :directory
                                     :files topo2-files})
            root-files (into-array File [topo1-dir topo2-dir])
            root-dir (mk-mock-File {:name "/workers-artifacts"
                                    :type :directory
                                    :files root-files})
            deletedFiles (logviewer/per-workerdir-cleanup! root-dir 1200 cleaner)]
        (is (= (first deletedFiles) 4))
        (is (= (second deletedFiles) 4))
        (is (= (last deletedFiles) 4))))))

(deftest test-global-log-cleanup!
  (testing "cleaner deletes oldest when files' sizes are larger than the global quota."
    (stubbing [logviewer/get-alive-worker-dirs ["/workers-artifacts/topo1/port1"]]
              (mock-java-static (proxy [Utils] [] (forceDeleteImpl [path]))
                (let [cleaner (proxy [org.apache.storm.daemon.DirectoryCleaner] []
                                (getStreamForDirectory
                                  ([^File dir]
                                    (mk-DirectoryStream
                                      (ArrayList.
                                        (map #(mk-mock-Path %) (.listFiles dir)))))))
                      now-millis (current-time-millis)
                      files1 (into-array File (map #(mk-mock-File {:name (str "A" % ".log")
                                                                   :type :file
                                                                   :mtime (+ now-millis (* 100 %))
                                                                   :length 200 })
                                                   (range 0 10)))
                      files2 (into-array File (map #(mk-mock-File {:name (str "B" %)
                                                                   :type :file
                                                                   :mtime (+ now-millis (* 100 %))
                                                                   :length 200 })
                                                   (range 0 10)))
                      files3 (into-array File (map #(mk-mock-File {:name (str "C" %)
                                                                   :type :file
                                                                   :mtime (+ now-millis (* 100 %))
                                                                   :length 200 })
                                                   (range 0 10)))
                      port1-dir (mk-mock-File {:name "/workers-artifacts/topo1/port1"
                                               :type :directory
                                               :files files1}) ;; note that port1-dir is active worker containing active logs
                      port2-dir (mk-mock-File {:name "/workers-artifacts/topo1/port2"
                                               :type :directory
                                               :files files2})
                      port3-dir (mk-mock-File {:name "/workers-artifacts/topo2/port3"
                                               :type :directory
                                               :files files3})
                      topo1-files (into-array File [port1-dir port2-dir])
                      topo2-files (into-array File [port3-dir])
                      topo1-dir (mk-mock-File {:name "/workers-artifacts/topo1"
                                               :type :directory
                                               :files topo1-files})
                      topo2-dir (mk-mock-File {:name "/workers-artifacts/topo2"
                                               :type :directory
                                               :files topo2-files})
                      root-files (into-array File [topo1-dir topo2-dir])
                      root-dir (mk-mock-File {:name "/workers-artifacts"
                                              :type :directory
                                              :files root-files})
                      deletedFiles (logviewer/global-log-cleanup! root-dir 2400 cleaner)]
                  (is (= deletedFiles 18)))))))

(deftest test-identify-worker-log-dirs
  (testing "Build up workerid-workerlogdir map for the old workers' dirs"
    (let [port1-dir (mk-mock-File {:name "/workers-artifacts/topo1/port1"
                                   :type :directory})
          mock-metaFile (mk-mock-File {:name "worker.yaml"
                                       :type :file})
          exp-id "id12345"
          expected {exp-id port1-dir}]
      (stubbing [supervisor/read-worker-heartbeats nil
                 logviewer/get-metadata-file-for-wroker-logdir mock-metaFile
                 logviewer/get-worker-id-from-metadata-file exp-id]
        (is (= expected (logviewer/identify-worker-log-dirs [port1-dir])))))))

(deftest test-get-dead-worker-dirs
  (testing "removes any files of workers that are still alive"
    (let [conf {SUPERVISOR-WORKER-TIMEOUT-SECS 5}
          id->hb {"42" {:time-secs 1}}
          now-secs 2
          unexpected-dir (mk-mock-File {:name "dir1" :type :directory})
          expected-dir (mk-mock-File {:name "dir2" :type :directory})
          log-dirs #{unexpected-dir expected-dir}]
      (stubbing [logviewer/identify-worker-log-dirs {"42" unexpected-dir,
                                                     "007" expected-dir}
                 supervisor/read-worker-heartbeats id->hb]
        (is (= #{expected-dir}
              (logviewer/get-dead-worker-dirs conf now-secs log-dirs)))))))

(deftest test-cleanup-fn
  (testing "cleanup function forceDeletes files of dead workers"
    (let [mockfile1 (mk-mock-File {:name "delete-me1" :type :file})
          mockfile2 (mk-mock-File {:name "delete-me2" :type :file})
          forceDelete-args (atom [])
          mockUtils (proxy [Utils] []
                      (forceDeleteImpl [path]
                        (swap! forceDelete-args conj path)))]
      (mock-java-static mockUtils
        (stubbing [logviewer/select-dirs-for-cleanup nil
                   logviewer/get-dead-worker-dirs (sorted-set mockfile1 mockfile2)
                   logviewer/cleanup-empty-topodir! nil]
          (logviewer/cleanup-fn! "/bogus/path")
          (is (= 2 (count @forceDelete-args)))
          (is (= (.getCanonicalPath mockfile1) (get @forceDelete-args 0)))
          (is (= (.getCanonicalPath mockfile2) (get @forceDelete-args 1))))))))

(deftest test-authorized-log-user
  (testing "allow cluster admin"
    (let [conf {NIMBUS-ADMINS ["alice"]}]
      (stubbing [logviewer/get-log-user-group-whitelist [[] []]
                 logviewer/user-groups []]
        (is (logviewer/authorized-log-user? "alice" "non-blank-fname" conf))
        (verify-first-call-args-for logviewer/get-log-user-group-whitelist "non-blank-fname")
        (verify-first-call-args-for logviewer/user-groups "alice"))))

  (testing "ignore any cluster-set topology.users topology.groups"
    (let [conf {TOPOLOGY-USERS ["alice"]
                TOPOLOGY-GROUPS ["alice-group"]}]
      (stubbing [logviewer/get-log-user-group-whitelist [[] []]
                 logviewer/user-groups ["alice-group"]]
        (is (not (logviewer/authorized-log-user? "alice" "non-blank-fname" conf)))
        (verify-first-call-args-for logviewer/get-log-user-group-whitelist "non-blank-fname")
        (verify-first-call-args-for logviewer/user-groups "alice"))))

  (testing "allow cluster logs user"
    (let [conf {LOGS-USERS ["alice"]}]
      (stubbing [logviewer/get-log-user-group-whitelist [[] []]
                 logviewer/user-groups []]
        (is (logviewer/authorized-log-user? "alice" "non-blank-fname" conf))
        (verify-first-call-args-for logviewer/get-log-user-group-whitelist "non-blank-fname")
        (verify-first-call-args-for logviewer/user-groups "alice"))))

  (testing "allow whitelisted topology user"
    (stubbing [logviewer/get-log-user-group-whitelist [["alice"] []]
               logviewer/user-groups []]
      (is (logviewer/authorized-log-user? "alice" "non-blank-fname" {}))
      (verify-first-call-args-for logviewer/get-log-user-group-whitelist "non-blank-fname")
      (verify-first-call-args-for logviewer/user-groups "alice")))

  (testing "allow whitelisted topology group"
    (stubbing [logviewer/get-log-user-group-whitelist [[] ["alice-group"]]
               logviewer/user-groups ["alice-group"]]
      (is (logviewer/authorized-log-user? "alice" "non-blank-fname" {}))
      (verify-first-call-args-for logviewer/get-log-user-group-whitelist "non-blank-fname")
      (verify-first-call-args-for logviewer/user-groups "alice")))

  (testing "disallow user not in nimbus admin, topo user, logs user, or whitelist"
    (stubbing [logviewer/get-log-user-group-whitelist [[] []]
               logviewer/user-groups []]
      (is (not (logviewer/authorized-log-user? "alice" "non-blank-fname" {})))
      (verify-first-call-args-for logviewer/get-log-user-group-whitelist "non-blank-fname")
      (verify-first-call-args-for logviewer/user-groups "alice"))))

(deftest test-list-log-files
  (testing "list-log-files filter selects the correct log files to return"
    (let [attrs (make-array FileAttribute 0)
          root-path (.getCanonicalPath (.toFile (Files/createTempDirectory "workers-artifacts" attrs)))
          file1 (clojure.java.io/file root-path "topoA" "port1" "worker.log")
          file2 (clojure.java.io/file root-path "topoA" "port2" "worker.log")
          file3 (clojure.java.io/file root-path "topoB" "port1" "worker.log")
          _ (clojure.java.io/make-parents file1)
          _ (clojure.java.io/make-parents file2)
          _ (clojure.java.io/make-parents file3)
          _ (.createNewFile file1)
          _ (.createNewFile file2)
          _ (.createNewFile file3)
          origin "www.origin.server.net"
          expected-all (json-response '("topoA/port1/worker.log" "topoA/port2/worker.log"
                                         "topoB/port1/worker.log")
                         nil
                         :headers {"Access-Control-Allow-Origin" origin
                                   "Access-Control-Allow-Credentials" "true"})
          expected-filter-port (json-response '("topoA/port1/worker.log" "topoB/port1/worker.log")
                                 nil
                                 :headers {"Access-Control-Allow-Origin" origin
                                           "Access-Control-Allow-Credentials" "true"})
          expected-filter-topoId (json-response '("topoB/port1/worker.log")
                                   nil
                                   :headers {"Access-Control-Allow-Origin" origin
                                             "Access-Control-Allow-Credentials" "true"})
          returned-all (logviewer/list-log-files "user" nil nil root-path nil origin)
          returned-filter-port (logviewer/list-log-files "user" nil "port1" root-path nil origin)
          returned-filter-topoId (logviewer/list-log-files "user" "topoB" nil root-path nil origin)]
      (Utils/forceDelete root-path)
      (is   (= expected-all returned-all))
      (is   (= expected-filter-port returned-filter-port))
      (is   (= expected-filter-topoId returned-filter-topoId)))))

(deftest test-search-via-rest-api
  (testing "Throws if bogus file is given"
    (thrown-cause? java.lang.RuntimeException
      (logviewer/substring-search nil "a string")))

  (let [pattern "needle"
        expected-host "dev.null.invalid"
        expected-port 8888
        ;; When we click a link to the logviewer, we expect the match line to
        ;; be somewhere near the middle of the page.  So we subtract half of
        ;; the default page length from the offset at which we found the
        ;; match.
        exp-offset-fn #(- (/ logviewer/default-bytes-per-page 2) %)]

    ;(stubbing [local-hostname expected-host
    (stubbing [logviewer/logviewer-port expected-port]
      (testing "Logviewer link centers the match in the page"
        (Utils/setInstance (proxy [Utils] [] (localHostnameImpl [] expected-host)))
        (let [expected-fname "foobar.log"]
          (is (= (str "http://"
                   expected-host
                   ":"
                   expected-port
                   "/log?file="
                   expected-fname
                   "&start=1947&length="
                   logviewer/default-bytes-per-page)
                (logviewer/url-to-match-centered-in-log-page (byte-array 42)
                  expected-fname
                  27526
                  8888)))))

      (let [file (->> "logviewer-search-context-tests.log"
                   (clojure.java.io/file "src" "dev"))]
        (testing "returns correct before/after context"
          (is (= {"searchString" pattern
                  "startByteOffset" 0
                  "matches" [{"byteOffset" 0
                              "beforeString" ""
                              "afterString" " needle000000000000000000000000000000000000000000000000000000000000000000000000000000000000000000000000000000000000000000needle "
                              "matchString" pattern
                              "logviewerURL" (str "http://"
                                               expected-host
                                               ":"
                                               expected-port
                                               "/log?file=src%2Fdev%2F"
                                               (.getName file)
                                               "&start=0&length=51200")}
                             {"byteOffset" 7
                              "beforeString" "needle "
                              "afterString" "000000000000000000000000000000000000000000000000000000000000000000000000000000000000000000000000000000000000000000needle needle\n"
                              "matchString" pattern
                              "logviewerURL" (str "http://"
                                               expected-host
                                               ":"
                                               expected-port
                                               "/log?file=src%2Fdev%2F"
                                               (.getName file)
                                               "&start=0&length=51200")}
                             {"byteOffset" 127
                              "beforeString" "needle needle000000000000000000000000000000000000000000000000000000000000000000000000000000000000000000000000000000000000000000"
                              "afterString" " needle\n"
                              "matchString" pattern
                              "logviewerURL" (str "http://"
                                               expected-host
                                               ":"
                                               expected-port
                                               "/log?file=src%2Fdev%2F"
                                               (.getName file)
                                               "&start=0&length=51200")}
                             {"byteOffset" 134
                              "beforeString" " needle000000000000000000000000000000000000000000000000000000000000000000000000000000000000000000000000000000000000000000needle "
                              "afterString" "\n"
                              "matchString" pattern
                              "logviewerURL" (str "http://"
                                               expected-host
                                               ":"
                                               expected-port
                                               "/log?file=src%2Fdev%2F"
                                               (.getName file)
                                               "&start=0&length=51200")}
                             ]}
                (logviewer/substring-search file pattern)))))

      (let [file (clojure.java.io/file "src" "dev" "small-worker.log")]
        (testing "a really small log file"
          (is (= {"searchString" pattern
                  "startByteOffset" 0
                  "matches" [{"byteOffset" 7
                              "beforeString" "000000 "
                              "afterString" " 000000\n"
                              "matchString" pattern
                              "logviewerURL" (str "http://"
                                               expected-host
                                               ":"
                                               expected-port
                                               "/log?file=src%2Fdev%2F"
                                               (.getName file)
                                               "&start=0&length=51200")}]}
                (logviewer/substring-search file pattern)))))

      (let [file (clojure.java.io/file "src" "dev" "test-3072.log")]
        (testing "no offset returned when file ends on buffer offset"
          (let [expected
                {"searchString" pattern
                 "startByteOffset" 0
                 "matches" [{"byteOffset" 3066
                             "beforeString" (->>
                                              (repeat 128 '.)
                                              clojure.string/join)
                             "afterString" ""
                             "matchString" pattern
                             "logviewerURL" (str "http://"
                                              expected-host
                                              ":"
                                              expected-port
                                              "/log?file=src%2Fdev%2F"
                                              (.getName file)
                                              "&start=0&length=51200")}]}]
            (is (= expected
                  (logviewer/substring-search file pattern)))
            (is (= expected
                  (logviewer/substring-search file pattern :num-matches 1))))))

      (let [file (clojure.java.io/file "src" "dev" "test-worker.log")]

        (testing "next byte offsets are correct for each match"
          (doseq [[num-matches-sought
                   num-matches-found
                   expected-next-byte-offset] [[1 1 11]
                                               [2 2 2042]
                                               [3 3 2052]
                                               [4 4 3078]
                                               [5 5 3196]
                                               [6 6 3202]
                                               [7 7 6252]
                                               [8 8 6321]
                                               [9 9 6397]
                                               [10 10 6476]
                                               [11 11 6554]
                                               [12 12 nil]
                                               [13 12 nil]]]
            (let [result
                  (logviewer/substring-search file
                    pattern
                    :num-matches num-matches-sought)]
              (is (= expected-next-byte-offset
                    (get result "nextByteOffset")))
              (is (= num-matches-found (count (get result "matches")))))))

        (is
          (= {"nextByteOffset" 6252
              "searchString" pattern
              "startByteOffset" 0
              "matches" [
                          {"byteOffset" 5
                           "beforeString" "Test "
                           "afterString" " is near the beginning of the file.\nThis file assumes a buffer size of 2048 bytes, a max search string size of 1024 bytes, and a"
                           "matchString" pattern
                           "logviewerURL" (str "http://"
                                            expected-host
                                            ":"
                                            expected-port
                                            "/log?file=src%2Fdev%2F"
                                            (.getName file)
                                            "&start=0&length=51200")}
                          {"byteOffset" 2036
                           "beforeString" "ng 146\npadding 147\npadding 148\npadding 149\npadding 150\npadding 151\npadding 152\npadding 153\nNear the end of a 1024 byte block, a "
                           "afterString" ".\nA needle that straddles a 1024 byte boundary should also be detected.\n\npadding 157\npadding 158\npadding 159\npadding 160\npadding"
                           "matchString" pattern
                           "logviewerURL" (str "http://"
                                            expected-host
                                            ":"
                                            expected-port
                                            "/log?file=src%2Fdev%2F"
                                            (.getName file)
                                            "&start=0&length=51200")}
                          {"byteOffset" 2046
                           "beforeString" "ding 147\npadding 148\npadding 149\npadding 150\npadding 151\npadding 152\npadding 153\nNear the end of a 1024 byte block, a needle.\nA "
                           "afterString" " that straddles a 1024 byte boundary should also be detected.\n\npadding 157\npadding 158\npadding 159\npadding 160\npadding 161\npaddi"
                           "matchString" pattern
                           "logviewerURL" (str "http://"
                                            expected-host
                                            ":"
                                            expected-port
                                            "/log?file=src%2Fdev%2F"
                                            (.getName file)
                                            "&start=0&length=51200")}
                          {"byteOffset" 3072
                           "beforeString" "adding 226\npadding 227\npadding 228\npadding 229\npadding 230\npadding 231\npadding 232\npadding 233\npadding 234\npadding 235\n\n\nHere a "
                           "afterString" " occurs just after a 1024 byte boundary.  It should have the correct context.\n\nText with two adjoining matches: needleneedle\n\npa"
                           "matchString" pattern
                           "logviewerURL" (str "http://"
                                            expected-host
                                            ":"
                                            expected-port
                                            "/log?file=src%2Fdev%2F"
                                            (.getName file)
                                            "&start=0&length=51200")}
                          {"byteOffset" 3190
                           "beforeString" "\n\n\nHere a needle occurs just after a 1024 byte boundary.  It should have the correct context.\n\nText with two adjoining matches: "
                           "afterString" "needle\n\npadding 243\npadding 244\npadding 245\npadding 246\npadding 247\npadding 248\npadding 249\npadding 250\npadding 251\npadding 252\n"
                           "matchString" pattern
                           "logviewerURL" (str "http://"
                                            expected-host
                                            ":"
                                            expected-port
                                            "/log?file=src%2Fdev%2F"
                                            (.getName file)
                                            "&start=0&length=51200")}
                          {"byteOffset" 3196
                           "beforeString" "e a needle occurs just after a 1024 byte boundary.  It should have the correct context.\n\nText with two adjoining matches: needle"
                           "afterString" "\n\npadding 243\npadding 244\npadding 245\npadding 246\npadding 247\npadding 248\npadding 249\npadding 250\npadding 251\npadding 252\npaddin"
                           "matchString" pattern
                           "logviewerURL" (str "http://"
                                            expected-host
                                            ":"
                                            expected-port
                                            "/log?file=src%2Fdev%2F"
                                            (.getName file)
                                            "&start=0&length=51200")}
                          {"byteOffset" 6246
                           "beforeString" "XXXXXXXXXXXXXXXXXXXXXXXXXXXXXXXXXXXXXXXXXXXXXXXXXXXXXXXXXXXXXXXXX\n\nHere are four non-ascii 1-byte UTF-8 characters: αβγδε\n\n"
                           "afterString" "\n\nHere are four printable 2-byte UTF-8 characters: ¡¢£¤¥\n\nneedle\n\n\n\nHere are four printable 3-byte UTF-8 characters: ऄअ"
                           "matchString" pattern
                           "logviewerURL" (str "http://"
                                            expected-host
                                            ":"
                                            expected-port
                                            "/log?file=src%2Fdev%2F"
                                            (.getName file)
                                            "&start=0&length=51200")}
                          ]}
            (logviewer/substring-search file pattern :num-matches 7)))

        (testing "Correct match offset is returned when skipping bytes"
          (let [start-byte-offset 3197]
            (is (= {"nextByteOffset" 6252
                    "searchString" pattern
                    "startByteOffset" start-byte-offset
                    "matches" [{"byteOffset" 6246
                                "beforeString" "XXXXXXXXXXXXXXXXXXXXXXXXXXXXXXXXXXXXXXXXXXXXXXXXXXXXXXXXXXXXXXXXX\n\nHere are four non-ascii 1-byte UTF-8 characters: αβγδε\n\n"
                                "afterString" "\n\nHere are four printable 2-byte UTF-8 characters: ¡¢£¤¥\n\nneedle\n\n\n\nHere are four printable 3-byte UTF-8 characters: ऄअ"
                                "matchString" pattern
                                "logviewerURL" (str "http://"
                                                 expected-host
                                                 ":"
                                                 expected-port
                                                 "/log?file=src%2Fdev%2F"
                                                 (.getName file)
                                                 "&start=0&length=51200")}]}
                  (logviewer/substring-search file
                    pattern
                    :num-matches 1
                    :start-byte-offset start-byte-offset)))))

        (let [pattern (clojure.string/join (repeat 1024 'X))]
          (is
            (= {"nextByteOffset" 6183
                "searchString" pattern
                "startByteOffset" 0
                "matches" [
                            {"byteOffset" 4075
                             "beforeString" "\n\nThe following match of 1024 bytes completely fills half the byte buffer.  It is a search substring of the maximum size......\n\n"
                             "afterString" "\nThe following max-size match straddles a 1024 byte buffer.\nXXXXXXXXXXXXXXXXXXXXXXXXXXXXXXXXXXXXXXXXXXXXXXXXXXXXXXXXXXXXXXXXXXXX"
                             "matchString" pattern
                             "logviewerURL" (str "http://"
                                              expected-host
                                              ":"
                                              expected-port
                                              "/log?file=src%2Fdev%2F"
                                              (.getName file)
                                              "&start=0&length=51200")}
                            {"byteOffset" 5159
                             "beforeString" "XXXXXXXXXXXXXXXXXXXXXXXXXXXXXXXXXXXXXXXXXXXXXXXXXXXXXXXXXXXXXXXXXXXX\nThe following max-size match straddles a 1024 byte buffer.\n"
                             "afterString" "\n\nHere are four non-ascii 1-byte UTF-8 characters: αβγδε\n\nneedle\n\nHere are four printable 2-byte UTF-8 characters: ¡¢£¤"
                             "matchString" pattern
                             "logviewerURL" (str "http://"
                                              expected-host
                                              ":"
                                              expected-port
                                              "/log?file=src%2Fdev%2F"
                                              (.getName file)
                                              "&start=0&length=51200")}
                            ]}
              (logviewer/substring-search file pattern :num-matches 2))))

        (let [pattern "𐄀𐄁𐄂"]
          (is
            (= {"nextByteOffset" 7176
                "searchString" pattern
                "startByteOffset" 0
                "matches" [
                            {"byteOffset" 7164
                             "beforeString" "padding 372\npadding 373\npadding 374\npadding 375\n\nThe following tests multibyte UTF-8 Characters straddling the byte boundary:   "
                             "afterString" "\n\nneedle"
                             "matchString" pattern
                             "logviewerURL" (str "http://"
                                              expected-host
                                              ":"
                                              expected-port
                                              "/log?file=src%2Fdev%2F"
                                              (.getName file)
                                              "&start=0&length=51200")}
                            ]}
              (logviewer/substring-search file pattern :num-matches 1))))

        (testing "Returns 0 matches for unseen pattern"
          (let [pattern "Not There"]
            (is (= {"searchString" pattern
                    "startByteOffset" 0
                    "matches" []}
                  (logviewer/substring-search file
                    pattern
                    :num-matches nil
                    :start-byte-offset nil)))))))
    (Utils/resetInstance)))

(deftest test-find-n-matches
  (testing "find-n-matches looks through logs properly"
    (let [files [(clojure.java.io/file "src" "dev" "logviewer-search-context-tests.log")
                 (clojure.java.io/file "src" "dev" "logviewer-search-context-tests.log.gz")]
          matches1 ((logviewer/find-n-matches files 20 0 0 "needle") "matches")
          matches2 ((logviewer/find-n-matches files 20 0 126 "needle") "matches")
          matches3 ((logviewer/find-n-matches files 20 1 0 "needle") "matches")]

      (is (= 2 (count matches1)))
      (is (= 4 (count ((first matches1) "matches"))))
      (is (= 4 (count ((second matches1) "matches"))))
      (is (= ((first matches1) "fileName") "src/dev/logviewer-search-context-tests.log"))
      (is (= ((second matches1) "fileName") "src/dev/logviewer-search-context-tests.log.gz"))

      (is (= 2 (count ((first matches2) "matches"))))
      (is (= 4 (count ((second matches2) "matches"))))

      (is (= 1 (count matches3)))
      (is (= 4 (count ((first matches3) "matches")))))))

(deftest test-deep-search-logs-for-topology
  (let [files [(clojure.java.io/file "src" "dev" "logviewer-search-context-tests.log")
               (clojure.java.io/file "src" "dev" "logviewer-search-context-tests.log.gz")]
        attrs (make-array FileAttribute 0)
        topo-path (.getCanonicalPath (.toFile (Files/createTempDirectory "topoA" attrs)))
        _ (.createNewFile (clojure.java.io/file topo-path "6400"))
        _ (.createNewFile (clojure.java.io/file topo-path "6500"))
        _ (.createNewFile (clojure.java.io/file topo-path "6600"))
        _ (.createNewFile (clojure.java.io/file topo-path "6700"))]
    (stubbing
      [logviewer/logs-for-port files
       logviewer/find-n-matches nil]
      (testing "deep-search-logs-for-topology all-ports search-archived = true"
        (instrumenting
          [logviewer/find-n-matches
           logviewer/logs-for-port]
          (logviewer/deep-search-logs-for-topology "" nil topo-path "search" "20" "*" "20" "199" true nil nil)
          (verify-call-times-for logviewer/find-n-matches 4)
          (verify-call-times-for logviewer/logs-for-port 4)
          ; File offset and byte offset should always be zero when searching multiple workers (multiple ports).
          (verify-nth-call-args-for 1 logviewer/find-n-matches files 20 0 0 "search")
          (verify-nth-call-args-for 2 logviewer/find-n-matches files 20 0 0 "search")
          (verify-nth-call-args-for 3 logviewer/find-n-matches files 20 0 0 "search")
          (verify-nth-call-args-for 4 logviewer/find-n-matches files 20 0 0 "search")))
      (testing "deep-search-logs-for-topology all-ports search-archived = false"
        (instrumenting
          [logviewer/find-n-matches
           logviewer/logs-for-port]
          (logviewer/deep-search-logs-for-topology "" nil topo-path "search" "20" nil "20" "199" nil nil nil)
          (verify-call-times-for logviewer/find-n-matches 4)
          (verify-call-times-for logviewer/logs-for-port 4)
          ; File offset and byte offset should always be zero when searching multiple workers (multiple ports).
          (verify-nth-call-args-for 1 logviewer/find-n-matches [(first files)] 20 0 0 "search")
          (verify-nth-call-args-for 2 logviewer/find-n-matches [(first files)] 20 0 0 "search")
          (verify-nth-call-args-for 3 logviewer/find-n-matches [(first files)] 20 0 0 "search")
          (verify-nth-call-args-for 4 logviewer/find-n-matches [(first files)] 20 0 0 "search")))
      (testing "deep-search-logs-for-topology one-port search-archived = true, no file-offset"
        (instrumenting
          [logviewer/find-n-matches
           logviewer/logs-for-port]
          (logviewer/deep-search-logs-for-topology "" nil topo-path "search" "20" "6700" "0" "0" true nil nil)
          (verify-call-times-for logviewer/find-n-matches 1)
          (verify-call-times-for logviewer/logs-for-port 2)
          (verify-nth-call-args-for 1 logviewer/find-n-matches files 20 0 0 "search")))
      (testing "deep-search-logs-for-topology one-port search-archived = true, file-offset = 1"
        (instrumenting
          [logviewer/find-n-matches
           logviewer/logs-for-port]
          (logviewer/deep-search-logs-for-topology "" nil topo-path "search" "20" "6700" "1" "0" true nil nil)
          (verify-call-times-for logviewer/find-n-matches 1)
          (verify-call-times-for logviewer/logs-for-port 2)
          (verify-nth-call-args-for 1 logviewer/find-n-matches files 20 1 0 "search")))
      (testing "deep-search-logs-for-topology one-port search-archived = false, file-offset = 1"
        (instrumenting
          [logviewer/find-n-matches
           logviewer/logs-for-port]
          (logviewer/deep-search-logs-for-topology "" nil topo-path "search" "20" "6700" "1" "0" nil nil nil)
          (verify-call-times-for logviewer/find-n-matches 1)
          (verify-call-times-for logviewer/logs-for-port 2)
          ; File offset should be zero, since search-archived is false.
          (verify-nth-call-args-for 1 logviewer/find-n-matches [(first files)] 20 0 0 "search")))
      (testing "deep-search-logs-for-topology one-port search-archived = true, file-offset = 1, byte-offset = 100"
        (instrumenting
          [logviewer/find-n-matches
           logviewer/logs-for-port]
          (logviewer/deep-search-logs-for-topology "" nil topo-path "search" "20" "6700" "1" "100" true nil nil)
          (verify-call-times-for logviewer/find-n-matches 1)
          (verify-call-times-for logviewer/logs-for-port 2)
          ; File offset should be zero, since search-archived is false.
          (verify-nth-call-args-for 1 logviewer/find-n-matches files 20 1 100 "search")))
      (testing "deep-search-logs-for-topology bad-port search-archived = false, file-offset = 1"
        (instrumenting
          [logviewer/find-n-matches
           logviewer/logs-for-port]
          (logviewer/deep-search-logs-for-topology "" nil topo-path "search" "20" "2700" "1" "0" nil nil nil)
          ; Called with a bad port (not in the config) No searching should be done.
          (verify-call-times-for logviewer/find-n-matches 0)
          (verify-call-times-for logviewer/logs-for-port 0)))
      (Utils/forceDelete topo-path))))
<|MERGE_RESOLUTION|>--- conflicted
+++ resolved
@@ -20,12 +20,8 @@
   (:require [conjure.core])
   (:use [clojure test])
   (:use [conjure core])
-<<<<<<< HEAD
   (:use [org.apache.storm testing]
         [org.apache.storm.ui helpers])
-=======
-  (:use [org.apache.storm.ui helpers])
->>>>>>> d4a7af67
   (:import [org.apache.storm.daemon DirectoryCleaner]
            [org.apache.storm.utils Utils])
   (:import [java.nio.file Files Path DirectoryStream])
@@ -372,21 +368,22 @@
 
     ;(stubbing [local-hostname expected-host
     (stubbing [logviewer/logviewer-port expected-port]
-      (testing "Logviewer link centers the match in the page"
-        (Utils/setInstance (proxy [Utils] [] (localHostnameImpl [] expected-host)))
-        (let [expected-fname "foobar.log"]
-          (is (= (str "http://"
-                   expected-host
-                   ":"
-                   expected-port
-                   "/log?file="
-                   expected-fname
-                   "&start=1947&length="
-                   logviewer/default-bytes-per-page)
-                (logviewer/url-to-match-centered-in-log-page (byte-array 42)
-                  expected-fname
-                  27526
-                  8888)))))
+      (mock-java-static (proxy [Utils] []
+                          (localHostnameImpl [] expected-host))
+        (testing "Logviewer link centers the match in the page"
+          (let [expected-fname "foobar.log"]
+            (is (= (str "http://"
+                     expected-host
+                     ":"
+                     expected-port
+                     "/log?file="
+                     expected-fname
+                     "&start=1947&length="
+                     logviewer/default-bytes-per-page)
+                  (logviewer/url-to-match-centered-in-log-page (byte-array 42)
+                    expected-fname
+                    27526
+                    8888)))))
 
       (let [file (->> "logviewer-search-context-tests.log"
                    (clojure.java.io/file "src" "dev"))]
@@ -671,8 +668,7 @@
                   (logviewer/substring-search file
                     pattern
                     :num-matches nil
-                    :start-byte-offset nil)))))))
-    (Utils/resetInstance)))
+                    :start-byte-offset nil))))))))))
 
 (deftest test-find-n-matches
   (testing "find-n-matches looks through logs properly"
