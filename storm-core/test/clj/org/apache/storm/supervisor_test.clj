--- conflicted
+++ resolved
@@ -334,39 +334,18 @@
                                     ["-Dkau=aux" "-Xmx2048m"]
                                     mock-cp)
               mock-supervisor {:conf {STORM-CLUSTER-MODE :distributed
-<<<<<<< HEAD
-                                      WORKER-CHILDOPTS string-opts}}]
-          (with-open [_ (proxy [MockedUtils] []
-                          (addToClasspathImpl [classpath paths] mock-cp))]
-            (stubbing [read-supervisor-storm-conf {TOPOLOGY-WORKER-CHILDOPTS
-                                                     topo-string-opts}
-                       supervisor-stormdist-root nil
-                       launch-process nil
-                       set-worker-user! nil
-                       supervisor/jlp nil
-                       worker-artifacts-root "/tmp/workers-artifacts"
-                       supervisor/write-log-metadata! nil
-                       supervisor/create-blobstore-links nil]
-              (supervisor/launch-worker mock-supervisor
-                                        mock-storm-id
-                                        mock-port
-                                        mock-worker-id
-                                        mock-mem-onheap)
-              (verify-first-call-args-for-indices launch-process
-                                                  [0]
-                                                  exp-args)))))
-=======
                                       WORKER-CHILDOPTS string-opts}}
               mocked-supervisor-storm-conf {TOPOLOGY-WORKER-CHILDOPTS
                                             topo-string-opts}]
-          (with-open [_ (proxy [MockedConfigUtils] []
+          (with-open [_ (proxy [MockedUtils] []
+                          (addToClasspathImpl [classpath paths] mock-cp))
+                      _ (proxy [MockedConfigUtils] []
                           (supervisorStormDistRootImpl ([conf] nil)
                                                        ([conf storm-id] nil))
                           (readSupervisorStormConfImpl [conf storm-id] mocked-supervisor-storm-conf)
                           (setWorkerUserWSEImpl [conf worker-id user] nil)
                           (workerArtifactsRootImpl [conf] "/tmp/workers-artifacts"))]
-              (stubbing [add-to-classpath mock-cp
-                     launch-process nil
+              (stubbing [launch-process nil
                      supervisor/jlp nil
                      supervisor/write-log-metadata! nil
                      supervisor/create-blobstore-links nil]
@@ -378,68 +357,23 @@
                 (verify-first-call-args-for-indices launch-process
                                                 [0]
                                                 exp-args)))))
->>>>>>> 09976507
       (testing "testing *.worker.childopts as list of strings, with spaces in values"
         (let [list-opts '("-Dopt1='this has a space in it'" "-Xmx1024m")
               topo-list-opts '("-Dopt2='val with spaces'" "-Xmx2048m")
               exp-args (exp-args-fn list-opts topo-list-opts mock-cp)
               mock-supervisor {:conf {STORM-CLUSTER-MODE :distributed
-<<<<<<< HEAD
-                                      WORKER-CHILDOPTS list-opts}}]
-          (with-open [_ (proxy [MockedUtils] []
-                          (addToClasspathImpl [classpath paths] mock-cp))]
-            (stubbing [read-supervisor-storm-conf {TOPOLOGY-WORKER-CHILDOPTS
-                                                     topo-list-opts}
-                       supervisor-stormdist-root nil
-                       launch-process nil
-                       set-worker-user! nil
-                       supervisor/jlp nil
-                       supervisor/write-log-metadata! nil
-                       supervisor/create-blobstore-links nil
-                       worker-artifacts-root "/tmp/workers-artifacts"]
-              (supervisor/launch-worker mock-supervisor
-                                        mock-storm-id
-                                        mock-port
-                                        mock-worker-id
-                                        mock-mem-onheap)
-              (verify-first-call-args-for-indices launch-process
-                                                  [0]
-                                                  exp-args)))))
-      (testing "testing topology.classpath is added to classpath"
-        (let [topo-cp (str Utils/filePathSeparator "any" Utils/filePathSeparator "path")
-              exp-args (exp-args-fn [] [] (Utils/addToClasspath mock-cp [topo-cp]))
-              mock-supervisor {:conf {STORM-CLUSTER-MODE :distributed}}]
-          (with-open [_ (proxy [MockedUtils] []
-                          (currentClasspathImpl []
-                            (str Utils/filePathSeparator "base")))]
-            (stubbing [read-supervisor-storm-conf {TOPOLOGY-CLASSPATH topo-cp}
-                       supervisor-stormdist-root nil
-                       supervisor/jlp nil
-                       worker-artifacts-root "/tmp/workers-artifacts"
-                       set-worker-user! nil
-                       supervisor/write-log-metadata! nil
-                       launch-process nil
-                       supervisor/create-blobstore-links nil]
-                      (supervisor/launch-worker mock-supervisor
-                                                mock-storm-id
-                                                mock-port
-                                                mock-worker-id
-                                                mock-mem-onheap)
-                      (verify-first-call-args-for-indices launch-process
-                                                          [0]
-                                                          exp-args)))))
-=======
                                       WORKER-CHILDOPTS list-opts}}
               mocked-supervisor-storm-conf {TOPOLOGY-WORKER-CHILDOPTS
                                             topo-list-opts}]
-            (with-open [_ (proxy [MockedConfigUtils] []
+            (with-open [_ (proxy [MockedUtils] []
+                            (addToClasspathImpl [classpath paths] mock-cp))
+                        _ (proxy [MockedConfigUtils] []
                             (supervisorStormDistRootImpl ([conf] nil)
                                                          ([conf storm-id] nil))
                             (readSupervisorStormConfImpl [conf storm-id] mocked-supervisor-storm-conf)
                             (setWorkerUserWSEImpl [conf worker-id user] nil)
                             (workerArtifactsRootImpl [conf] "/tmp/workers-artifacts"))]
-                (stubbing [add-to-classpath mock-cp
-                     launch-process nil
+                (stubbing [launch-process nil
                      supervisor/jlp nil
                      supervisor/write-log-metadata! nil
                      supervisor/create-blobstore-links nil]
@@ -452,11 +386,14 @@
                                                 [0]
                                                 exp-args)))))
       (testing "testing topology.classpath is added to classpath"
-        (let [topo-cp (str file-path-separator "any" file-path-separator "path")
-              exp-args (exp-args-fn [] [] (add-to-classpath mock-cp [topo-cp]))
+        (let [topo-cp (str Utils/filePathSeparator "any" Utils/filePathSeparator "path")
+              exp-args (exp-args-fn [] [] (Utils/addToClasspath mock-cp [topo-cp]))
               mock-supervisor {:conf {STORM-CLUSTER-MODE :distributed}}
               mocked-supervisor-storm-conf {TOPOLOGY-CLASSPATH topo-cp}]
-          (with-open [_ (proxy [MockedConfigUtils] []
+          (with-open [_ (proxy [MockedUtils] []
+                          (currentClasspathImpl []
+                            (str Utils/filePathSeparator "base")))
+                      _ (proxy [MockedConfigUtils] []
                           (supervisorStormDistRootImpl ([conf] nil)
                                                        ([conf storm-id] nil))
                           (readSupervisorStormConfImpl [conf storm-id] mocked-supervisor-storm-conf)
@@ -465,7 +402,6 @@
                 (stubbing [supervisor/jlp nil
                      supervisor/write-log-metadata! nil
                      launch-process nil
-                     current-classpath (str file-path-separator "base")
                      supervisor/create-blobstore-links nil]
                     (supervisor/launch-worker mock-supervisor
                                               mock-storm-id
@@ -475,36 +411,16 @@
                     (verify-first-call-args-for-indices launch-process
                                                         [0]
                                                         exp-args)))))
->>>>>>> 09976507
       (testing "testing topology.environment is added to environment for worker launch"
         (let [topo-env {"THISVAR" "somevalue" "THATVAR" "someothervalue"}
               full-env (merge topo-env {"LD_LIBRARY_PATH" nil})
               exp-args (exp-args-fn [] [] mock-cp)
-<<<<<<< HEAD
-              mock-supervisor {:conf {STORM-CLUSTER-MODE :distributed}}]
+              mock-supervisor {:conf {STORM-CLUSTER-MODE :distributed}}
+              mocked-supervisor-storm-conf {TOPOLOGY-ENVIRONMENT topo-env}]
           (with-open [_ (proxy [MockedUtils] []
                           (currentClasspathImpl []
-                            (str Utils/filePathSeparator "base")))]
-            (stubbing [read-supervisor-storm-conf {TOPOLOGY-ENVIRONMENT topo-env}
-                       supervisor-stormdist-root nil
-                       supervisor/jlp nil
-                       worker-artifacts-root "/tmp/workers-artifacts"
-                       launch-process nil
-                       set-worker-user! nil
-                       supervisor/write-log-metadata! nil
-                       supervisor/create-blobstore-links nil]
-                      (supervisor/launch-worker mock-supervisor
-                                                mock-storm-id
-                                                mock-port
-                                                mock-worker-id
-                                                mock-mem-onheap)
-                      (verify-first-call-args-for-indices launch-process
-                                                          [2]
-                                                          full-env))))))))
-=======
-              mock-supervisor {:conf {STORM-CLUSTER-MODE :distributed}}
-              mocked-supervisor-storm-conf {TOPOLOGY-ENVIRONMENT topo-env}]
-          (with-open [_ (proxy [MockedConfigUtils] []
+                            (str Utils/filePathSeparator "base")))
+                      _ (proxy [MockedConfigUtils] []
                           (supervisorStormDistRootImpl ([conf] nil)
                                                        ([conf storm-id] nil))
                           (readSupervisorStormConfImpl [conf storm-id] mocked-supervisor-storm-conf)
@@ -513,7 +429,6 @@
             (stubbing [supervisor/jlp nil
                      launch-process nil
                      supervisor/write-log-metadata! nil
-                     current-classpath (str file-path-separator "base")
                      supervisor/create-blobstore-links nil]
                     (supervisor/launch-worker mock-supervisor
                                               mock-storm-id
@@ -523,7 +438,6 @@
                     (verify-first-call-args-for-indices launch-process
                                                         [2]
                                                         full-env))))))))
->>>>>>> 09976507
 
 (deftest test-worker-launch-command-run-as-user
   (testing "*.worker.childopts configuration"
@@ -586,39 +500,18 @@
                                         STORM-LOCAL-DIR storm-local
                                         STORM-WORKERS-ARTIFACTS-DIR (str storm-local "/workers-artifacts")
                                         SUPERVISOR-RUN-WORKER-AS-USER true
-<<<<<<< HEAD
-                                        WORKER-CHILDOPTS string-opts}}]
-            (with-open [_ (proxy [MockedUtils] []
-                            (addToClasspathImpl [classpath paths] mock-cp))]
-              (stubbing [read-supervisor-storm-conf {TOPOLOGY-WORKER-CHILDOPTS
-                                                     topo-string-opts
-                                                     TOPOLOGY-SUBMITTER-USER "me"}
-                         supervisor-stormdist-root nil
-                         launch-process nil
-                         set-worker-user! nil
-                         supervisor/java-cmd "java"
-                         supervisor/jlp nil
-                         supervisor/write-log-metadata! nil]
-                        (supervisor/launch-worker mock-supervisor
-                                                  mock-storm-id
-                                                  mock-port
-                                                  mock-worker-id
-                                                  mock-mem-onheap)
-                        (verify-first-call-args-for-indices launch-process
-                                                            [0]
-                                                            exp-launch)))
-=======
                                         WORKER-CHILDOPTS string-opts}}
                 mocked-supervisor-storm-conf {TOPOLOGY-WORKER-CHILDOPTS
                                               topo-string-opts
                                               TOPOLOGY-SUBMITTER-USER "me"}]
-            (with-open [_ (proxy [MockedConfigUtils] []
+            (with-open [_ (proxy [MockedUtils] []
+                            (addToClasspathImpl [classpath paths] mock-cp))
+                        _ (proxy [MockedConfigUtils] []
                             (supervisorStormDistRootImpl ([conf] nil)
                                                          ([conf storm-id] nil))
                             (readSupervisorStormConfImpl [conf storm-id] mocked-supervisor-storm-conf)
                             (setWorkerUserWSEImpl [conf worker-id user] nil))]
-              (stubbing [add-to-classpath mock-cp
-                       launch-process nil
+              (stubbing [launch-process nil
                        supervisor/java-cmd "java"
                        supervisor/jlp nil
                        supervisor/write-log-metadata! nil]
@@ -630,7 +523,6 @@
                       (verify-first-call-args-for-indices launch-process
                                                           [0]
                                                           exp-launch)))
->>>>>>> 09976507
             (is (= (slurp worker-script) exp-script))))
         (finally (Utils/forceDelete storm-local)))
       (.mkdirs (io/file storm-local "workers" mock-worker-id))
@@ -643,39 +535,18 @@
                                         STORM-LOCAL-DIR storm-local
                                         STORM-WORKERS-ARTIFACTS-DIR (str storm-local "/workers-artifacts")
                                         SUPERVISOR-RUN-WORKER-AS-USER true
-<<<<<<< HEAD
-                                        WORKER-CHILDOPTS list-opts}}]
-            (with-open [_ (proxy [MockedUtils] []
-                            (addToClasspathImpl [classpath paths] mock-cp))]
-              (stubbing [read-supervisor-storm-conf {TOPOLOGY-WORKER-CHILDOPTS
-                                                     topo-list-opts
-                                                     TOPOLOGY-SUBMITTER-USER "me"}
-                         supervisor-stormdist-root nil
-                         launch-process nil
-                         set-worker-user! nil
-                         supervisor/java-cmd "java"
-                         supervisor/jlp nil
-                         supervisor/write-log-metadata! nil]
-                        (supervisor/launch-worker mock-supervisor
-                                                  mock-storm-id
-                                                  mock-port
-                                                  mock-worker-id
-                                                  mock-mem-onheap)
-                        (verify-first-call-args-for-indices launch-process
-                                                            [0]
-                                                            exp-launch)))
-=======
                                         WORKER-CHILDOPTS list-opts}}
                                         mocked-supervisor-storm-conf {TOPOLOGY-WORKER-CHILDOPTS
                                                                       topo-list-opts
                                                                       TOPOLOGY-SUBMITTER-USER "me"}]
-            (with-open [_ (proxy [MockedConfigUtils] []
+            (with-open [_ (proxy [MockedUtils] []
+                            (addToClasspathImpl [classpath paths] mock-cp))
+                        _ (proxy [MockedConfigUtils] []
                             (supervisorStormDistRootImpl ([conf] nil)
                               ([conf storm-id] nil))
                             (readSupervisorStormConfImpl [conf storm-id] mocked-supervisor-storm-conf)
                             (setWorkerUserWSEImpl [conf worker-id user] nil))]
-              (stubbing [add-to-classpath mock-cp
-                       launch-process nil
+              (stubbing [launch-process nil
                        supervisor/java-cmd "java"
                        supervisor/jlp nil
                        supervisor/write-log-metadata! nil]
@@ -687,7 +558,6 @@
                       (verify-first-call-args-for-indices launch-process
                                                           [0]
                                                           exp-launch)))
->>>>>>> 09976507
             (is (= (slurp worker-script) exp-script))))
         (finally (Utils/forceDelete storm-local))))))
 
@@ -721,198 +591,193 @@
                       (supervisorStateImpl [conf] nil)
                       (supervisorLocalDirImpl [conf] nil))]
         (stubbing [uptime-computer nil
-                 cluster/mk-storm-cluster-state nil
-<<<<<<< HEAD
-                 supervisor-state nil
-                 ;local-hostname nil
-                 mk-timer nil
-                 supervisor-local-dir nil]
-        (with-open [- (proxy [MockedUtils] [] (localHostnameImpl [] nil))]
-=======
-                 local-hostname nil
-                 mk-timer nil]
->>>>>>> 09976507
-          (supervisor/supervisor-data auth-conf nil fake-isupervisor)
-          (verify-call-times-for cluster/mk-storm-cluster-state 1)
-          (verify-first-call-args-for-indices cluster/mk-storm-cluster-state [2]
-                                              expected-acls))))))
-
-(deftest test-write-log-metadata
-  (testing "supervisor writes correct data to logs metadata file"
-    (let [exp-owner "alice"
-          exp-worker-id "42"
-          exp-storm-id "0123456789"
-          exp-port 4242
-          exp-logs-users ["bob" "charlie" "daryl"]
-          exp-logs-groups ["read-only-group" "special-group"]
-          storm-conf {TOPOLOGY-SUBMITTER-USER "alice"
-                      TOPOLOGY-USERS ["charlie" "bob"]
-                      TOPOLOGY-GROUPS ["special-group"]
-                      LOGS-GROUPS ["read-only-group"]
-                      LOGS-USERS ["daryl"]}
-          exp-data {TOPOLOGY-SUBMITTER-USER exp-owner
-                    "worker-id" exp-worker-id
-                    LOGS-USERS exp-logs-users
-                    LOGS-GROUPS exp-logs-groups}
-          conf {}]
-      (mocking [supervisor/write-log-metadata-to-yaml-file!]
-        (supervisor/write-log-metadata! storm-conf exp-owner exp-worker-id
-                                        exp-storm-id exp-port conf)
-        (verify-called-once-with-args supervisor/write-log-metadata-to-yaml-file!
-                                      exp-storm-id exp-port exp-data conf)))))
-
-(deftest test-worker-launcher-requires-user
-  (testing "worker-launcher throws on blank user"
-    (mocking [launch-process]
-      (is (thrown-cause-with-msg? java.lang.IllegalArgumentException
-                                  #"(?i).*user cannot be blank.*"
-                                  (supervisor/worker-launcher {} nil ""))))))
-
-(defn found? [sub-str input-str]
-  (if (string? input-str)
-    (contrib-str/substring? sub-str (str input-str))
-    (boolean (some #(contrib-str/substring? sub-str %) input-str))))
-
-(defn not-found? [sub-str input-str]
+                   cluster/mk-storm-cluster-state nil
+;                   supervisor-state nil
+                   mk-timer nil
+;                   supervisor-local-dir nil
+                   ]
+          (with-open [- (proxy [MockedUtils] [] (localHostnameImpl [] nil))]
+            (supervisor/supervisor-data auth-conf nil fake-isupervisor)
+            (verify-call-times-for cluster/mk-storm-cluster-state 1)
+            (verify-first-call-args-for-indices cluster/mk-storm-cluster-state [2]
+              expected-acls))))))
+
+  (deftest test-write-log-metadata
+    (testing "supervisor writes correct data to logs metadata file"
+      (let [exp-owner "alice"
+            exp-worker-id "42"
+            exp-storm-id "0123456789"
+            exp-port 4242
+            exp-logs-users ["bob" "charlie" "daryl"]
+            exp-logs-groups ["read-only-group" "special-group"]
+            storm-conf {TOPOLOGY-SUBMITTER-USER "alice"
+                        TOPOLOGY-USERS ["charlie" "bob"]
+                        TOPOLOGY-GROUPS ["special-group"]
+                        LOGS-GROUPS ["read-only-group"]
+                        LOGS-USERS ["daryl"]}
+            exp-data {TOPOLOGY-SUBMITTER-USER exp-owner
+                      "worker-id" exp-worker-id
+                      LOGS-USERS exp-logs-users
+                      LOGS-GROUPS exp-logs-groups}
+            conf {}]
+        (mocking [supervisor/write-log-metadata-to-yaml-file!]
+          (supervisor/write-log-metadata! storm-conf exp-owner exp-worker-id
+            exp-storm-id exp-port conf)
+          (verify-called-once-with-args supervisor/write-log-metadata-to-yaml-file!
+            exp-storm-id exp-port exp-data conf)))))
+
+  (deftest test-worker-launcher-requires-user
+    (testing "worker-launcher throws on blank user"
+      (mocking [launch-process]
+        (is (thrown-cause-with-msg? java.lang.IllegalArgumentException
+              #"(?i).*user cannot be blank.*"
+              (supervisor/worker-launcher {} nil ""))))))
+
+  (defn found? [sub-str input-str]
+    (if (string? input-str)
+      (contrib-str/substring? sub-str (str input-str))
+      (boolean (some #(contrib-str/substring? sub-str %) input-str))))
+
+  (defn not-found? [sub-str input-str]
     (complement (found? sub-str input-str)))
 
-(deftest test-substitute-childopts-happy-path-string
-  (testing "worker-launcher replaces ids in childopts"
-    (let [worker-id "w-01"
-          topology-id "s-01"
-          port 9999
-          mem-onheap 512
-          childopts "-Xloggc:/home/y/lib/storm/current/logs/gc.worker-%ID%-%TOPOLOGY-ID%-%WORKER-ID%-%WORKER-PORT%.log -Xms256m -Xmx%HEAP-MEM%m"
-          expected-childopts '("-Xloggc:/home/y/lib/storm/current/logs/gc.worker-9999-s-01-w-01-9999.log" "-Xms256m" "-Xmx512m")
-          childopts-with-ids (supervisor/substitute-childopts childopts worker-id topology-id port mem-onheap)]
-      (is (= expected-childopts childopts-with-ids)))))
-
-(deftest test-substitute-childopts-happy-path-list
-  (testing "worker-launcher replaces ids in childopts"
-    (let [worker-id "w-01"
-          topology-id "s-01"
-          port 9999
-          mem-onheap 512
-          childopts '("-Xloggc:/home/y/lib/storm/current/logs/gc.worker-%ID%-%TOPOLOGY-ID%-%WORKER-ID%-%WORKER-PORT%.log" "-Xms256m" "-Xmx%HEAP-MEM%m")
-          expected-childopts '("-Xloggc:/home/y/lib/storm/current/logs/gc.worker-9999-s-01-w-01-9999.log" "-Xms256m" "-Xmx512m")
-          childopts-with-ids (supervisor/substitute-childopts childopts worker-id topology-id port mem-onheap)]
-      (is (= expected-childopts childopts-with-ids)))))
-
-(deftest test-substitute-childopts-happy-path-list-arraylist
-  (testing "worker-launcher replaces ids in childopts"
-    (let [worker-id "w-01"
-          topology-id "s-01"
-          port 9999
-          mem-onheap 512
-          childopts '["-Xloggc:/home/y/lib/storm/current/logs/gc.worker-%ID%-%TOPOLOGY-ID%-%WORKER-ID%-%WORKER-PORT%.log" "-Xms256m" "-Xmx%HEAP-MEM%m"]
-          expected-childopts '("-Xloggc:/home/y/lib/storm/current/logs/gc.worker-9999-s-01-w-01-9999.log" "-Xms256m" "-Xmx512m")
-          childopts-with-ids (supervisor/substitute-childopts childopts worker-id topology-id port mem-onheap)]
-      (is (= expected-childopts childopts-with-ids)))))
-
-(deftest test-substitute-childopts-topology-id-alone
-  (testing "worker-launcher replaces ids in childopts"
-    (let [worker-id "w-01"
-          topology-id "s-01"
-          port 9999
-          mem-onheap 512
-          childopts "-Xloggc:/home/y/lib/storm/current/logs/gc.worker-%TOPOLOGY-ID%.log"
-          expected-childopts '("-Xloggc:/home/y/lib/storm/current/logs/gc.worker-s-01.log")
-          childopts-with-ids (supervisor/substitute-childopts childopts worker-id topology-id port mem-onheap)]
-      (is (= expected-childopts childopts-with-ids)))))
-
-(deftest test-substitute-childopts-no-keys
-  (testing "worker-launcher has no ids to replace in childopts"
-    (let [worker-id "w-01"
-          topology-id "s-01"
-          port 9999
-          mem-onheap 512
-          childopts "-Xloggc:/home/y/lib/storm/current/logs/gc.worker.log"
-          expected-childopts '("-Xloggc:/home/y/lib/storm/current/logs/gc.worker.log")
-          childopts-with-ids (supervisor/substitute-childopts childopts worker-id topology-id port mem-onheap)]
-      (is (= expected-childopts childopts-with-ids)))))
-
-(deftest test-substitute-childopts-nil-childopts
-  (testing "worker-launcher has nil childopts"
-    (let [worker-id "w-01"
-          topology-id "s-01"
-          port 9999
-          mem-onheap 512
-          childopts nil
-          expected-childopts nil
-          childopts-with-ids (supervisor/substitute-childopts childopts worker-id topology-id port mem-onheap)]
-      (is (= expected-childopts childopts-with-ids)))))
-
-(deftest test-substitute-childopts-nil-ids
-  (testing "worker-launcher has nil ids"
-    (let [worker-id nil
-          topology-id "s-01"
-          port 9999
-          mem-onheap 512
-          childopts "-Xloggc:/home/y/lib/storm/current/logs/gc.worker-%ID%-%TOPOLOGY-ID%-%WORKER-ID%-%WORKER-PORT%.log"
-          expected-childopts '("-Xloggc:/home/y/lib/storm/current/logs/gc.worker-9999-s-01--9999.log")
-          childopts-with-ids (supervisor/substitute-childopts childopts worker-id topology-id port mem-onheap)]
-      (is (= expected-childopts childopts-with-ids)))))
-
-(deftest test-retry-read-assignments
-  (with-simulated-time-local-cluster [cluster
-                                      :supervisors 0
-                                      :ports-per-supervisor 2
-                                      :daemon-conf {ConfigUtils/NIMBUS_DO_NOT_REASSIGN true
-                                                    NIMBUS-MONITOR-FREQ-SECS 10
-                                                    TOPOLOGY-MESSAGE-TIMEOUT-SECS 30
-                                                    TOPOLOGY-ACKER-EXECUTORS 0}]
-    (letlocals
-     (bind sup1 (add-supervisor cluster :id "sup1" :ports [1 2 3 4]))
-     (bind topology1 (thrift/mk-topology
-                      {"1" (thrift/mk-spout-spec (TestPlannerSpout. true) :parallelism-hint 2)}
-                      {}))
-     (bind topology2 (thrift/mk-topology
-                      {"1" (thrift/mk-spout-spec (TestPlannerSpout. true) :parallelism-hint 2)}
-                      {}))
-     (bind state (:storm-cluster-state cluster))
-     (bind changed (capture-changed-workers
-                    (submit-mocked-assignment
-                     (:nimbus cluster)
-                     (:storm-cluster-state cluster)
-                     "topology1"
-                     {TOPOLOGY-WORKERS 2}
-                     topology1
-                     {1 "1"
-                      2 "1"}
-                     {[1 1] ["sup1" 1]
-                      [2 2] ["sup1" 2]}
-                     {["sup1" 1] [0.0 0.0 0.0]
-                      ["sup1" 2] [0.0 0.0 0.0]
-                      })
-                    (submit-mocked-assignment
-                     (:nimbus cluster)
-                     (:storm-cluster-state cluster)
-                     "topology2"
-                     {TOPOLOGY-WORKERS 2}
-                     topology2
-                     {1 "1"
-                      2 "1"}
-                     {[1 1] ["sup1" 1]
-                      [2 2] ["sup1" 2]}
-                     {["sup1" 1] [0.0 0.0 0.0]
-                      ["sup1" 2] [0.0 0.0 0.0]
-                      })
-                    ;; Instead of sleeping until topology is scheduled, rebalance topology so mk-assignments is called.
-                    (.rebalance (:nimbus cluster) "topology1" (doto (RebalanceOptions.) (.set_wait_secs 0)))
-                    ))
-     (is (empty? (:launched changed)))
-     (bind options (RebalanceOptions.))
-     (.set_wait_secs options 0)
-     (bind changed (capture-changed-workers
-                    (.rebalance (:nimbus cluster) "topology2" options)
-                    (advance-cluster-time cluster 10)
-                    (heartbeat-workers cluster "sup1" [1 2 3 4])
-                    (advance-cluster-time cluster 10)
-                    ))
-     (validate-launched-once (:launched changed)
-                             {"sup1" [1 2]}
-                             (get-storm-id (:storm-cluster-state cluster) "topology1"))
-     (validate-launched-once (:launched changed)
-                             {"sup1" [3 4]}
-                             (get-storm-id (:storm-cluster-state cluster) "topology2"))
-     )))+  (deftest test-substitute-childopts-happy-path-string
+    (testing "worker-launcher replaces ids in childopts"
+      (let [worker-id "w-01"
+            topology-id "s-01"
+            port 9999
+            mem-onheap 512
+            childopts "-Xloggc:/home/y/lib/storm/current/logs/gc.worker-%ID%-%TOPOLOGY-ID%-%WORKER-ID%-%WORKER-PORT%.log -Xms256m -Xmx%HEAP-MEM%m"
+            expected-childopts '("-Xloggc:/home/y/lib/storm/current/logs/gc.worker-9999-s-01-w-01-9999.log" "-Xms256m" "-Xmx512m")
+            childopts-with-ids (supervisor/substitute-childopts childopts worker-id topology-id port mem-onheap)]
+        (is (= expected-childopts childopts-with-ids)))))
+
+  (deftest test-substitute-childopts-happy-path-list
+    (testing "worker-launcher replaces ids in childopts"
+      (let [worker-id "w-01"
+            topology-id "s-01"
+            port 9999
+            mem-onheap 512
+            childopts '("-Xloggc:/home/y/lib/storm/current/logs/gc.worker-%ID%-%TOPOLOGY-ID%-%WORKER-ID%-%WORKER-PORT%.log" "-Xms256m" "-Xmx%HEAP-MEM%m")
+            expected-childopts '("-Xloggc:/home/y/lib/storm/current/logs/gc.worker-9999-s-01-w-01-9999.log" "-Xms256m" "-Xmx512m")
+            childopts-with-ids (supervisor/substitute-childopts childopts worker-id topology-id port mem-onheap)]
+        (is (= expected-childopts childopts-with-ids)))))
+
+  (deftest test-substitute-childopts-happy-path-list-arraylist
+    (testing "worker-launcher replaces ids in childopts"
+      (let [worker-id "w-01"
+            topology-id "s-01"
+            port 9999
+            mem-onheap 512
+            childopts '["-Xloggc:/home/y/lib/storm/current/logs/gc.worker-%ID%-%TOPOLOGY-ID%-%WORKER-ID%-%WORKER-PORT%.log" "-Xms256m" "-Xmx%HEAP-MEM%m"]
+            expected-childopts '("-Xloggc:/home/y/lib/storm/current/logs/gc.worker-9999-s-01-w-01-9999.log" "-Xms256m" "-Xmx512m")
+            childopts-with-ids (supervisor/substitute-childopts childopts worker-id topology-id port mem-onheap)]
+        (is (= expected-childopts childopts-with-ids)))))
+
+  (deftest test-substitute-childopts-topology-id-alone
+    (testing "worker-launcher replaces ids in childopts"
+      (let [worker-id "w-01"
+            topology-id "s-01"
+            port 9999
+            mem-onheap 512
+            childopts "-Xloggc:/home/y/lib/storm/current/logs/gc.worker-%TOPOLOGY-ID%.log"
+            expected-childopts '("-Xloggc:/home/y/lib/storm/current/logs/gc.worker-s-01.log")
+            childopts-with-ids (supervisor/substitute-childopts childopts worker-id topology-id port mem-onheap)]
+        (is (= expected-childopts childopts-with-ids)))))
+
+  (deftest test-substitute-childopts-no-keys
+    (testing "worker-launcher has no ids to replace in childopts"
+      (let [worker-id "w-01"
+            topology-id "s-01"
+            port 9999
+            mem-onheap 512
+            childopts "-Xloggc:/home/y/lib/storm/current/logs/gc.worker.log"
+            expected-childopts '("-Xloggc:/home/y/lib/storm/current/logs/gc.worker.log")
+            childopts-with-ids (supervisor/substitute-childopts childopts worker-id topology-id port mem-onheap)]
+        (is (= expected-childopts childopts-with-ids)))))
+
+  (deftest test-substitute-childopts-nil-childopts
+    (testing "worker-launcher has nil childopts"
+      (let [worker-id "w-01"
+            topology-id "s-01"
+            port 9999
+            mem-onheap 512
+            childopts nil
+            expected-childopts nil
+            childopts-with-ids (supervisor/substitute-childopts childopts worker-id topology-id port mem-onheap)]
+        (is (= expected-childopts childopts-with-ids)))))
+
+  (deftest test-substitute-childopts-nil-ids
+    (testing "worker-launcher has nil ids"
+      (let [worker-id nil
+            topology-id "s-01"
+            port 9999
+            mem-onheap 512
+            childopts "-Xloggc:/home/y/lib/storm/current/logs/gc.worker-%ID%-%TOPOLOGY-ID%-%WORKER-ID%-%WORKER-PORT%.log"
+            expected-childopts '("-Xloggc:/home/y/lib/storm/current/logs/gc.worker-9999-s-01--9999.log")
+            childopts-with-ids (supervisor/substitute-childopts childopts worker-id topology-id port mem-onheap)]
+        (is (= expected-childopts childopts-with-ids)))))
+
+  (deftest test-retry-read-assignments
+    (with-simulated-time-local-cluster [cluster
+                                        :supervisors 0
+                                        :ports-per-supervisor 2
+                                        :daemon-conf {ConfigUtils/NIMBUS_DO_NOT_REASSIGN true
+                                                      NIMBUS-MONITOR-FREQ-SECS 10
+                                                      TOPOLOGY-MESSAGE-TIMEOUT-SECS 30
+                                                      TOPOLOGY-ACKER-EXECUTORS 0}]
+      (letlocals
+        (bind sup1 (add-supervisor cluster :id "sup1" :ports [1 2 3 4]))
+        (bind topology1 (thrift/mk-topology
+                          {"1" (thrift/mk-spout-spec (TestPlannerSpout. true) :parallelism-hint 2)}
+                          {}))
+        (bind topology2 (thrift/mk-topology
+                          {"1" (thrift/mk-spout-spec (TestPlannerSpout. true) :parallelism-hint 2)}
+                          {}))
+        (bind state (:storm-cluster-state cluster))
+        (bind changed (capture-changed-workers
+                        (submit-mocked-assignment
+                          (:nimbus cluster)
+                          (:storm-cluster-state cluster)
+                          "topology1"
+                          {TOPOLOGY-WORKERS 2}
+                          topology1
+                          {1 "1"
+                           2 "1"}
+                          {[1 1] ["sup1" 1]
+                           [2 2] ["sup1" 2]}
+                          {["sup1" 1] [0.0 0.0 0.0]
+                           ["sup1" 2] [0.0 0.0 0.0]
+                           })
+                        (submit-mocked-assignment
+                          (:nimbus cluster)
+                          (:storm-cluster-state cluster)
+                          "topology2"
+                          {TOPOLOGY-WORKERS 2}
+                          topology2
+                          {1 "1"
+                           2 "1"}
+                          {[1 1] ["sup1" 1]
+                           [2 2] ["sup1" 2]}
+                          {["sup1" 1] [0.0 0.0 0.0]
+                           ["sup1" 2] [0.0 0.0 0.0]
+                           })
+                        ;; Instead of sleeping until topology is scheduled, rebalance topology so mk-assignments is called.
+                        (.rebalance (:nimbus cluster) "topology1" (doto (RebalanceOptions.) (.set_wait_secs 0)))
+                        ))
+        (is (empty? (:launched changed)))
+        (bind options (RebalanceOptions.))
+        (.set_wait_secs options 0)
+        (bind changed (capture-changed-workers
+                        (.rebalance (:nimbus cluster) "topology2" options)
+                        (advance-cluster-time cluster 10)
+                        (heartbeat-workers cluster "sup1" [1 2 3 4])
+                        (advance-cluster-time cluster 10)
+                        ))
+        (validate-launched-once (:launched changed)
+          {"sup1" [1 2]}
+          (get-storm-id (:storm-cluster-state cluster) "topology1"))
+        (validate-launched-once (:launched changed)
+          {"sup1" [3 4]}
+          (get-storm-id (:storm-cluster-state cluster) "topology2"))
+        ))))