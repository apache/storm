--- conflicted
+++ resolved
@@ -63,12 +63,6 @@
         (.close client)))))
 
 (deftest test-noop-authorization-w-simple-transport
-<<<<<<< HEAD
-  (let [port (Utils/getAvailablePort)]
-    (with-test-cluster [port nil
-                  "org.apache.storm.security.auth.authorizer.NoopAuthorizer"
-                  "org.apache.storm.security.auth.plain.PlainSaslTransportPlugin"]
-=======
   (let [port (Utils/getAvailablePort)
         cluster-state (Mockito/mock IStormClusterState)
         blob-store (Mockito/mock BlobStore)
@@ -82,8 +76,7 @@
                             (.withDaemonConf
                                {NIMBUS-AUTHORIZER "org.apache.storm.security.auth.authorizer.NoopAuthorizer"
                                 NIMBUS-THRIFT-PORT port
-                                STORM-THRIFT-TRANSPORT-PLUGIN "org.apache.storm.security.auth.SimpleTransportPlugin"})))]
->>>>>>> f0bfe0d3
+                                STORM-THRIFT-TRANSPORT-PLUGIN "org.apache.storm.security.auth.plain.PlainSaslTransportPlugin"})))]
       (let [storm-conf (merge (clojurify-structure (ConfigUtils/readStormConfig))
                                {STORM-THRIFT-TRANSPORT-PLUGIN "org.apache.storm.security.auth.plain.PlainSaslTransportPlugin"
                                 STORM-NIMBUS-RETRY-TIMES 0})
@@ -95,12 +88,6 @@
         (.close client)))))
 
 (deftest test-deny-authorization-w-simple-transport
-<<<<<<< HEAD
-  (let [port (Utils/getAvailablePort)]
-    (with-test-cluster [port nil
-                  "org.apache.storm.security.auth.authorizer.DenyAuthorizer"
-                  "org.apache.storm.security.auth.plain.PlainSaslTransportPlugin"]
-=======
   (let [port (Utils/getAvailablePort)
         cluster-state (Mockito/mock IStormClusterState)
         blob-store (Mockito/mock BlobStore)
@@ -116,8 +103,7 @@
                             (.withDaemonConf
                                {NIMBUS-AUTHORIZER "org.apache.storm.security.auth.authorizer.DenyAuthorizer"
                                 NIMBUS-THRIFT-PORT port
-                                STORM-THRIFT-TRANSPORT-PLUGIN "org.apache.storm.security.auth.SimpleTransportPlugin"})))]
->>>>>>> f0bfe0d3
+                                STORM-THRIFT-TRANSPORT-PLUGIN "org.apache.storm.security.auth.plain.PlainSaslTransportPlugin"})))]
       (let [storm-conf (merge (clojurify-structure (ConfigUtils/readStormConfig))
                                {STORM-THRIFT-TRANSPORT-PLUGIN "org.apache.storm.security.auth.plain.PlainSaslTransportPlugin"
                                Config/NIMBUS_THRIFT_PORT port
