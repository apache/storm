<?xml version="1.0" encoding="UTF-8"?>
<!--
 Licensed to the Apache Software Foundation (ASF) under one or more
 contributor license agreements.  See the NOTICE file distributed with
 this work for additional information regarding copyright ownership.
 The ASF licenses this file to You under the Apache License, Version 2.0
 (the "License"); you may not use this file except in compliance with
 the License.  You may obtain a copy of the License at

     http://www.apache.org/licenses/LICENSE-2.0

 Unless required by applicable law or agreed to in writing, software
 distributed under the License is distributed on an "AS IS" BASIS,
 WITHOUT WARRANTIES OR CONDITIONS OF ANY KIND, either express or implied.
 See the License for the specific language governing permissions and
 limitations under the License.
-->

<project xmlns="http://maven.apache.org/POM/4.0.0" xmlns:xsi="http://www.w3.org/2001/XMLSchema-instance" xsi:schemaLocation="http://maven.apache.org/POM/4.0.0 http://maven.apache.org/xsd/maven-4.0.0.xsd">
    <modelVersion>4.0.0</modelVersion>
    <parent>
        <artifactId>storm</artifactId>
        <groupId>org.apache.storm</groupId>
<<<<<<< HEAD
        <version>1.1.0.2.6.0.2-SNAPSHOT</version>
=======
        <version>1.1.1-SNAPSHOT</version>
>>>>>>> b04ff48f
        <relativePath>../../pom.xml</relativePath>
    </parent>
    <groupId>org.apache.storm</groupId>
    <artifactId>apache-storm-bin</artifactId>
    <packaging>pom</packaging>
    <name>Storm Binary Distribution</name>
    <description>Storm binary distribution</description>

    <!--
        Used for cache busting in the Storm UI HTML and script.js files
        See src/main/assembly/pom.xml for the fileSet rules with
            <filtered>true</filtered>
    -->
    <properties>
        <packageTimestamp>${maven.build.timestamp}</packageTimestamp>
        <maven.build.timestamp.format>YYYYMMddHHmm</maven.build.timestamp.format>
        <final.Name>apache-storm</final.Name>
    </properties>

    <dependencies>
        <dependency>
            <groupId>org.apache.storm</groupId>
            <artifactId>storm-core</artifactId>
            <version>${project.version}</version>
        </dependency>
        <dependency>
            <groupId>org.apache.storm</groupId>
            <artifactId>storm-rename-hack</artifactId>
            <version>${project.version}</version>
        </dependency>
    </dependencies>

    <build>
        <finalName>${final.Name}-${project.version}</finalName>
        <plugins>
            <plugin>
                <groupId>org.apache.maven.plugins</groupId>
                <artifactId>maven-assembly-plugin</artifactId>
                <executions>
                    <execution>
                        <phase>package</phase>
                        <goals>
                            <goal>single</goal>
                        </goals>
                    </execution>
                </executions>
                <configuration>
                    <attach>true</attach>
                    <runOnlyAtExecutionRoot>true</runOnlyAtExecutionRoot>
                    <descriptors>
                        <descriptor>${project.basedir}/src/main/assembly/binary.xml</descriptor>
                    </descriptors>
                    <appendAssemblyId>false</appendAssemblyId>
                </configuration>
            </plugin>
            <plugin>
                <groupId>org.apache.maven.plugins</groupId>
                <artifactId>maven-gpg-plugin</artifactId>
                <executions>
                    <execution>
                        <phase>package</phase>
                        <goals>
                            <goal>sign</goal>
                        </goals>
                    </execution>
                </executions>
            </plugin>
        </plugins>
    </build>
</project><|MERGE_RESOLUTION|>--- conflicted
+++ resolved
@@ -21,11 +21,7 @@
     <parent>
         <artifactId>storm</artifactId>
         <groupId>org.apache.storm</groupId>
-<<<<<<< HEAD
         <version>1.1.0.2.6.0.2-SNAPSHOT</version>
-=======
-        <version>1.1.1-SNAPSHOT</version>
->>>>>>> b04ff48f
         <relativePath>../../pom.xml</relativePath>
     </parent>
     <groupId>org.apache.storm</groupId>
@@ -42,7 +38,6 @@
     <properties>
         <packageTimestamp>${maven.build.timestamp}</packageTimestamp>
         <maven.build.timestamp.format>YYYYMMddHHmm</maven.build.timestamp.format>
-        <final.Name>apache-storm</final.Name>
     </properties>
 
     <dependencies>
@@ -59,7 +54,7 @@
     </dependencies>
 
     <build>
-        <finalName>${final.Name}-${project.version}</finalName>
+        <finalName>apache-storm-${project.version}</finalName>
         <plugins>
             <plugin>
                 <groupId>org.apache.maven.plugins</groupId>
