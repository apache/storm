<!--
 Licensed to the Apache Software Foundation (ASF) under one or more
 contributor license agreements.  See the NOTICE file distributed with
 this work for additional information regarding copyright ownership.
 The ASF licenses this file to You under the Apache License, Version 2.0
 (the "License"); you may not use this file except in compliance with
 the License.  You may obtain a copy of the License at

     http://www.apache.org/licenses/LICENSE-2.0

 Unless required by applicable law or agreed to in writing, software
 distributed under the License is distributed on an "AS IS" BASIS,
 WITHOUT WARRANTIES OR CONDITIONS OF ANY KIND, either express or implied.
 See the License for the specific language governing permissions and
 limitations under the License.
-->

<assembly xmlns="http://maven.apache.org/plugins/maven-assembly-plugin/assembly/1.1.0"
          xmlns:xsi="http://www.w3.org/2001/XMLSchema-instance"
          xsi:schemaLocation="http://maven.apache.org/plugins/maven-assembly-plugin/assembly/1.1.0 http://maven.apache.org/xsd/assembly-1.1.0.xsd">
<id>bin</id>
    <formats>
        <format>tar.gz</format>
        <format>zip</format>
    </formats>

    <!-- put deps in the lib folder -->
    <dependencySets>
        <dependencySet>
            <useProjectArtifact>false</useProjectArtifact>
            <outputDirectory>lib</outputDirectory>
            <unpack>false</unpack>
        </dependencySet>
    </dependencySets>

    <fileSets>
        <!--
            $STORM_HOME/bin
        -->
        <fileSet>
            <directory>${project.basedir}/../../bin</directory>
            <outputDirectory>bin</outputDirectory>
            <includes>
                <include>storm*</include>
            </includes>
        </fileSet>
        <fileSet>
            <directory>${project.basedir}/../../storm-core/src/ui/public</directory>
            <outputDirectory>public</outputDirectory>
            <includes>
                <include>*/**</include>
            </includes>
            <excludes/>
        </fileSet>
        <fileSet>
            <directory>${project.basedir}/../../examples</directory>
            <outputDirectory>examples</outputDirectory>
            <excludes>
                <exclude>**/target/**</exclude>
            </excludes>
        </fileSet>

        <!-- EXTERNAL -->
        <fileSet>
            <directory>${project.basedir}/../../external/storm-kafka/target</directory>
            <outputDirectory>external/storm-kafka</outputDirectory>
            <includes>
                <include>storm*jar</include>
            </includes>
        </fileSet>
        <fileSet>
            <directory>${project.basedir}/../../external/storm-kafka</directory>
            <outputDirectory>external/storm-kafka</outputDirectory>
            <includes>
                <include>README.*</include>
            </includes>
        </fileSet>
        <fileSet>
            <directory>${project.basedir}/../../external/storm-hdfs/target</directory>
            <outputDirectory>external/storm-hdfs</outputDirectory>
            <includes>
                <include>storm*jar</include>
            </includes>
        </fileSet>
        <fileSet>
            <directory>${project.basedir}/../../external/storm-hdfs</directory>
            <outputDirectory>external/storm-hdfs</outputDirectory>
            <includes>
                <include>README.*</include>
            </includes>
        </fileSet>
        <fileSet>
            <directory>${project.basedir}/../../external/storm-hbase/target</directory>
            <outputDirectory>external/storm-hbase</outputDirectory>
            <includes>
                <include>storm*jar</include>
            </includes>
        </fileSet>
        <fileSet>
            <directory>${project.basedir}/../../external/storm-hbase</directory>
            <outputDirectory>external/storm-hbase</outputDirectory>
            <includes>
                <include>README.*</include>
            </includes>
        </fileSet>
        <fileSet>
<<<<<<< HEAD
            <directory>${project.basedir}/../../external/storm-hive/target</directory>
            <outputDirectory>external/storm-hive</outputDirectory>
=======
            <directory>${project.basedir}/../../external/storm-jdbc/target</directory>
            <outputDirectory>external/storm-jdbc</outputDirectory>
>>>>>>> 64d7ac6b
            <includes>
                <include>storm*jar</include>
            </includes>
        </fileSet>
        <fileSet>
<<<<<<< HEAD
            <directory>${project.basedir}/../../external/storm-hive</directory>
            <outputDirectory>external/storm-hive</outputDirectory>
=======
            <directory>${project.basedir}/../../external/storm-jdbc</directory>
            <outputDirectory>external/storm-jdbc</outputDirectory>
>>>>>>> 64d7ac6b
            <includes>
                <include>README.*</include>
            </includes>
        </fileSet>
<<<<<<< HEAD


=======
>>>>>>> 64d7ac6b
    </fileSets>

    <files>
        <!-- EXAMPLES -->
        <file>
            <source>${project.basedir}/../../examples/storm-starter/target/storm-starter-${project.version}-jar-with-dependencies.jar</source>
            <outputDirectory>/examples/storm-starter/</outputDirectory>
            <destName>storm-starter-topologies-${project.version}.jar</destName>
        </file>


        <!--
            $STORM_HOME/conf
        -->
        <file>
            <source>${project.basedir}/../../conf/storm.yaml.example</source>
            <outputDirectory>/conf</outputDirectory>
            <destName>storm.yaml</destName>
        </file>
        <file>
            <source>${project.basedir}/../../conf/storm_env.ini</source>
            <outputDirectory>/conf</outputDirectory>
            <destName>storm_env.ini</destName>
        </file>
        <!-- TODO this should be a generated file from "target" -->
        <file>
            <source>${project.basedir}/../../logback/cluster.xml</source>
            <outputDirectory>/logback</outputDirectory>
        </file>

        <file>
            <source>${project.basedir}/../../logback/worker.xml</source>
            <outputDirectory>/logback</outputDirectory>
        </file>

        <file>
            <source>${project.basedir}/LICENSE</source>
            <outputDirectory>/</outputDirectory>
        </file>

        <file>
            <source>${project.basedir}/NOTICE</source>
            <outputDirectory>/</outputDirectory>
        </file>
        <file>
            <source>${project.basedir}/../../README.markdown</source>
            <outputDirectory>/</outputDirectory>
        </file>
        <file>
            <source>${project.basedir}/../../DISCLAIMER</source>
            <outputDirectory>/</outputDirectory>
        </file>

        <file>
            <source>${project.basedir}/../../CHANGELOG.md</source>
            <outputDirectory>/</outputDirectory>
        </file>

        <file>
            <source>${project.basedir}/../../SECURITY.md</source>
            <outputDirectory>/</outputDirectory>
        </file>
    </files>
</assembly><|MERGE_RESOLUTION|>--- conflicted
+++ resolved
@@ -104,34 +104,19 @@
             </includes>
         </fileSet>
         <fileSet>
-<<<<<<< HEAD
-            <directory>${project.basedir}/../../external/storm-hive/target</directory>
-            <outputDirectory>external/storm-hive</outputDirectory>
-=======
             <directory>${project.basedir}/../../external/storm-jdbc/target</directory>
             <outputDirectory>external/storm-jdbc</outputDirectory>
->>>>>>> 64d7ac6b
             <includes>
                 <include>storm*jar</include>
             </includes>
         </fileSet>
         <fileSet>
-<<<<<<< HEAD
-            <directory>${project.basedir}/../../external/storm-hive</directory>
-            <outputDirectory>external/storm-hive</outputDirectory>
-=======
             <directory>${project.basedir}/../../external/storm-jdbc</directory>
             <outputDirectory>external/storm-jdbc</outputDirectory>
->>>>>>> 64d7ac6b
             <includes>
                 <include>README.*</include>
             </includes>
         </fileSet>
-<<<<<<< HEAD
-
-
-=======
->>>>>>> 64d7ac6b
     </fileSets>
 
     <files>
