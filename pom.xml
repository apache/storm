<?xml version="1.0" encoding="UTF-8"?>
<!--
 Licensed to the Apache Software Foundation (ASF) under one or more
 contributor license agreements.  See the NOTICE file distributed with
 this work for additional information regarding copyright ownership.
 The ASF licenses this file to You under the Apache License, Version 2.0
 (the "License"); you may not use this file except in compliance with
 the License.  You may obtain a copy of the License at

     http://www.apache.org/licenses/LICENSE-2.0

 Unless required by applicable law or agreed to in writing, software
 distributed under the License is distributed on an "AS IS" BASIS,
 WITHOUT WARRANTIES OR CONDITIONS OF ANY KIND, either express or implied.
 See the License for the specific language governing permissions and
 limitations under the License.
-->
<project xmlns="http://maven.apache.org/POM/4.0.0" xmlns:xsi="http://www.w3.org/2001/XMLSchema-instance"
         xsi:schemaLocation="http://maven.apache.org/POM/4.0.0 http://maven.apache.org/xsd/maven-4.0.0.xsd">
    <modelVersion>4.0.0</modelVersion>

    <parent>
        <groupId>org.apache</groupId>
        <artifactId>apache</artifactId>
        <version>30</version>
    </parent>

    <groupId>org.apache.storm</groupId>
    <artifactId>storm</artifactId>
    <version>2.6.0-SNAPSHOT</version>
    <packaging>pom</packaging>
    <name>Storm</name>
    <description>Distributed and fault-tolerant realtime computation</description>
    <url>https://storm.apache.org</url>
    <licenses>
        <license>
            <name>The Apache Software License, Version 2.0</name>
            <url>https://www.apache.org/licenses/LICENSE-2.0.txt</url>
        </license>
    </licenses>

    <mailingLists>
        <mailingList>
            <name>Storm user mailing list</name>
            <subscribe>user-subscribe@storm.apache.org</subscribe>
            <unsubscribe>user-unsubscribe@storm.apache.org</unsubscribe>
            <post>user@storm.apache.org</post>
            <archive>https://mail-archives.apache.org/mod_mbox/storm-user/</archive>
        </mailingList>
        <mailingList>
            <name>Storm developer mailing list</name>
            <subscribe>dev-subscribe@storm.apache.org</subscribe>
            <unsubscribe>dev-unsubscribe@storm.apache.org</unsubscribe>
            <post>dev@storm.apache.org</post>
            <archive>https://mail-archives.apache.org/mod_mbox/storm-dev/</archive>
        </mailingList>
    </mailingLists>

    <scm>
        <connection>git@github.com:apache/storm.git</connection>
        <developerConnection>scm:git:https://gitbox.apache.org/repos/asf/storm.git</developerConnection>
        <url>https://github.com/apache/storm</url>
        <tag>v2.5.0</tag>
    </scm>

    <issueManagement>
        <system>jira</system>
        <url>https://issues.apache.org/jira/browse/STORM</url>
    </issueManagement>

    <properties>
        <maven.compiler.target>11</maven.compiler.target>
        <maven.compiler.source>${maven.compiler.target}</maven.compiler.source>
        <maven.javadoc.failOnError>false</maven.javadoc.failOnError>
        <maven.javadoc.failOnWarnings>false</maven.javadoc.failOnWarnings>

        <project.build.sourceEncoding>UTF-8</project.build.sourceEncoding>
        <test.extra.args>-Djava.net.preferIPv4Stack=true</test.extra.args>
        <!-- license-maven-plugin that needs to be overridable from command line -->
        <license.skipAggregateAddThirdParty>true</license.skipAggregateAddThirdParty>
        <license.skipAggregateDownloadLicenses>true</license.skipAggregateDownloadLicenses>
        <license.thirdPartyFilename>DEPENDENCY-LICENSES</license.thirdPartyFilename>
        <license.outputDirectory>${project.basedir}</license.outputDirectory>

        <!-- dependency versions -->
        <clojure.version>1.10.0</clojure.version>
        <commons-compress.version>1.21</commons-compress.version>
        <commons-io.version>2.11.0</commons-io.version>
        <commons-lang.version>2.6</commons-lang.version>
        <commons-lang3.version>3.13.0</commons-lang3.version>
        <commons-exec.version>1.3</commons-exec.version>
        <commons-collections.version>3.2.2</commons-collections.version>
        <commons-fileupload.version>1.5</commons-fileupload.version>
        <commons-codec.version>1.11</commons-codec.version>
        <commons-cli.version>1.4</commons-cli.version>
        <curator.version>5.5.0</curator.version>
        <jetty.version>9.4.45.v20220203</jetty.version>
        <clojure.tools.logging.version>0.2.3</clojure.tools.logging.version>
        <carbonite.version>1.6.0</carbonite.version>
        <snakeyaml.version>2.0</snakeyaml.version>
        <httpclient.version>4.5.14</httpclient.version>
        <httpclient.core.version>4.4.16</httpclient.core.version>
        <jctools.version>2.0.1</jctools.version>
        <jgrapht.version>0.9.0</jgrapht.version>
        <guava.version>27.0.1-jre</guava.version>
        <auto-service.version>1.0-rc4</auto-service.version>
        <netty.version>4.1.96.Final</netty.version>
        <sysout-over-slf4j.version>1.0.2</sysout-over-slf4j.version>
        <log4j.version>2.20.0</log4j.version>
        <slf4j.version>1.7.36</slf4j.version>
        <metrics.version>3.2.6</metrics.version>
        <mockito.version>4.11.0</mockito.version>
        <zookeeper.version>3.9.1</zookeeper.version>
        <snappy.version>1.1.10.4</snappy.version>
        <jline.version>0.9.94</jline.version>
        <hive.version>2.3.9</hive.version>
<<<<<<< HEAD
        <hadoop.version>3.2.3</hadoop.version>
=======
        <hadoop.version>2.10.2</hadoop.version>
>>>>>>> 7194ac4e
        <hdfs.version>${hadoop.version}</hdfs.version>
        <hbase.version>2.1.3</hbase.version>
        <kryo.version>5.4.0</kryo.version>
        <servlet.version>3.1.0</servlet.version>
        <joda-time.version>2.12.5</joda-time.version>
        <thrift.version>0.18.1</thrift.version>
        <junit.jupiter.version>5.10.0</junit.jupiter.version>
        <surefire.version>3.0.0-M5</surefire.version>
        <awaitility.version>3.1.0</awaitility.version>
        <hdrhistogram.version>2.1.10</hdrhistogram.version>
        <hamcrest.version>2.2</hamcrest.version>
        <elasticsearch.version>5.2.2</elasticsearch.version>
        <calcite.version>1.16.0</calcite.version>
        <jedis.version>2.9.0</jedis.version>
        <activemq.version>5.18.2</activemq.version>

        <jackson.version>2.15.2</jackson.version>
        <jackson.databind.version>2.15.2</jackson.databind.version>

        <storm.kafka.client.version>0.11.0.3</storm.kafka.client.version>

        <!-- Java and clojure build lifecycle test properties are defined here to avoid having to create a default profile -->
        <java.unit.test.exclude.groups>PerformanceTest</java.unit.test.exclude.groups>
        <!-- by default the clojure test set are all clojure tests that are not integration tests. This property is overridden in the profiles -->
        <clojure.test.set>!integration.*</clojure.test.set>
        <skipITs>true</skipITs>

        <maven-resolver.version>1.3.3</maven-resolver.version>
        <maven.version>3.6.0</maven.version>
        <azure-eventhubs.version>0.13.1</azure-eventhubs.version>
        <!-- Jersey 3.x is jakarta.* namespace. We have too many javax.* dependencies atm-->
        <jersey.version>2.40</jersey.version>
        <dropwizard.version>1.3.29</dropwizard.version>
        <j2html.version>1.6.0</j2html.version>
        <caffeine.version>2.3.5</caffeine.version>
        <jakarta-jaxb-version>2.3.2</jakarta-jaxb-version>
        <jakarta-activation-version>1.2.1</jakarta-activation-version>
        <jaxb-version>2.3.0</jaxb-version>
        <activation-version>1.1.1</activation-version>
        <rocksdb-version>8.1.1</rocksdb-version>
        <json-smart.version>2.5.0</json-smart.version>

        <!-- see intellij profile below... This fixes an annoyance with intellij -->
        <provided.scope>provided</provided.scope>
        <jakarta-el.version>3.0.1-b12</jakarta-el.version>
    </properties>

    <modules>
        <module>storm-shaded-deps</module>
        <module>storm-checkstyle</module>
        <module>storm-multilang/javascript</module>
        <module>storm-multilang/python</module>
        <module>storm-multilang/ruby</module>
        <module>storm-buildtools/maven-shade-clojure-transformer</module>
        <module>storm-buildtools/storm-maven-plugins</module>
        <module>storm-client</module>
        <module>storm-server</module>
        <module>storm-core</module>
        <module>storm-webapp</module>
        <module>storm-clojure</module>
        <module>storm-clojure-test</module>
        <module>storm-submit-tools</module>
    </modules>

    <dependencies>
        <!-- The JUnit dependency is required for submodules by the maven-surefire-plugin <excludedGroups> configuration -->
        <dependency>
            <groupId>org.junit.jupiter</groupId>
            <artifactId>junit-jupiter-engine</artifactId>
            <scope>test</scope>
        </dependency>
    </dependencies>

    <profiles>
        <!--
            Hack to make intellij behave.
            If you use intellij, enable this profile in your IDE.
            It should make life easier.
        -->
        <profile>
            <id>intellij</id>
            <properties>
                <provided.scope>compile</provided.scope>
            </properties>
        </profile>
        <profile>
            <id>rat</id>
            <build>
                <plugins>
                    <plugin>
                        <groupId>org.apache.rat</groupId>
                        <artifactId>apache-rat-plugin</artifactId>
                        <executions>
                            <execution>
                                <phase>test</phase>
                                <goals>
                                    <goal>check</goal>
                                </goals>
                            </execution>
                        </executions>
                        <configuration>
                            <excludeSubProjects>false</excludeSubProjects>
                            <consoleOutput>true</consoleOutput>
                            <excludes>
                                <!-- exclude maven artifacts -->
                                <exclude>**/target/**</exclude>
                                <!-- exclude intellij projects -->
                                <exclude>**/*.iml</exclude>
                                <exclude>**/.idea/**</exclude>
                                <!-- exclude eclipse projects -->
                                <exclude>**/*.classpath</exclude>
                                <exclude>**/.project</exclude>
                                <exclude>**/.settings/**</exclude>
                                <!-- module specific testing artifacts -->
                                <exclude>**/metastore_db/**</exclude>
                                <!-- anything written into build should be ignored -->
                                <exclude>**/build/**</exclude>
                                <!-- logs generated during test -->
                                <exclude>**/logs/**</exclude>

                                <!-- exclude CHANGELOG, VERSION, AND TODO files -->
                                <exclude>**/CHANGELOG.md</exclude>
                                <exclude>**/README.md</exclude>
                                <exclude>**/README.markdown</exclude>
                                <exclude>**/DEVELOPER.md</exclude>
                                <exclude>**/RELEASING.md</exclude>
                                <exclude>**/BYLAWS.md</exclude>
                                <exclude>**/STORM-UI-REST-API.md</exclude>
                                <exclude>SECURITY.md</exclude>
                                <exclude>VERSION</exclude>
                                <exclude>TODO</exclude>
                                <exclude>DEPENDENCY-LICENSES</exclude>
                                <exclude>LICENSE-binary</exclude>
                                <exclude>NOTICE-binary</exclude>
                                <!-- Exclude dependency license files -->
                                <exclude>licenses/**</exclude>
                                <!-- thrift-generated code -->
                                <exclude>**/src/py/**</exclude>

                                <!-- Used as part of GitHub action build -->
                                <exclude>install.txt</exclude>
                                <exclude>storm-shaded-deps/install-shade.txt</exclude>
                                <!-- the following are in the LICENSE file -->
                                <exclude>
                                    **/src/main/java/org/apache/storm/daemon/ui/WEB-INF/js/jquery.dataTables.1.10.4.min.js
                                </exclude>
                                <exclude>
                                    **/src/main/java/org/apache/storm/daemon/ui/WEB-INF/css/jquery.dataTables.1.10.4.min.css
                                </exclude>
                                <exclude>**/src/main/java/org/apache/storm/daemon/ui/WEB-INF/images/*
                                </exclude>
                                <exclude>
                                    **/src/main/java/org/apache/storm/daemon/ui/WEB-INF/js/bootstrap-3.3.1.min.js
                                </exclude>
                                <exclude>
                                    **/src/main/java/org/apache/storm/daemon/ui/WEB-INF/css/bootstrap-3.3.1.min.css
                                </exclude>
                                <exclude>
                                    **/src/main/java/org/apache/storm/daemon/ui/WEB-INF/js/dataTables.bootstrap.min.js
                                </exclude>
                                <exclude>
                                    **/src/main/java/org/apache/storm/daemon/ui/WEB-INF/css/dataTables.bootstrap.css
                                </exclude>
                                <exclude>
                                    **/src/main/java/org/apache/storm/daemon/ui/WEB-INF/js/jsonFormatter.min.js
                                </exclude>
                                <exclude>
                                    **/src/main/java/org/apache/storm/daemon/ui/WEB-INF/css/jsonFormatter.min.css
                                </exclude>
                                <exclude>
                                    **/src/main/java/org/apache/storm/daemon/ui/WEB-INF/js/jquery-3.5.1.min.js
                                </exclude>
                                <exclude>
                                    **/src/main/java/org/apache/storm/daemon/ui/WEB-INF/js/jquery.cookies.2.2.0.min.js
                                </exclude>
                                <exclude>
                                    **/src/main/java/org/apache/storm/daemon/ui/WEB-INF/js/moment.min.js
                                </exclude>
                                <exclude>
                                    **/src/main/java/org/apache/storm/daemon/ui/WEB-INF/js/jquery.blockUI.min.js
                                </exclude>
                                <exclude>**/src/main/java/org/apache/storm/daemon/ui/WEB-INF/js/url.min.js
                                </exclude>
                                <exclude>
                                    **/src/main/java/org/apache/storm/daemon/ui/WEB-INF/js/jquery.mustache.js
                                </exclude>
                                <exclude>
                                    **/src/main/java/org/apache/storm/daemon/ui/WEB-INF/js/typeahead.jquery.min.js
                                </exclude>
                                <exclude>
                                    **/src/main/java/org/apache/storm/daemon/ui/WEB-INF/js/cytoscape-dagre.js
                                </exclude>
                                <exclude>**/src/main/java/org/apache/storm/daemon/ui/WEB-INF/js/dagre.min.js
                                </exclude>
                                <exclude>
                                    **/src/main/java/org/apache/storm/daemon/ui/WEB-INF/js/esprima.min.js
                                </exclude>
                                <exclude>
                                    **/src/main/java/org/apache/storm/daemon/ui/WEB-INF/js/js-yaml.min.js
                                </exclude>
                                <exclude>**/src/main/java/org/apache/storm/daemon/ui/WEB-INF/js/vis.min.js
                                </exclude>
                                <exclude>**/src/main/java/org/apache/storm/daemon/ui/WEB-INF/css/vis.min.css
                                </exclude>
                                <exclude>**/src/main/resources/Audit.50.csv</exclude>
                                <exclude>
                                    **/src/main/resources/KNIME_PMML_4.1_Examples_single_audit_logreg.xml
                                </exclude>
                                <exclude>**/src/main/sampledata/**</exclude>

                                <!-- generated by shade plugin -->
                                <exclude>**/dependency-reduced-pom.xml</exclude>

                                <exclude>**/docs/**</exclude>
                                <exclude>**/.git/**</exclude>
                                <exclude>**/.github/**</exclude>
                                <exclude>**/derby.log</exclude>
                                <exclude>**/src/dev/**</exclude>

                                <!-- webapp test resources -->
                                <exclude>**/src/test/resources/test-3072.log.test</exclude>
                                <exclude>**/src/test/resources/small-worker.log.test</exclude>
                                <exclude>**/src/test/resources/test-worker.log.test</exclude>
                                <exclude>**/src/test/resources/logviewer-search-context-tests.log.test
                                </exclude>

                                <!-- StormSQL -->
                                <exclude>**/src/codegen/config.fmpp</exclude>
                                <exclude>**/src/codegen/data/Parser.tdd</exclude>

                                <!-- Avro Serializer Test Resource -->
                                <exclude>**/src/test/resources/FixedAvroSerializer.config</exclude>

                                <!-- Vagrant related files -->
                                <exclude>integration-test/config/.vagrant/**</exclude>

                            </excludes>
                        </configuration>
                    </plugin>
                </plugins>
            </build>
        </profile>
        <profile>
            <id>sign</id>
            <build>
                <plugins>
                    <plugin>
                        <groupId>org.apache.maven.plugins</groupId>
                        <artifactId>maven-gpg-plugin</artifactId>
                        <executions>
                            <execution>
                                <id>sign-artifacts</id>
                                <phase>verify</phase>
                                <goals>
                                    <goal>sign</goal>
                                </goals>
                            </execution>
                        </executions>
                    </plugin>
                </plugins>
            </build>
        </profile>
        <profile>
            <id>dist</id>
            <modules>
                <module>storm-dist/binary</module>
                <module>storm-dist/source</module>
            </modules>
            <build>
                <plugins>
                    <plugin>
                        <groupId>org.apache.maven.plugins</groupId>
                        <artifactId>maven-source-plugin</artifactId>
                        <executions>
                            <execution>
                                <id>attach-sources</id>
                                <goals>
                                    <goal>jar-no-fork</goal>
                                </goals>
                            </execution>
                        </executions>
                    </plugin>
                    <plugin>
                        <groupId>org.apache.maven.plugins</groupId>
                        <artifactId>maven-javadoc-plugin</artifactId>
                        <configuration>
                            <outputDirectory>${project.build.directory}/javadoc</outputDirectory>
                            <reportOutputDirectory>./docs/javadoc</reportOutputDirectory>
                        </configuration>
                        <executions>
                            <execution>
                                <id>attach-javadocs</id>
                                <goals>
                                    <goal>javadoc</goal>
                                </goals>
                            </execution>
                            <execution>
                                <id>aggregate</id>
                                <goals>
                                    <goal>aggregate</goal>
                                </goals>
                                <phase>site</phase>
                            </execution>
                        </executions>
                    </plugin>
                    <plugin>
                        <groupId>org.apache.maven.plugins</groupId>
                        <artifactId>maven-jar-plugin</artifactId>
                        <configuration>
                            <archive>
                                <manifest>
                                    <addDefaultImplementationEntries>true</addDefaultImplementationEntries>
                                    <addDefaultSpecificationEntries>true</addDefaultSpecificationEntries>
                                </manifest>
                            </archive>
                        </configuration>
                    </plugin>
                </plugins>
            </build>
        </profile>
        <profile>
            <id>all-tests</id>
            <properties>
                <!-- add perf tests back in -->
                <java.unit.test.exclude.groups>nothing</java.unit.test.exclude.groups>
                <clojure.test.set>*.*</clojure.test.set>
                <skipITs>false</skipITs>
            </properties>
        </profile>
        <profile>
            <id>performance-tests</id>
            <properties>
                <!-- add perf tests back in -->
                <java.unit.test.exclude.groups>nothing</java.unit.test.exclude.groups>
            </properties>
        </profile>
        <profile>
            <id>integration-tests-only</id>
            <properties>
                <!--Java-->
                <skipITs>false</skipITs>
                <!--Clojure-->
                <clojure.test.set>integration.*</clojure.test.set>
                <clojure.test.declared.namespace.only>true</clojure.test.declared.namespace.only>
            </properties>
            <build>
                <pluginManagement>
                    <plugins>
                        <plugin>
                            <groupId>org.apache.maven.plugins</groupId>
                            <artifactId>maven-surefire-plugin</artifactId>
                            <configuration>
                                <skipTests>true</skipTests>
                            </configuration>
                        </plugin>
                    </plugins>
                </pluginManagement>
            </build>
        </profile>
        <profile>
            <id>externals</id>
            <activation>
                <activeByDefault>true</activeByDefault>
            </activation>
            <modules>
                <module>external/storm-autocreds</module>
                <module>external/storm-hdfs</module>
                <module>external/storm-hdfs-blobstore</module>
                <module>external/storm-hdfs-oci</module>
                <module>external/storm-hive</module>
                <module>external/storm-jdbc</module>
                <module>external/storm-redis</module>
                <module>external/storm-elasticsearch</module>
                <module>external/storm-metrics</module>
                <module>external/storm-kafka-client</module>
                <module>external/storm-kafka-migration</module>
                <module>external/storm-kafka-monitor</module>
                <module>external/storm-jms</module>
                <module>external/storm-blobstore-migration</module>
                <module>integration-test</module>

                <!-- The following modules have dependencies on external modules. -->
                <module>flux</module>
                <module>sql</module>
            </modules>
        </profile>
        <profile>
            <id>examples</id>
            <activation>
                <activeByDefault>true</activeByDefault>
            </activation>
            <modules>
                <module>examples/storm-starter</module>
                <module>examples/storm-loadgen</module>
                <module>examples/storm-redis-examples</module>
                <module>examples/storm-kafka-client-examples</module>
                <module>examples/storm-jdbc-examples</module>
                <module>examples/storm-hdfs-examples</module>
                <module>examples/storm-hive-examples</module>
                <module>examples/storm-elasticsearch-examples</module>
                <module>examples/storm-jms-examples</module>
                <module>examples/storm-perf</module>
            </modules>
        </profile>
    </profiles>

    <dependencyManagement>
        <dependencies>
            <dependency>
                <groupId>org.glassfish.jersey</groupId>
                <artifactId>jersey-bom</artifactId>
                <version>${jersey.version}</version>
                <type>pom</type>
                <scope>import</scope>
            </dependency>
            <dependency>
                <groupId>com.sun.activation</groupId>
                <artifactId>jakarta.activation</artifactId>
                <version>${jakarta-activation-version}</version>
            </dependency>
            <dependency>
                <groupId>jakarta.activation</groupId>
                <artifactId>jakarta.activation-api</artifactId>
                <version>${jakarta-activation-version}</version>
            </dependency>
            <dependency>
                <groupId>jakarta.xml.bind</groupId>
                <artifactId>jakarta.xml.bind-api</artifactId>
                <version>${jakarta-jaxb-version}</version>
            </dependency>
            <dependency>
                <groupId>javax.xml.bind</groupId>
                <artifactId>jaxb-api</artifactId>
                <version>${jaxb-version}</version>
            </dependency>
            <dependency>
                <groupId>javax.activation</groupId>
                <artifactId>activation</artifactId>
                <version>${activation-version}</version>
            </dependency>
            <dependency>
                <groupId>org.hdrhistogram</groupId>
                <artifactId>HdrHistogram</artifactId>
                <version>${hdrhistogram.version}</version>
            </dependency>
            <dependency>
                <groupId>org.clojure</groupId>
                <artifactId>clojure</artifactId>
                <version>${clojure.version}</version>
            </dependency>
            <dependency>
                <groupId>com.esotericsoftware</groupId>
                <artifactId>kryo</artifactId>
                <version>${kryo.version}</version>
            </dependency>
            <dependency>
                <groupId>commons-cli</groupId>
                <artifactId>commons-cli</artifactId>
                <version>${commons-cli.version}</version>
            </dependency>
            <dependency>
                <groupId>commons-io</groupId>
                <artifactId>commons-io</artifactId>
                <version>${commons-io.version}</version>
            </dependency>
            <dependency>
                <groupId>org.apache.commons</groupId>
                <artifactId>commons-compress</artifactId>
                <version>${commons-compress.version}</version>
            </dependency>
            <dependency>
                <groupId>org.apache.commons</groupId>
                <artifactId>commons-exec</artifactId>
                <version>${commons-exec.version}</version>
            </dependency>
            <dependency>
                <groupId>commons-collections</groupId>
                <artifactId>commons-collections</artifactId>
                <version>${commons-collections.version}</version>
            </dependency>
            <dependency>
                <groupId>commons-lang</groupId>
                <artifactId>commons-lang</artifactId>
                <version>${commons-lang.version}</version>
            </dependency>
            <dependency>
                <groupId>jline</groupId>
                <artifactId>jline</artifactId>
                <version>${jline.version}</version>
                <exclusions>
                    <exclusion>
                        <groupId>junit</groupId>
                        <artifactId>junit</artifactId>
                    </exclusion>
                </exclusions>
            </dependency>
            <dependency>
                <groupId>org.apache.zookeeper</groupId>
                <artifactId>zookeeper</artifactId>
                <version>${zookeeper.version}</version>
                <exclusions>
                    <exclusion>
                        <groupId>com.sun.jmx</groupId>
                        <artifactId>jmxri</artifactId>
                    </exclusion>
                    <exclusion>
                        <groupId>com.sun.jdmk</groupId>
                        <artifactId>jmxtools</artifactId>
                    </exclusion>
                    <exclusion>
                        <groupId>javax.jms</groupId>
                        <artifactId>jms</artifactId>
                    </exclusion>
                    <exclusion>
                        <groupId>org.slf4j</groupId>
                        <artifactId>slf4j-api</artifactId>
                    </exclusion>
                    <exclusion>
                        <groupId>org.slf4j</groupId>
                        <artifactId>slf4j-log4j12</artifactId>
                    </exclusion>
                    <exclusion>
                        <groupId>log4j</groupId>
                        <artifactId>log4j</artifactId>
                    </exclusion>
                    <exclusion>
                        <groupId>ch.qos.reload4j</groupId>
                        <artifactId>reload4j</artifactId>
                    </exclusion>
                    <exclusion>
                        <groupId>ch.qos.logback</groupId>
                        <artifactId>logback-classic</artifactId>
                    </exclusion>
                    <exclusion>
                        <groupId>ch.qos.logback</groupId>
                        <artifactId>logback-core</artifactId>
                    </exclusion>
                </exclusions>
            </dependency>
            <dependency>
                <groupId>org.apache.zookeeper</groupId>
                <artifactId>zookeeper-jute</artifactId>
                <version>${zookeeper.version}</version>
            </dependency>
            <dependency>
                <groupId>org.xerial.snappy</groupId>
                <artifactId>snappy-java</artifactId>
                <version>${snappy.version}</version>
            </dependency>
            <dependency>
                <groupId>javax.servlet</groupId>
                <artifactId>javax.servlet-api</artifactId>
                <version>${servlet.version}</version>
            </dependency>
            <dependency>
                <groupId>org.glassfish</groupId>
                <artifactId>javax.el</artifactId>
                <version>${jakarta-el.version}</version>
            </dependency>
            <dependency>
                <groupId>org.slf4j</groupId>
                <artifactId>slf4j-api</artifactId>
                <version>${slf4j.version}</version>
            </dependency>
            <dependency>
                <groupId>joda-time</groupId>
                <artifactId>joda-time</artifactId>
                <version>${joda-time.version}</version>
            </dependency>
            <dependency>
                <groupId>com.fasterxml.jackson</groupId>
                <artifactId>jackson-bom</artifactId>
                <version>${jackson.version}</version>
                <scope>import</scope>
                <type>pom</type>
            </dependency>
            <dependency>
                <groupId>org.apache.commons</groupId>
                <artifactId>commons-lang3</artifactId>
                <version>${commons-lang3.version}</version>
            </dependency>
            <dependency>
                <groupId>commons-fileupload</groupId>
                <artifactId>commons-fileupload</artifactId>
                <version>${commons-fileupload.version}</version>
            </dependency>
            <dependency>
                <groupId>commons-codec</groupId>
                <artifactId>commons-codec</artifactId>
                <version>${commons-codec.version}</version>
            </dependency>
            <dependency>
                <groupId>org.apache.curator</groupId>
                <artifactId>curator-framework</artifactId>
                <version>${curator.version}</version>
            </dependency>
            <dependency>
                <groupId>org.apache.curator</groupId>
                <artifactId>curator-recipes</artifactId>
                <version>${curator.version}</version>
            </dependency>
            <dependency>
                <groupId>org.apache.curator</groupId>
                <artifactId>curator-client</artifactId>
                <version>${curator.version}</version>
            </dependency>
            <dependency>
                <groupId>org.apache.curator</groupId>
                <artifactId>curator-test</artifactId>
                <version>${curator.version}</version>
                <scope>test</scope>
            </dependency>
            <dependency>
                <groupId>net.minidev</groupId>
                <artifactId>json-smart</artifactId>
                <version>${json-smart.version}</version>
            </dependency>
            <dependency>
                <groupId>org.eclipse.jetty</groupId>
                <artifactId>jetty-bom</artifactId>
                <version>${jetty.version}</version>
                <scope>import</scope>
                <type>pom</type>
            </dependency>
            <dependency>
                <groupId>org.clojure</groupId>
                <artifactId>tools.logging</artifactId>
                <version>${clojure.tools.logging.version}</version>
            </dependency>
            <dependency>
                <groupId>org.clojars.bipinprasad</groupId>
                <artifactId>carbonite</artifactId>
                <version>${carbonite.version}</version>
            </dependency>
            <dependency>
                <groupId>org.yaml</groupId>
                <artifactId>snakeyaml</artifactId>
                <version>${snakeyaml.version}</version>
            </dependency>
            <dependency>
                <groupId>org.jctools</groupId>
                <artifactId>jctools-core</artifactId>
                <version>${jctools.version}</version>
            </dependency>
            <dependency>
                <groupId>org.jgrapht</groupId>
                <artifactId>jgrapht-core</artifactId>
                <version>${jgrapht.version}</version>
            </dependency>
            <dependency>
                <groupId>com.google.guava</groupId>
                <artifactId>guava</artifactId>
                <version>${guava.version}</version>
            </dependency>
            <dependency>
                <groupId>com.google.auto.service</groupId>
                <artifactId>auto-service</artifactId>
                <version>${auto-service.version}</version>
                <optional>true</optional>
            </dependency>
            <dependency>
                <groupId>org.apache.logging.log4j</groupId>
                <artifactId>log4j-bom</artifactId>
                <version>${log4j.version}</version>
                <scope>import</scope>
                <type>pom</type>
            </dependency>
            <dependency>
                <groupId>org.slf4j</groupId>
                <artifactId>slf4j-log4j12</artifactId>
                <version>${slf4j.version}</version>
                <exclusions>
                    <exclusion>
                        <groupId>ch.qos.reload4j</groupId>
                        <artifactId>reload4j</artifactId>
                    </exclusion>
                </exclusions>
            </dependency>
            <dependency>
                <groupId>org.slf4j</groupId>
                <artifactId>log4j-over-slf4j</artifactId>
                <version>${slf4j.version}</version>
            </dependency>
            <dependency>
                <groupId>org.slf4j</groupId>
                <artifactId>jcl-over-slf4j</artifactId>
                <version>${slf4j.version}</version>
            </dependency>
            <dependency>
                <groupId>org.slf4j</groupId>
                <artifactId>jul-to-slf4j</artifactId>
                <version>${slf4j.version}</version>
            </dependency>
            <dependency>
                <groupId>io.netty</groupId>
                <artifactId>netty-bom</artifactId>
                <version>${netty.version}</version>
                <type>pom</type>
                <scope>import</scope>
            </dependency>
            <dependency>
                <groupId>io.dropwizard.metrics</groupId>
                <artifactId>metrics-core</artifactId>
                <version>${metrics.version}</version>
            </dependency>
            <dependency>
                <groupId>io.dropwizard.metrics</groupId>
                <artifactId>metrics-graphite</artifactId>
                <version>${metrics.version}</version>
            </dependency>
            <dependency>
                <groupId>io.dropwizard.metrics</groupId>
                <artifactId>metrics-jvm</artifactId>
                <version>${metrics.version}</version>
            </dependency>
            <dependency>
                <groupId>org.mockito</groupId>
                <artifactId>mockito-core</artifactId>
                <version>${mockito.version}</version>
                <scope>test</scope>
            </dependency>
            <dependency>
                <groupId>org.mockito</groupId>
                <artifactId>mockito-junit-jupiter</artifactId>
                <version>${mockito.version}</version>
                <scope>test</scope>
            </dependency>
            <dependency>
                <groupId>org.awaitility</groupId>
                <artifactId>awaitility</artifactId>
                <version>${awaitility.version}</version>
                <scope>test</scope>
            </dependency>
            <dependency>
                <groupId>org.hamcrest</groupId>
                <artifactId>hamcrest</artifactId>
                <version>${hamcrest.version}</version>
                <scope>test</scope>
            </dependency>
            <dependency>
                <groupId>org.apache.thrift</groupId>
                <artifactId>libthrift</artifactId>
                <version>${thrift.version}</version>
                <scope>compile</scope>
            </dependency>
            <!-- used by examples/storm-starter -->
            <dependency>
                <groupId>org.junit</groupId>
                <artifactId>junit-bom</artifactId>
                <version>${junit.jupiter.version}</version>
                <type>pom</type>
                <scope>import</scope>
            </dependency>
            <dependency>
                <groupId>org.apache.calcite</groupId>
                <artifactId>calcite-core</artifactId>
                <version>${calcite.version}</version>
                <exclusions>
                    <exclusion>
                        <groupId>ch.qos.reload4j</groupId>
                        <artifactId>reload4j</artifactId>
                    </exclusion>
                    <exclusion>
                        <groupId>org.slf4j</groupId>
                        <artifactId>slf4j-reload4j</artifactId>
                    </exclusion>
                </exclusions>
            </dependency>
            <dependency>
                <groupId>org.apache.kafka</groupId>
                <artifactId>kafka-clients</artifactId>
                <version>${storm.kafka.client.version}</version>
                <scope>provided</scope>
            </dependency>
            <dependency>
                <groupId>uk.org.lidalia</groupId>
                <artifactId>sysout-over-slf4j</artifactId>
                <version>${sysout-over-slf4j.version}</version>
            </dependency>
            <dependency>
                <groupId>com.github.ben-manes.caffeine</groupId>
                <artifactId>caffeine</artifactId>
                <version>${caffeine.version}</version>
            </dependency>
            <dependency>
                <groupId>javax.annotation</groupId>
                <artifactId>javax.annotation-api</artifactId>
                <version>1.3.2</version>
            </dependency>
            <dependency>
                <groupId>org.rocksdb</groupId>
                <artifactId>rocksdbjni</artifactId>
                <version>${rocksdb-version}</version>
            </dependency>
            <dependency>
                <groupId>org.apache.activemq</groupId>
                <artifactId>activemq-client</artifactId>
                <version>${activemq.version}</version>
                <exclusions>
                    <exclusion>
                        <groupId>org.slf4j</groupId>
                        <artifactId>slf4j-api</artifactId>
                    </exclusion>
                    <exclusion>
                        <groupId>log4j</groupId>
                        <artifactId>log4j</artifactId>
                    </exclusion>
                </exclusions>
            </dependency>
            <dependency>
                <groupId>org.apache.activemq</groupId>
                <artifactId>activemq-broker</artifactId>
                <version>${activemq.version}</version>
            </dependency>
            <dependency>
                <groupId>org.apache.activemq</groupId>
                <artifactId>activemq-mqtt</artifactId>
                <version>${activemq.version}</version>
            </dependency>
            <dependency>
                <groupId>org.apache.activemq</groupId>
                <artifactId>activemq-kahadb-store</artifactId>
                <version>${activemq.version}</version>
            </dependency>
            <dependency>
                <groupId>org.apache.activemq</groupId>
                <artifactId>activemq-all</artifactId>
                <version>${activemq.version}</version>
                <exclusions>
                    <exclusion>
                        <groupId>org.slf4j</groupId>
                        <artifactId>slf4j-api</artifactId>
                    </exclusion>
                    <exclusion>
                        <groupId>log4j</groupId>
                        <artifactId>log4j</artifactId>
                    </exclusion>
                </exclusions>
            </dependency>
            <!-- Hadoop dependencies. Specified here so HDFS/HBase don't import older versions of these jars in their projects-->
            <dependency>
                <groupId>org.apache.hadoop</groupId>
                <artifactId>hadoop-auth</artifactId>
                <version>${hadoop.version}</version>
                <exclusions>
                    <exclusion>
                        <groupId>ch.qos.reload4j</groupId>
                        <artifactId>reload4j</artifactId>
                    </exclusion>
                    <exclusion>
                        <groupId>org.slf4j</groupId>
                        <artifactId>slf4j-reload4j</artifactId>
                    </exclusion>
                </exclusions>
            </dependency>
            <dependency>
                <groupId>org.apache.hadoop</groupId>
                <artifactId>hadoop-hdfs</artifactId>
                <version>${hadoop.version}</version>
                <exclusions>
                    <exclusion>
                        <groupId>ch.qos.reload4j</groupId>
                        <artifactId>reload4j</artifactId>
                    </exclusion>
                    <exclusion>
                        <groupId>org.slf4j</groupId>
                        <artifactId>slf4j-reload4j</artifactId>
                    </exclusion>
                </exclusions>
            </dependency>
            <dependency>
                <groupId>org.apache.hadoop</groupId>
                <artifactId>hadoop-common</artifactId>
                <version>${hadoop.version}</version>
                <exclusions>
                    <exclusion>
                        <groupId>ch.qos.reload4j</groupId>
                        <artifactId>reload4j</artifactId>
                    </exclusion>
                    <exclusion>
                        <groupId>org.slf4j</groupId>
                        <artifactId>slf4j-reload4j</artifactId>
                    </exclusion>
                </exclusions>
            </dependency>
            <dependency>
                <groupId>org.apache.hadoop</groupId>
                <artifactId>hadoop-annotations</artifactId>
                <version>${hadoop.version}</version>
            </dependency>
            <dependency>
                <groupId>org.apache.hadoop</groupId>
                <artifactId>hadoop-mapreduce-client-core</artifactId>
                <version>${hadoop.version}</version>
                <exclusions>
                    <exclusion>
                        <groupId>ch.qos.reload4j</groupId>
                        <artifactId>reload4j</artifactId>
                    </exclusion>
                    <exclusion>
                        <groupId>org.slf4j</groupId>
                        <artifactId>slf4j-reload4j</artifactId>
                    </exclusion>
                    <exclusion>
                        <groupId>ch.qos.reload4j</groupId>
                        <artifactId>reload4j</artifactId>
                    </exclusion>
                    <exclusion>
                        <groupId>org.slf4j</groupId>
                        <artifactId>slf4j-reload4j</artifactId>
                    </exclusion>
                </exclusions>
            </dependency>
            <dependency>
                <groupId>org.apache.hadoop</groupId>
                <artifactId>hadoop-yarn-common</artifactId>
                <version>${hadoop.version}</version>
                <exclusions>
                    <exclusion>
                        <groupId>ch.qos.reload4j</groupId>
                        <artifactId>reload4j</artifactId>
                    </exclusion>
                    <exclusion>
                        <groupId>org.slf4j</groupId>
                        <artifactId>slf4j-reload4j</artifactId>
                    </exclusion>
                </exclusions>
            </dependency>
            <dependency>
                <groupId>org.apache.hadoop</groupId>
                <artifactId>hadoop-yarn-server-resourcemanager</artifactId>
                <version>${hadoop.version}</version>
                <exclusions>
                    <exclusion>
                        <groupId>ch.qos.reload4j</groupId>
                        <artifactId>reload4j</artifactId>
                    </exclusion>
                    <exclusion>
                        <groupId>org.slf4j</groupId>
                        <artifactId>slf4j-reload4j</artifactId>
                    </exclusion>
                </exclusions>
            </dependency>
            <dependency>
                <groupId>org.apache.hadoop</groupId>
                <artifactId>hadoop-yarn-server-applicationhistoryservice</artifactId>
                <version>${hadoop.version}</version>
                <exclusions>
                    <exclusion>
                        <groupId>ch.qos.reload4j</groupId>
                        <artifactId>reload4j</artifactId>
                    </exclusion>
                    <exclusion>
                        <groupId>org.slf4j</groupId>
                        <artifactId>slf4j-reload4j</artifactId>
                    </exclusion>
                </exclusions>
            </dependency>
            <dependency>
                <groupId>org.apache.hadoop</groupId>
                <artifactId>hadoop-yarn-server-web-proxy</artifactId>
                <version>${hadoop.version}</version>
                <exclusions>
                    <exclusion>
                        <groupId>ch.qos.reload4j</groupId>
                        <artifactId>reload4j</artifactId>
                    </exclusion>
                    <exclusion>
                        <groupId>org.slf4j</groupId>
                        <artifactId>slf4j-reload4j</artifactId>
                    </exclusion>
                </exclusions>
            </dependency>
            <dependency>
                <groupId>org.apache.hadoop</groupId>
                <artifactId>hadoop-yarn-registry</artifactId>
                <version>${hadoop.version}</version>
                <exclusions>
                    <exclusion>
                        <groupId>ch.qos.reload4j</groupId>
                        <artifactId>reload4j</artifactId>
                    </exclusion>
                    <exclusion>
                        <groupId>org.slf4j</groupId>
                        <artifactId>slf4j-reload4j</artifactId>
                    </exclusion>
                </exclusions>
            </dependency>
            <dependency>
                <groupId>org.apache.hadoop</groupId>
                <artifactId>hadoop-archives</artifactId>
                <version>${hadoop.version}</version>
                <exclusions>
                    <exclusion>
                        <groupId>ch.qos.reload4j</groupId>
                        <artifactId>reload4j</artifactId>
                    </exclusion>
                    <exclusion>
                        <groupId>org.slf4j</groupId>
                        <artifactId>slf4j-reload4j</artifactId>
                    </exclusion>
                </exclusions>
            </dependency>
            <dependency>
                <groupId>org.apache.httpcomponents</groupId>
                <artifactId>httpclient</artifactId>
                <version>${httpclient.version}</version>
            </dependency>
            <dependency>
                <groupId>org.apache.httpcomponents</groupId>
                <artifactId>httpcore</artifactId>
                <version>${httpclient.core.version}</version>
            </dependency>
            <dependency>
                <groupId>org.apache.avro</groupId>
                <artifactId>avro</artifactId>
                <version>1.11.3</version>
            </dependency>
        </dependencies>
    </dependencyManagement>

    <repositories>
        <repository>
            <releases>
                <enabled>true</enabled>
            </releases>
            <snapshots>
                <enabled>false</enabled>
            </snapshots>
            <id>central</id>
            <url>https://repo1.maven.org/maven2/</url>
        </repository>
        <repository>
            <releases>
                <enabled>true</enabled>
            </releases>
            <snapshots>
                <enabled>true</enabled>
            </snapshots>
            <id>clojars</id>
            <url>https://clojars.org/repo/</url>
        </repository>
        <!--
            STORM-3948: This repository is declared by hive-2.3.9 (parent pom). As of today (08/14/23) this Maven Repository isn't available anymore.
            hive-2.3.10 already removed it, so we only need to wait for a 2.3.10 release here. As long is that didn't happen,
            we work around by overriding the repository with the same id targeting Maven Central.
            TODO: Remove this repository declaration after hive-2.3.10 is available.
         -->
        <repository>
            <id>conjars</id>
            <name>STORM-3948-Workaround-Offline-Conjars-Repo</name>
            <url>https://repo1.maven.org/maven2/</url>
        </repository>
    </repositories>

    <build>
        <pluginManagement>
            <plugins>
                <plugin>
                    <groupId>org.apache.maven.plugins</groupId>
                    <artifactId>maven-surefire-plugin</artifactId>
                    <version>${surefire.version}</version>
                    <configuration>
                        <redirectTestOutputToFile>true</redirectTestOutputToFile>
                        <excludedGroups>IntegrationTest | ${java.unit.test.exclude.groups}</excludedGroups>
                        <argLine>-Xmx3g -XX:+HeapDumpOnOutOfMemoryError</argLine>
                        <trimStackTrace>false</trimStackTrace>
                        <forkCount>1.0C</forkCount>
                        <reuseForks>false</reuseForks>
                        <systemPropertyVariables>
                            <storm.home>${project.basedir}/target/testhome</storm.home>
                        </systemPropertyVariables>
                    </configuration>
                </plugin>
                <plugin>
                    <groupId>org.apache.maven.plugins</groupId>
                    <artifactId>maven-failsafe-plugin</artifactId>
                    <version>${surefire.version}</version>
                    <configuration>
                        <redirectTestOutputToFile>true</redirectTestOutputToFile>
                        <includes>
                            <include>**/*.java</include>
                        </includes>
                        <groups>IntegrationTest</groups>
                        <argLine>-Xmx1536m</argLine>
                    </configuration>
                    <executions>
                        <execution>
                            <goals>
                                <goal>integration-test</goal>
                                <goal>verify</goal>
                            </goals>
                        </execution>
                    </executions>
                </plugin>
                <plugin>
                    <!--To support checkstyle goals. For example: "mvn checkstyle:checkstyle"-->
                    <groupId>org.apache.maven.plugins</groupId>
                    <artifactId>maven-checkstyle-plugin</artifactId>
                    <version>3.0.0</version>
                    <dependencies>
                        <dependency>
                            <groupId>org.apache.storm</groupId>
                            <artifactId>storm-checkstyle</artifactId>
                            <version>${project.version}</version>
                        </dependency>
                        <dependency>
                            <groupId>com.puppycrawl.tools</groupId>
                            <artifactId>checkstyle</artifactId>
                            <!-- If you change this, you should also update the storm_checkstyle.xml file to be
                            based on the google_checks.xml from the version of checkstyle you are choosing. -->
                            <version>8.2</version>
                        </dependency>
                    </dependencies>
                    <executions>
                        <execution>
                            <id>validate</id>
                            <phase>validate</phase>
                            <configuration>
                                <configLocation>storm/storm_checkstyle.xml</configLocation>
                                <encoding>UTF-8</encoding>
                                <failOnViolation>true</failOnViolation>
                                <logViolationsToConsole>true</logViolationsToConsole>
                                <consoleOutput>true</consoleOutput>
                                <outputFile>target/checkstyle-violation.xml</outputFile>
                                <violationSeverity>warning</violationSeverity>
                            </configuration>
                            <goals>
                                <goal>check</goal>
                            </goals>
                        </execution>
                    </executions>
                </plugin>
                <plugin>
                    <groupId>org.apache.maven.plugins</groupId>
                    <artifactId>maven-pmd-plugin</artifactId>
                    <version>3.16.0</version>
                    <configuration>
                        <targetJdk>${maven.compiler.target}</targetJdk>
                        <rulesets>
                            <ruleset>storm/pmd-ruleset.xml</ruleset>
                        </rulesets>
                        <includeTests>true</includeTests>
                        <printFailingErrors>true</printFailingErrors>
                        <excludes>
                            <exclude>org/apache/storm/generated/**</exclude>
                            <exclude>org/apache/storm/sql/parser/impl/**</exclude>
                        </excludes>
                    </configuration>
                    <executions>
                        <execution>
                            <id>pmd-check</id>
                            <goals>
                                <goal>check</goal>
                            </goals>
                        </execution>
                    </executions>
                    <dependencies>
                        <dependency>
                            <groupId>org.apache.storm</groupId>
                            <artifactId>storm-checkstyle</artifactId>
                            <version>${project.version}</version>
                        </dependency>
                    </dependencies>
                </plugin>
                <plugin>
                    <artifactId>maven-clean-plugin</artifactId>
                    <version>2.5</version>
                    <executions>
                        <execution>
                            <id>cleanup</id>
                            <phase>clean</phase>
                            <goals>
                                <goal>clean</goal>
                            </goals>
                            <configuration>
                                <excludeDefaultDirectories>true</excludeDefaultDirectories>
                                <filesets>
                                    <fileset>
                                        <directory>./logs/</directory>
                                    </fileset>
                                </filesets>
                            </configuration>
                        </execution>
                    </executions>
                </plugin>
                <plugin>
                    <groupId>com.theoryinpractise</groupId>
                    <artifactId>clojure-maven-plugin</artifactId>
                    <version>1.8.4</version>
                    <extensions>true</extensions>
                </plugin>
                <plugin>
                    <groupId>org.codehaus.mojo</groupId>
                    <artifactId>exec-maven-plugin</artifactId>
                    <version>1.6.0</version>
                </plugin>
                <plugin>
                    <groupId>org.codehaus.mojo</groupId>
                    <artifactId>license-maven-plugin</artifactId>
                    <version>2.0.0</version>
                    <configuration>
                        <useMissingFile>true</useMissingFile>
                        <failOnMissing>true</failOnMissing>
                        <includeTransitiveDependencies>true</includeTransitiveDependencies>
                        <fileTemplate>/org/codehaus/mojo/license/third-party-file-groupByMultiLicense.ftl
                        </fileTemplate>
                        <excludedScopes>system,test</excludedScopes>
                        <excludedGroups>${project.groupId}</excludedGroups>
                        <licenseMerges>
                            <licenseMerge>
                                Apache License, Version 2.0 |
                                Apache License, version 2.0 |
                                Apache License Version 2 |
                                Apache License Version 2.0 |
                                Apache License version 2.0 |
                                Apache 2 |
                                Apache 2.0 |
                                Apache License, 2.0 |
                                Apache License 2 |
                                Apache License 2.0 |
                                Apache Public License 2.0 |
                                Apache Software License - Version 2.0 |
                                Apache v2 |
                                ASL, version 2 |
                                The Apache License, Version 2.0 |
                                The Apache Software License, Version 2.0
                            </licenseMerge>
                            <licenseMerge>
                                Apache License |
                                Apache Software Licenses
                            </licenseMerge>
                            <licenseMerge>
                                BSD License |
                                BSD license |
                                BSD |
                                The BSD License
                            </licenseMerge>
                            <licenseMerge>
                                BSD 3-Clause License |
                                BSD 3-Clause |
                                BSD 3-clause |
                                The BSD 3-Clause License |
                                New BSD License |
                                New BSD license
                            </licenseMerge>
                            <licenseMerge>
                                Common Development and Distribution License (CDDL) v1.0 |
                                COMMON DEVELOPMENT AND DISTRIBUTION LICENSE (CDDL) Version 1.0 |
                                CDDL 1.0
                            </licenseMerge>
                            <licenseMerge>
                                Common Development and Distribution License (CDDL) v1.1 |
                                COMMON DEVELOPMENT AND DISTRIBUTION LICENSE (CDDL) Version 1.1 |
                                CDDL 1.1 |
                                Common Development and Distribution License (CDDL), Version 1.1
                            </licenseMerge>
                            <licenseMerge>
                                Common Development and Distribution License |
                                <!-- Multilicense, choosing CDDL -->
                                CDDL+GPL |
                                CDDL+GPL License |
                                CDDL + GPLv2 with classpath exception
                            </licenseMerge>
                            <licenseMerge>
                                Eclipse Public License, Version 1.0 |
                                Eclipse Public License 1.0 |
                                Eclipse Public License - v 1.0
                            </licenseMerge>
                            <licenseMerge>
                                Eclipse Public License, Version 2.0 |
                                EPL-2.0 |
                                EPL 2.0
                            </licenseMerge>
                            <licenseMerge>
                                Eclipse Distribution License, Version 1.0 |
                                Eclipse Distribution License - v 1.0 |
                                EDL 1.0
                            </licenseMerge>
                            <licenseMerge>
                                MIT License |
                                The MIT License |
                                MIT license |
                                MIT X11 License |
                                MIT
                            </licenseMerge>
                            <licenseMerge>
                                The GNU General Public License (GPL), Version 2, With Classpath Exception |
                                GPL2 w/ CPE
                            </licenseMerge>
                            <licenseMerge>
                                GNU Lesser General Public License (LGPL), Version 2.1 |
                                LGPL, version 2.1 |
                                GNU Lesser General Public License Version 2.1 |
                                GNU Lesser General Public License, version 2.1
                            </licenseMerge>
                            <licenseMerge>
                                Common Public License Version 1.0 |
                                Common Public License - v 1.0
                            </licenseMerge>
                        </licenseMerges>
                    </configuration>
                </plugin>
            </plugins>
        </pluginManagement>


        <plugins>
            <plugin>
                <groupId>org.apache.maven.plugins</groupId>
                <artifactId>maven-compiler-plugin</artifactId>
                <configuration>
                    <source>${maven.compiler.source}</source>
                    <target>${maven.compiler.target}</target>
                    <generatedSourcesDirectory>${project.build.directory}/generated-sources
                    </generatedSourcesDirectory>
                </configuration>
            </plugin>
            <plugin>
                <groupId>org.apache.maven.plugins</groupId>
                <artifactId>maven-release-plugin</artifactId>
                <configuration>
                    <autoVersionSubmodules>true</autoVersionSubmodules>
                    <tagNameFormat>v@{project.version}</tagNameFormat>
                </configuration>
            </plugin>
            <plugin>
                <groupId>com.theoryinpractise</groupId>
                <artifactId>clojure-maven-plugin</artifactId>
                <extensions>true</extensions>
            </plugin>
            <plugin>
                <groupId>org.apache.maven.plugins</groupId>
                <artifactId>maven-javadoc-plugin</artifactId>
            </plugin>
            <plugin>
                <groupId>org.apache.maven.plugins</groupId>
                <artifactId>maven-enforcer-plugin</artifactId>
                <executions>
                    <execution>
                        <id>enforce-maven-version</id>
                        <goals>
                            <goal>enforce</goal>
                        </goals>
                        <configuration>
                            <rules>
                                <requireMavenVersion>
                                    <version>3.5</version>
                                </requireMavenVersion>
                                <bannedDependencies>
                                    <excludes>
                                        <!-- STORM-3114 -->
                                        <exclude>jdk.tools:jdk.tools:*</exclude>
                                    </excludes>
                                </bannedDependencies>
                            </rules>
                        </configuration>
                    </execution>
                </executions>
            </plugin>
            <plugin>
                <groupId>org.codehaus.mojo</groupId>
                <artifactId>license-maven-plugin</artifactId>
                <inherited>false</inherited>
                <configuration>
                    <missingFile>${project.basedir}/THIRD-PARTY.properties</missingFile>
                    <aggregateMissingLicensesFile>${project.basedir}/THIRD-PARTY.properties
                    </aggregateMissingLicensesFile>
                </configuration>
                <executions>
                    <execution>
                        <id>generate-and-check-licenses</id>
                        <goals>
                            <goal>aggregate-add-third-party</goal>
                        </goals>
                    </execution>
                    <execution>
                        <id>download-licenses</id>
                        <goals>
                            <goal>aggregate-download-licenses</goal>
                        </goals>
                    </execution>
                </executions>
            </plugin>
        </plugins>
    </build>

    <reporting>
        <plugins>
            <plugin>
                <groupId>org.apache.maven.plugins</groupId>
                <artifactId>maven-javadoc-plugin</artifactId>
                <version>2.10.4</version>
            </plugin>
            <plugin>
                <groupId>org.apache.maven.plugins</groupId>
                <artifactId>maven-jxr-plugin</artifactId>
                <version>3.2.0</version>
            </plugin>
            <plugin>
                <groupId>org.apache.maven.plugins</groupId>
                <artifactId>maven-surefire-report-plugin</artifactId>
                <version>2.19.1</version>
                <configuration>
                    <reportsDirectories>
                        <file>${project.build.directory}/test-reports</file>
                        <file>${project.build.directory}/surefire-reports</file>
                    </reportsDirectories>
                </configuration>
            </plugin>
            <plugin>
                <groupId>org.codehaus.mojo</groupId>
                <artifactId>taglist-maven-plugin</artifactId>
                <version>2.4</version>
                <configuration>
                    <tagListOptions>
                        <tagClasses>
                            <tagClass>
                                <displayName>Todo Work</displayName>
                                <tags>
                                    <tag>
                                        <matchString>TODO</matchString>
                                        <matchType>exact</matchType>
                                    </tag>
                                    <tag>
                                        <matchString>FIXME</matchString>
                                        <matchType>exact</matchType>
                                    </tag>
                                </tags>
                            </tagClass>
                        </tagClasses>
                    </tagListOptions>
                </configuration>
            </plugin>
        </plugins>
    </reporting>
</project><|MERGE_RESOLUTION|>--- conflicted
+++ resolved
@@ -114,11 +114,7 @@
         <snappy.version>1.1.10.4</snappy.version>
         <jline.version>0.9.94</jline.version>
         <hive.version>2.3.9</hive.version>
-<<<<<<< HEAD
         <hadoop.version>3.2.3</hadoop.version>
-=======
-        <hadoop.version>2.10.2</hadoop.version>
->>>>>>> 7194ac4e
         <hdfs.version>${hadoop.version}</hdfs.version>
         <hbase.version>2.1.3</hbase.version>
         <kryo.version>5.4.0</kryo.version>
