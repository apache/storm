
List of third-party dependencies grouped by their license type.


    3-Clause BSD License

        * Kryo (com.esotericsoftware:kryo:5.6.2 - https://github.com/EsotericSoftware/kryo/kryo)
        * MinLog (com.esotericsoftware:minlog:1.3.1 - https://github.com/EsotericSoftware/minlog)
        * Protocol Buffers [Core] (com.google.protobuf:protobuf-java:3.3.0 - https://developers.google.com/protocol-buffers/protobuf-java/)
        * ReflectASM (com.esotericsoftware:reflectasm:1.11.9 - https://github.com/EsotericSoftware/reflectasm)

    AL 2.0, GPL v2, MPL 2.0

        * RabbitMQ Java Client (com.rabbitmq:amqp-client:5.22.0 - https://www.rabbitmq.com)

    Apache License

        * carbonite (org.clojars.bipinprasad:carbonite:1.6.0 - https://github.com/bipinprasad/carbonite)
        * Log4j Implemented Over SLF4J (org.slf4j:log4j-over-slf4j:1.7.36 - http://www.slf4j.org)

    Apache License, Version 2.0

        * ActiveMQ :: Client (org.apache.activemq:activemq-client:5.18.3 - http://activemq.apache.org/activemq-client)
        * Aggregate Designer Algorithm (net.hydromatic:aggdesigner-algorithm:6.0 - http://github.com/julianhyde/aggdesigner/aggdesigner-algorithm)
        * Annotations for Metrics (io.dropwizard.metrics:metrics-annotation:4.2.28 - https://metrics.dropwizard.io/metrics-annotation)
        * Apache Avro (org.apache.avro:avro:1.12.0 - https://avro.apache.org)
        * Apache Calcite Avatica (org.apache.calcite.avatica:avatica-core:1.11.0 - https://calcite.apache.org/avatica/avatica-core)
        * Apache Commons BeanUtils (commons-beanutils:commons-beanutils:1.9.4 - https://commons.apache.org/proper/commons-beanutils/)
        * Apache Commons CLI (commons-cli:commons-cli:1.9.0 - https://commons.apache.org/proper/commons-cli/)
        * Apache Commons Codec (commons-codec:commons-codec:1.17.1 - https://commons.apache.org/proper/commons-codec/)
        * Apache Commons Collections (commons-collections:commons-collections:3.2.2 - http://commons.apache.org/collections/)
        * Apache Commons Collections (org.apache.commons:commons-collections4:4.4 - https://commons.apache.org/proper/commons-collections/)
        * Apache Commons Compress (org.apache.commons:commons-compress:1.27.1 - https://commons.apache.org/proper/commons-compress/)
        * Apache Commons Configuration (org.apache.commons:commons-configuration2:2.11.0 - https://commons.apache.org/proper/commons-configuration/)
        * Apache Commons Crypto (org.apache.commons:commons-crypto:1.1.0 - https://commons.apache.org/proper/commons-crypto/)
        * Apache Commons CSV (org.apache.commons:commons-csv:1.12.0 - https://commons.apache.org/proper/commons-csv/)
        * Apache Commons Exec (org.apache.commons:commons-exec:1.4.0 - https://commons.apache.org/proper/commons-exec/)
        * Apache Commons FileUpload (commons-fileupload:commons-fileupload:1.5 - https://commons.apache.org/proper/commons-fileupload/)
        * Apache Commons IO (commons-io:commons-io:2.17.0 - https://commons.apache.org/proper/commons-io/)
        * Apache Commons Lang (org.apache.commons:commons-lang3:3.17.0 - https://commons.apache.org/proper/commons-lang/)
        * Apache Commons Logging (commons-logging:commons-logging:1.2 - http://commons.apache.org/proper/commons-logging/)
        * Apache Commons Logging (commons-logging:commons-logging:1.3.2 - https://commons.apache.org/proper/commons-logging/)
        * Apache Commons Math (org.apache.commons:commons-math3:3.6.1 - http://commons.apache.org/proper/commons-math/)
        * Apache Commons Net (commons-net:commons-net:3.9.0 - https://commons.apache.org/proper/commons-net/)
        * Apache Commons Pool (org.apache.commons:commons-pool2:2.12.0 - https://commons.apache.org/proper/commons-pool/)
        * Apache Commons Text (org.apache.commons:commons-text:1.12.0 - https://commons.apache.org/proper/commons-text)
        * Apache Hadoop Annotations (org.apache.hadoop:hadoop-annotations:3.4.1 - no url defined)
        * Apache Hadoop Auth (org.apache.hadoop:hadoop-auth:3.4.1 - no url defined)
        * Apache Hadoop Client API (org.apache.hadoop:hadoop-client-api:3.4.1 - no url defined)
        * Apache Hadoop Client Runtime (org.apache.hadoop:hadoop-client-runtime:3.4.1 - no url defined)
        * Apache Hadoop Common (org.apache.hadoop:hadoop-common:3.4.1 - no url defined)
        * Apache Hadoop shaded Guava (org.apache.hadoop.thirdparty:hadoop-shaded-guava:1.3.0 - https://www.apache.org/hadoop-thirdparty/hadoop-shaded-guava/)
        * Apache Hadoop shaded Protobuf (org.apache.hadoop.thirdparty:hadoop-shaded-protobuf_3_25:1.3.0 - https://www.apache.org/hadoop-thirdparty/hadoop-shaded-protobuf_3_25/)
        * Apache HBase - Client (org.apache.hbase:hbase-client:2.6.1-hadoop3 - https://hbase.apache.org/hbase-build-configuration/hbase-client)
        * Apache HBase - Common (org.apache.hbase:hbase-common:2.6.1-hadoop3 - https://hbase.apache.org/hbase-build-configuration/hbase-common)
        * Apache HBase - Hadoop Compatibility (org.apache.hbase:hbase-hadoop-compat:2.6.1-hadoop3 - https://hbase.apache.org/hbase-build-configuration/hbase-hadoop-compat)
        * Apache HBase - Hadoop Two Compatibility (org.apache.hbase:hbase-hadoop2-compat:2.6.1-hadoop3 - https://hbase.apache.org/hbase-build-configuration/hbase-hadoop2-compat)
        * Apache HBase - Logging (org.apache.hbase:hbase-logging:2.6.1-hadoop3 - https://hbase.apache.org/hbase-build-configuration/hbase-logging)
        * Apache HBase - Metrics API (org.apache.hbase:hbase-metrics-api:2.6.1-hadoop3 - https://hbase.apache.org/hbase-build-configuration/hbase-metrics-api)
        * Apache HBase - Metrics Implementation (org.apache.hbase:hbase-metrics:2.6.1-hadoop3 - https://hbase.apache.org/hbase-build-configuration/hbase-metrics)
        * Apache HBase Patched and Relocated (Shaded) Protobuf (org.apache.hbase.thirdparty:hbase-shaded-protobuf:4.1.9 - https://hbase.apache.org/hbase-shaded-protobuf)
        * Apache HBase - Protocol (org.apache.hbase:hbase-protocol:2.6.1-hadoop3 - https://hbase.apache.org/hbase-build-configuration/hbase-protocol)
        * Apache HBase Relocated (Shaded) GSON Libs (org.apache.hbase.thirdparty:hbase-shaded-gson:4.1.9 - https://hbase.apache.org/hbase-shaded-gson)
        * Apache HBase Relocated (Shaded) Netty Libs (org.apache.hbase.thirdparty:hbase-shaded-netty:4.1.9 - https://hbase.apache.org/hbase-shaded-netty)
        * Apache HBase Relocated (Shaded) Third-party Miscellaneous Libs (org.apache.hbase.thirdparty:hbase-shaded-miscellaneous:4.1.9 - https://hbase.apache.org/hbase-shaded-miscellaneous)
        * Apache HBase - Shaded Protocol (org.apache.hbase:hbase-protocol-shaded:2.6.1-hadoop3 - https://hbase.apache.org/hbase-build-configuration/hbase-protocol-shaded)
        * Apache HBase Unsafe Wrapper (org.apache.hbase.thirdparty:hbase-unsafe:4.1.9 - https://hbase.apache.org/hbase-unsafe)
        * Apache HttpClient (org.apache.httpcomponents:httpclient:4.5.14 - http://hc.apache.org/httpcomponents-client-ga)
        * Apache HttpClient (org.apache.httpcomponents.client5:httpclient5:5.2.1 - https://hc.apache.org/httpcomponents-client-5.0.x/5.2.1/httpclient5/)
        * Apache HttpComponents Core HTTP/1.1 (org.apache.httpcomponents.core5:httpcore5:5.2 - https://hc.apache.org/httpcomponents-core-5.2.x/5.2/httpcore5/)
        * Apache HttpComponents Core HTTP/2 (org.apache.httpcomponents.core5:httpcore5-h2:5.2 - https://hc.apache.org/httpcomponents-core-5.2.x/5.2/httpcore5-h2/)
        * Apache HttpCore (org.apache.httpcomponents:httpcore:4.4.16 - http://hc.apache.org/httpcomponents-core-ga)
        * Apache Kafka (org.apache.kafka:kafka-clients:3.9.0 - https://kafka.apache.org)
<<<<<<< HEAD
        * Apache Log4j 1.x Compatibility API (org.apache.logging.log4j:log4j-1.2-api:2.24.3 - https://logging.apache.org/log4j/2.x/log4j/log4j-1.2-api/)
        * Apache Log4j API (org.apache.logging.log4j:log4j-api:2.24.3 - https://logging.apache.org/log4j/2.x/log4j/log4j-api/)
        * Apache Log4j Core (org.apache.logging.log4j:log4j-core:2.24.3 - https://logging.apache.org/log4j/2.x/log4j/log4j-core/)
        * Apache Log4j Web (org.apache.logging.log4j:log4j-web:2.24.3 - https://logging.apache.org/log4j/2.x/log4j/log4j-web/)
=======
        * Apache Log4j API (org.apache.logging.log4j:log4j-api:2.24.2 - https://logging.apache.org/log4j/2.x/log4j/log4j-api/)
        * Apache Log4j Core (org.apache.logging.log4j:log4j-core:2.24.2 - https://logging.apache.org/log4j/2.x/log4j/log4j-core/)
>>>>>>> 8a4cb6cf
        * Apache Maven Shade Plugin (org.apache.maven.plugins:maven-shade-plugin:3.6.0 - https://maven.apache.org/plugins/maven-shade-plugin/)
        * Apache Maven Shared Utils (org.apache.maven.shared:maven-shared-utils:3.2.1 - https://maven.apache.org/shared/maven-shared-utils/)
        * Apache Thrift (org.apache.thrift:libthrift:0.19.0 - http://thrift.apache.org)
        * Apache XBean :: Spring (org.apache.xbean:xbean-spring:4.26 - http://geronimo.apache.org/maven/xbean/4.26/xbean-spring)
        * Apache Yetus - Audience Annotations (org.apache.yetus:audience-annotations:0.12.0 - https://yetus.apache.org/audience-annotations)
        * Apache Yetus - Audience Annotations (org.apache.yetus:audience-annotations:0.13.0 - https://yetus.apache.org/audience-annotations)
        * Apache ZooKeeper - Jute (org.apache.zookeeper:zookeeper-jute:3.9.3 - http://zookeeper.apache.org/zookeeper-jute)
        * Apache ZooKeeper - Server (org.apache.zookeeper:zookeeper:3.9.3 - http://zookeeper.apache.org/zookeeper)
        * ASM based accessors helper used by json-smart (net.minidev:accessors-smart:2.5.1 - https://urielch.github.io/)
        * Auto Common Libraries (com.google.auto:auto-common:1.2.1 - https://github.com/google/auto/tree/master/common)
        * AutoService (com.google.auto.service:auto-service-annotations:1.1.1 - https://github.com/google/auto/tree/main/service)
        * AutoService Processor (com.google.auto.service:auto-service:1.1.1 - https://github.com/google/auto/tree/main/service)
        * Caffeine cache (com.github.ben-manes.caffeine:caffeine:3.1.8 - https://github.com/ben-manes/caffeine)
        * Calcite Core (org.apache.calcite:calcite-core:1.16.0 - https://calcite.apache.org/calcite-core)
        * Calcite Linq4j (org.apache.calcite:calcite-linq4j:1.16.0 - https://calcite.apache.org/calcite-linq4j)
        * CDI APIs (javax.enterprise:cdi-api:1.0 - http://www.seamframework.org/Weld/cdi-api)
        * chill-java (com.twitter:chill-java:0.9.5 - https://github.com/twitter/chill)
        * ClassMate (com.fasterxml:classmate:1.7.0 - https://github.com/FasterXML/java-classmate)
        * com.helger:profiler (com.helger:profiler:1.1.1 - https://github.com/phax/profiler)
        * com.yahoo.datasketches:memory (com.yahoo.datasketches:memory:0.9.0 - https://datasketches.github.io/memory/)
        * com.yahoo.datasketches:sketches-core (com.yahoo.datasketches:sketches-core:0.9.0 - https://datasketches.github.io/sketches-core/)
        * Commons Lang (commons-lang:commons-lang:2.6 - http://commons.apache.org/lang/)
        * Commons Logging (commons-logging:commons-logging:1.1.3 - http://commons.apache.org/proper/commons-logging/)
        * Curator Client (org.apache.curator:curator-client:5.7.1 - https://curator.apache.org/curator-client)
        * Curator Framework (org.apache.curator:curator-framework:5.7.1 - https://curator.apache.org/curator-framework)
        * Curator Recipes (org.apache.curator:curator-recipes:5.7.1 - https://curator.apache.org/curator-recipes)
        * Dropwizard (io.dropwizard:dropwizard-core:4.0.10 - http://www.dropwizard.io/4.0.10/dropwizard-bom/dropwizard-dependencies/dropwizard-parent/dropwizard-core)
        * Dropwizard Asset Bundle (io.dropwizard:dropwizard-assets:4.0.10 - http://www.dropwizard.io/4.0.10/dropwizard-bom/dropwizard-dependencies/dropwizard-parent/dropwizard-assets)
        * Dropwizard Configuration Support (io.dropwizard:dropwizard-configuration:4.0.10 - http://www.dropwizard.io/4.0.10/dropwizard-bom/dropwizard-dependencies/dropwizard-parent/dropwizard-configuration)
        * Dropwizard Health Checking Support (io.dropwizard:dropwizard-health:4.0.10 - http://www.dropwizard.io/4.0.10/dropwizard-bom/dropwizard-dependencies/dropwizard-parent/dropwizard-health)
        * Dropwizard Jackson Support (io.dropwizard:dropwizard-jackson:4.0.10 - http://www.dropwizard.io/4.0.10/dropwizard-bom/dropwizard-dependencies/dropwizard-parent/dropwizard-jackson)
        * Dropwizard Jersey Support (io.dropwizard:dropwizard-jersey:4.0.10 - http://www.dropwizard.io/4.0.10/dropwizard-bom/dropwizard-dependencies/dropwizard-parent/dropwizard-jersey)
        * Dropwizard Jetty Support (io.dropwizard:dropwizard-jetty:4.0.10 - http://www.dropwizard.io/4.0.10/dropwizard-bom/dropwizard-dependencies/dropwizard-parent/dropwizard-jetty)
        * Dropwizard Lifecycle Support (io.dropwizard:dropwizard-lifecycle:4.0.10 - http://www.dropwizard.io/4.0.10/dropwizard-bom/dropwizard-dependencies/dropwizard-parent/dropwizard-lifecycle)
        * Dropwizard Logging Support (io.dropwizard:dropwizard-logging:4.0.10 - http://www.dropwizard.io/4.0.10/dropwizard-bom/dropwizard-dependencies/dropwizard-parent/dropwizard-logging)
        * Dropwizard Metrics Support (io.dropwizard:dropwizard-metrics:4.0.10 - http://www.dropwizard.io/4.0.10/dropwizard-bom/dropwizard-dependencies/dropwizard-parent/dropwizard-metrics)
        * Dropwizard Request Logging Support (io.dropwizard:dropwizard-request-logging:4.0.10 - http://www.dropwizard.io/4.0.10/dropwizard-bom/dropwizard-dependencies/dropwizard-parent/dropwizard-request-logging)
        * Dropwizard Servlet Support (io.dropwizard:dropwizard-servlets:4.0.10 - http://www.dropwizard.io/4.0.10/dropwizard-bom/dropwizard-dependencies/dropwizard-parent/dropwizard-servlets)
        * Dropwizard Utility Classes (io.dropwizard:dropwizard-util:4.0.10 - http://www.dropwizard.io/4.0.10/dropwizard-bom/dropwizard-dependencies/dropwizard-parent/dropwizard-util)
        * Dropwizard Validation Support (io.dropwizard:dropwizard-validation:4.0.10 - http://www.dropwizard.io/4.0.10/dropwizard-bom/dropwizard-dependencies/dropwizard-parent/dropwizard-validation)
        * error-prone annotations (com.google.errorprone:error_prone_annotations:2.35.1 - https://errorprone.info/error_prone_annotations)
        * Esri Geometry API for Java (com.esri.geometry:esri-geometry-api:2.0.0 - https://github.com/Esri/geometry-api-java)
        * FindBugs-jsr305 (com.google.code.findbugs:jsr305:3.0.1 - http://findbugs.sourceforge.net/)
        * FindBugs-jsr305 (com.google.code.findbugs:jsr305:3.0.2 - http://findbugs.sourceforge.net/)
        * Google Guice - Core Library (com.google.inject:guice:4.2.1 - https://github.com/google/guice/guice)
        * Graphite Integration for Metrics (io.dropwizard.metrics:metrics-graphite:4.2.28 - https://metrics.dropwizard.io/metrics-graphite)
        * Gson (com.google.code.gson:gson:2.11.0 - https://github.com/google/gson)
        * Guava: Google Core Libraries for Java (com.google.guava:guava:33.3.1-jre - https://github.com/google/guava)
        * Guava InternalFutureFailureAccess and InternalFutures (com.google.guava:failureaccess:1.0.2 - https://github.com/google/guava/failureaccess)
        * Guava ListenableFuture only (com.google.guava:listenablefuture:9999.0-empty-to-avoid-conflict-with-guava - https://github.com/google/guava/listenablefuture)
        * hawtbuf (org.fusesource.hawtbuf:hawtbuf:1.11 - http://hawtbuf.fusesource.org/hawtbuf)
        * Hibernate Validator Engine (org.hibernate.validator:hibernate-validator:7.0.5.Final - http://hibernate.org/validator/hibernate-validator)
        * HikariCP (com.zaxxer:HikariCP:6.2.0 - https://github.com/brettwooldridge/HikariCP)
        * j2html (com.j2html:j2html:1.6.0 - http://j2html.com)
        * J2ObjC Annotations (com.google.j2objc:j2objc-annotations:3.0.0 - https://github.com/google/j2objc/)
        * Jackson-annotations (com.fasterxml.jackson.core:jackson-annotations:2.18.1 - https://github.com/FasterXML/jackson)
        * Jackson-core (com.fasterxml.jackson.core:jackson-core:2.18.1 - https://github.com/FasterXML/jackson-core)
        * jackson-databind (com.fasterxml.jackson.core:jackson-databind:2.18.1 - https://github.com/FasterXML/jackson)
        * Jackson dataformat: Smile (com.fasterxml.jackson.dataformat:jackson-dataformat-smile:2.18.1 - https://github.com/FasterXML/jackson-dataformats-binary)
        * Jackson-dataformat-YAML (com.fasterxml.jackson.dataformat:jackson-dataformat-yaml:2.18.1 - https://github.com/FasterXML/jackson-dataformats-text)
        * Jackson datatype: Guava (com.fasterxml.jackson.datatype:jackson-datatype-guava:2.18.1 - https://github.com/FasterXML/jackson-datatypes-collections)
        * Jackson datatype: jdk8 (com.fasterxml.jackson.datatype:jackson-datatype-jdk8:2.18.1 - https://github.com/FasterXML/jackson-modules-java8/jackson-datatype-jdk8)
        * Jackson datatype: JSR310 (com.fasterxml.jackson.datatype:jackson-datatype-jsr310:2.18.1 - https://github.com/FasterXML/jackson-modules-java8/jackson-datatype-jsr310)
        * Jackson Integration for Metrics (io.dropwizard.metrics:metrics-json:4.2.28 - https://metrics.dropwizard.io/metrics-json)
        * Jackson Jakarta-RS: base (com.fasterxml.jackson.jakarta.rs:jackson-jakarta-rs-base:2.18.1 - https://github.com/FasterXML/jackson-jakarta-rs-providers/jackson-jakarta-rs-base)
        * Jackson Jakarta-RS: JSON (com.fasterxml.jackson.jakarta.rs:jackson-jakarta-rs-json-provider:2.18.1 - https://github.com/FasterXML/jackson-jakarta-rs-providers/jackson-jakarta-rs-json-provider)
        * Jackson module: Blackbird (com.fasterxml.jackson.module:jackson-module-blackbird:2.18.1 - https://github.com/FasterXML/jackson-modules-base)
        * Jackson module: Jakarta XML Bind Annotations (jakarta.xml.bind) (com.fasterxml.jackson.module:jackson-module-jakarta-xmlbind-annotations:2.18.1 - https://github.com/FasterXML/jackson-modules-base)
        * Jackson-module-parameter-names (com.fasterxml.jackson.module:jackson-module-parameter-names:2.18.1 - https://github.com/FasterXML/jackson-modules-java8/jackson-module-parameter-names)
        * Jakarta Bean Validation API (jakarta.validation:jakarta.validation-api:3.0.2 - https://beanvalidation.org)
        * Jakarta Dependency Injection (jakarta.inject:jakarta.inject-api:2.0.1.MR - https://github.com/eclipse-ee4j/injection-api)
        * Java Concurrency Tools Core Library (org.jctools:jctools-core:4.0.5 - https://github.com/JCTools)
        * javax.inject (javax.inject:javax.inject:1 - http://code.google.com/p/atinject/)
        * JBoss Logging 3 (org.jboss.logging:jboss-logging:3.6.0.Final - http://www.jboss.org)
        * JCIP Annotations under Apache License (com.github.stephenc.jcip:jcip-annotations:1.0-1 - http://stephenc.github.com/jcip-annotations)
        * JCL 1.2 implemented over SLF4J (org.slf4j:jcl-over-slf4j:1.7.36 - http://www.slf4j.org)
        * jdependency (org.vafer:jdependency:2.10 - http://github.com/tcurdt/jdependency)
        * Jettison (org.codehaus.jettison:jettison:1.5.4 - https://github.com/jettison-json/jettison)
        * JSON Small and Fast Parser (net.minidev:json-smart:2.5.1 - https://urielch.github.io/)
        * JVM Integration for Metrics (io.dropwizard.metrics:metrics-jvm:4.2.28 - https://metrics.dropwizard.io/metrics-jvm)
        * Kerby ASN1 Project (org.apache.kerby:kerby-asn1:2.0.3 - https://directory.apache.org/kerby/kerby-common/kerby-asn1)
        * Kerby Config (org.apache.kerby:kerby-config:2.0.3 - https://directory.apache.org/kerby/kerby-common/kerby-config)
        * Kerby-kerb core (org.apache.kerby:kerb-core:2.0.3 - https://directory.apache.org/kerby/kerby-kerb/kerb-core)
        * Kerby-kerb Crypto (org.apache.kerby:kerb-crypto:2.0.3 - https://directory.apache.org/kerby/kerby-kerb/kerb-crypto)
        * Kerby-kerb Util (org.apache.kerby:kerb-util:2.0.3 - https://directory.apache.org/kerby/kerby-kerb/kerb-util)
        * Kerby PKIX Project (org.apache.kerby:kerby-pkix:2.0.3 - https://directory.apache.org/kerby/kerby-pkix)
        * Kerby Util (org.apache.kerby:kerby-util:2.0.3 - https://directory.apache.org/kerby/kerby-common/kerby-util)
        * Logging (commons-logging:commons-logging:1.0.3 - http://jakarta.apache.org/commons/logging/)
        * LZ4 and xxHash (org.lz4:lz4-java:1.8.0 - https://github.com/lz4/lz4-java)
        * Maven Artifact (org.apache.maven:maven-artifact:3.8.1 - https://maven.apache.org/ref/3.8.1/maven-artifact/)
        * Maven Artifact (org.apache.maven:maven-artifact:3.9.9 - https://maven.apache.org/ref/3.9.9/maven-artifact/)
        * Maven Artifact Resolver API (org.apache.maven.resolver:maven-resolver-api:1.6.2 - https://maven.apache.org/resolver/maven-resolver-api/)
        * Maven Artifact Resolver API (org.apache.maven.resolver:maven-resolver-api:1.9.22 - https://maven.apache.org/resolver/maven-resolver-api/)
        * Maven Artifact Resolver Connector Basic (org.apache.maven.resolver:maven-resolver-connector-basic:1.9.22 - https://maven.apache.org/resolver/maven-resolver-connector-basic/)
        * Maven Artifact Resolver Implementation (org.apache.maven.resolver:maven-resolver-impl:1.6.2 - https://maven.apache.org/resolver/maven-resolver-impl/)
        * Maven Artifact Resolver Implementation (org.apache.maven.resolver:maven-resolver-impl:1.9.22 - https://maven.apache.org/resolver/maven-resolver-impl/)
        * Maven Artifact Resolver Named Locks (org.apache.maven.resolver:maven-resolver-named-locks:1.9.22 - https://maven.apache.org/resolver/maven-resolver-named-locks/)
        * Maven Artifact Resolver Provider (org.apache.maven:maven-resolver-provider:3.8.1 - https://maven.apache.org/ref/3.8.1/maven-resolver-provider/)
        * Maven Artifact Resolver Provider (org.apache.maven:maven-resolver-provider:3.9.9 - https://maven.apache.org/ref/3.9.9/maven-resolver-provider/)
        * Maven Artifact Resolver SPI (org.apache.maven.resolver:maven-resolver-spi:1.6.2 - https://maven.apache.org/resolver/maven-resolver-spi/)
        * Maven Artifact Resolver SPI (org.apache.maven.resolver:maven-resolver-spi:1.9.22 - https://maven.apache.org/resolver/maven-resolver-spi/)
        * Maven Artifact Resolver Transport File (org.apache.maven.resolver:maven-resolver-transport-file:1.9.22 - https://maven.apache.org/resolver/maven-resolver-transport-file/)
        * Maven Artifact Resolver Transport HTTP (org.apache.maven.resolver:maven-resolver-transport-http:1.9.22 - https://maven.apache.org/resolver/maven-resolver-transport-http/)
        * Maven Artifact Resolver Utilities (org.apache.maven.resolver:maven-resolver-util:1.6.2 - https://maven.apache.org/resolver/maven-resolver-util/)
        * Maven Artifact Resolver Utilities (org.apache.maven.resolver:maven-resolver-util:1.9.22 - https://maven.apache.org/resolver/maven-resolver-util/)
        * Maven Builder Support (org.apache.maven:maven-builder-support:3.8.1 - https://maven.apache.org/ref/3.8.1/maven-builder-support/)
        * Maven Builder Support (org.apache.maven:maven-builder-support:3.9.9 - https://maven.apache.org/ref/3.9.9/maven-builder-support/)
        * Maven Core (org.apache.maven:maven-core:3.8.1 - https://maven.apache.org/ref/3.8.1/maven-core/)
        * Maven Model (org.apache.maven:maven-model:3.8.1 - https://maven.apache.org/ref/3.8.1/maven-model/)
        * Maven Model (org.apache.maven:maven-model:3.9.9 - https://maven.apache.org/ref/3.9.9/maven-model/)
        * Maven Model Builder (org.apache.maven:maven-model-builder:3.8.1 - https://maven.apache.org/ref/3.8.1/maven-model-builder/)
        * Maven Model Builder (org.apache.maven:maven-model-builder:3.9.9 - https://maven.apache.org/ref/3.9.9/maven-model-builder/)
        * Maven Plugin API (org.apache.maven:maven-plugin-api:3.8.1 - https://maven.apache.org/ref/3.8.1/maven-plugin-api/)
        * Maven Plugin Tools Java Annotations (org.apache.maven.plugin-tools:maven-plugin-annotations:3.8.1 - https://maven.apache.org/plugin-tools/maven-plugin-annotations)
        * Maven Repository Metadata Model (org.apache.maven:maven-repository-metadata:3.8.1 - https://maven.apache.org/ref/3.8.1/maven-repository-metadata/)
        * Maven Repository Metadata Model (org.apache.maven:maven-repository-metadata:3.9.9 - https://maven.apache.org/ref/3.9.9/maven-repository-metadata/)
        * Maven Settings (org.apache.maven:maven-settings:3.8.1 - https://maven.apache.org/ref/3.8.1/maven-settings/)
        * Maven Settings Builder (org.apache.maven:maven-settings-builder:3.8.1 - https://maven.apache.org/ref/3.8.1/maven-settings-builder/)
        * Metrics Core (io.dropwizard.metrics:metrics-core:4.2.28 - https://metrics.dropwizard.io/metrics-core)
        * Metrics Health Checks (io.dropwizard.metrics:metrics-healthchecks:4.2.28 - https://metrics.dropwizard.io/metrics-healthchecks)
        * Metrics Integration for Jersey 3.x (io.dropwizard.metrics:metrics-jersey3:4.2.28 - https://metrics.dropwizard.io/metrics-jersey3)
        * Metrics Integration for Jetty 11.x and higher (io.dropwizard.metrics:metrics-jetty11:4.2.28 - https://metrics.dropwizard.io/metrics-jetty11)
        * Metrics Integration for Logback (io.dropwizard.metrics:metrics-logback:4.2.28 - https://metrics.dropwizard.io/metrics-logback)
        * Metrics Integration with JMX (io.dropwizard.metrics:metrics-jmx:4.2.28 - https://metrics.dropwizard.io/metrics-jmx)
        * Metrics Utility Jakarta Servlets (io.dropwizard.metrics:metrics-jakarta-servlets:4.2.28 - https://metrics.dropwizard.io/metrics-jakarta-servlets)
        * Netty/All-in-One (io.netty:netty-all:4.1.115.Final - https://netty.io/netty-all/)
        * Netty/Buffer (io.netty:netty-buffer:4.1.115.Final - https://netty.io/netty-buffer/)
        * Netty/Codec/DNS (io.netty:netty-codec-dns:4.1.115.Final - https://netty.io/netty-codec-dns/)
        * Netty/Codec/HAProxy (io.netty:netty-codec-haproxy:4.1.115.Final - https://netty.io/netty-codec-haproxy/)
        * Netty/Codec/HTTP (io.netty:netty-codec-http:4.1.115.Final - https://netty.io/netty-codec-http/)
        * Netty/Codec/HTTP2 (io.netty:netty-codec-http2:4.1.115.Final - https://netty.io/netty-codec-http2/)
        * Netty/Codec/Memcache (io.netty:netty-codec-memcache:4.1.115.Final - https://netty.io/netty-codec-memcache/)
        * Netty/Codec/MQTT (io.netty:netty-codec-mqtt:4.1.115.Final - https://netty.io/netty-codec-mqtt/)
        * Netty/Codec/Redis (io.netty:netty-codec-redis:4.1.115.Final - https://netty.io/netty-codec-redis/)
        * Netty/Codec/SMTP (io.netty:netty-codec-smtp:4.1.115.Final - https://netty.io/netty-codec-smtp/)
        * Netty/Codec/Socks (io.netty:netty-codec-socks:4.1.115.Final - https://netty.io/netty-codec-socks/)
        * Netty/Codec/Stomp (io.netty:netty-codec-stomp:4.1.115.Final - https://netty.io/netty-codec-stomp/)
        * Netty/Codec/XML (io.netty:netty-codec-xml:4.1.115.Final - https://netty.io/netty-codec-xml/)
        * Netty/Codec (io.netty:netty-codec:4.1.115.Final - https://netty.io/netty-codec/)
        * Netty/Common (io.netty:netty-common:4.1.115.Final - https://netty.io/netty-common/)
        * Netty/Handler/Proxy (io.netty:netty-handler-proxy:4.1.115.Final - https://netty.io/netty-handler-proxy/)
        * Netty/Handler/Ssl/Ocsp (io.netty:netty-handler-ssl-ocsp:4.1.115.Final - https://netty.io/netty-handler-ssl-ocsp/)
        * Netty/Handler (io.netty:netty-handler:4.1.115.Final - https://netty.io/netty-handler/)
        * Netty/Resolver/DNS/Classes/MacOS (io.netty:netty-resolver-dns-classes-macos:4.1.115.Final - https://netty.io/netty-resolver-dns-classes-macos/)
        * Netty/Resolver/DNS/Native/MacOS (io.netty:netty-resolver-dns-native-macos:4.1.115.Final - https://netty.io/netty-resolver-dns-native-macos/)
        * Netty/Resolver/DNS (io.netty:netty-resolver-dns:4.1.115.Final - https://netty.io/netty-resolver-dns/)
        * Netty/Resolver (io.netty:netty-resolver:4.1.115.Final - https://netty.io/netty-resolver/)
        * Netty/TomcatNative [BoringSSL - Static] (io.netty:netty-tcnative-boringssl-static:2.0.69.Final - https://github.com/netty/netty-tcnative/netty-tcnative-boringssl-static/)
        * Netty/TomcatNative [OpenSSL - Classes] (io.netty:netty-tcnative-classes:2.0.69.Final - https://github.com/netty/netty-tcnative/netty-tcnative-classes/)
        * Netty/TomcatNative [OpenSSL - Dynamic] (io.netty:netty-tcnative:2.0.69.Final - https://github.com/netty/netty-tcnative/netty-tcnative/)
        * Netty/Transport/Classes/Epoll (io.netty:netty-transport-classes-epoll:4.1.115.Final - https://netty.io/netty-transport-classes-epoll/)
        * Netty/Transport/Classes/KQueue (io.netty:netty-transport-classes-kqueue:4.1.115.Final - https://netty.io/netty-transport-classes-kqueue/)
        * Netty/Transport/Native/Epoll (io.netty:netty-transport-native-epoll:4.1.115.Final - https://netty.io/netty-transport-native-epoll/)
        * Netty/Transport/Native/KQueue (io.netty:netty-transport-native-kqueue:4.1.115.Final - https://netty.io/netty-transport-native-kqueue/)
        * Netty/Transport/Native/Unix/Common (io.netty:netty-transport-native-unix-common:4.1.115.Final - https://netty.io/netty-transport-native-unix-common/)
        * Netty/Transport/RXTX (io.netty:netty-transport-rxtx:4.1.115.Final - https://netty.io/netty-transport-rxtx/)
        * Netty/Transport/SCTP (io.netty:netty-transport-sctp:4.1.115.Final - https://netty.io/netty-transport-sctp/)
        * Netty/Transport/UDT (io.netty:netty-transport-udt:4.1.115.Final - https://netty.io/netty-transport-udt/)
        * Netty/Transport (io.netty:netty-transport:4.1.115.Final - https://netty.io/netty-transport/)
        * Nimbus JOSE+JWT (com.nimbusds:nimbus-jose-jwt:9.37.2 - https://bitbucket.org/connect2id/nimbus-jose-jwt)
        * Objenesis (org.objenesis:objenesis:3.4 - https://objenesis.org/objenesis)
        * OpenTelemetry Java (io.opentelemetry:opentelemetry-api:1.15.0 - https://github.com/open-telemetry/opentelemetry-java)
        * OpenTelemetry Java (io.opentelemetry:opentelemetry-context:1.15.0 - https://github.com/open-telemetry/opentelemetry-java)
        * OpenTelemetry Java (io.opentelemetry:opentelemetry-semconv:1.15.0-alpha - https://github.com/open-telemetry/opentelemetry-java)
        * Plexus :: Component Annotations (org.codehaus.plexus:plexus-component-annotations:2.1.0 - http://codehaus-plexus.github.io/plexus-containers/plexus-component-annotations/)
        * Plexus Cipher: encryption/decryption Component (org.sonatype.plexus:plexus-cipher:1.4 - http://spice.sonatype.org/plexus-cipher)
        * Plexus Classworlds (org.codehaus.plexus:plexus-classworlds:2.6.0 - http://codehaus-plexus.github.io/plexus-classworlds/)
        * Plexus Common Utilities (org.codehaus.plexus:plexus-utils:3.2.1 - http://codehaus-plexus.github.io/plexus-utils/)
        * Plexus Common Utilities (org.codehaus.plexus:plexus-utils:3.5.1 - https://codehaus-plexus.github.io/plexus-utils/)
        * Plexus Interpolation API (org.codehaus.plexus:plexus-interpolation:1.25 - http://codehaus-plexus.github.io/plexus-interpolation/)
        * Plexus Interpolation API (org.codehaus.plexus:plexus-interpolation:1.27 - https://codehaus-plexus.github.io/plexus-pom/plexus-interpolation/)
        * Plexus Security Dispatcher Component (org.sonatype.plexus:plexus-sec-dispatcher:1.4 - http://spice.sonatype.org/plexus-sec-dispatcher)
        * Prometheus Metrics Config (io.prometheus:prometheus-metrics-config:1.3.3 - http://github.com/prometheus/client_java/prometheus-metrics-config)
        * Prometheus Metrics Core (io.prometheus:prometheus-metrics-core:1.3.3 - http://github.com/prometheus/client_java/prometheus-metrics-core)
        * Prometheus Metrics Exporter - Common (io.prometheus:prometheus-metrics-exporter-common:1.3.3 - http://github.com/prometheus/client_java/prometheus-metrics-exporter-common)
        * Prometheus Metrics Exporter - Pushgateway (io.prometheus:prometheus-metrics-exporter-pushgateway:1.3.3 - http://github.com/prometheus/client_java/prometheus-metrics-exporter-pushgateway)
        * Prometheus Metrics Exposition Formats (io.prometheus:prometheus-metrics-exposition-formats:1.3.3 - http://github.com/prometheus/client_java/prometheus-metrics-exposition-formats)
        * Prometheus Metrics Model (io.prometheus:prometheus-metrics-model:1.3.3 - http://github.com/prometheus/client_java/prometheus-metrics-model)
        * Prometheus Metrics Tracer Common (io.prometheus:prometheus-metrics-tracer-common:1.3.3 - http://github.com/prometheus/client_java/prometheus-metrics-tracer/prometheus-metrics-tracer-common)
        * Prometheus Metrics Tracer Initializer (io.prometheus:prometheus-metrics-tracer-initializer:1.3.3 - http://github.com/prometheus/client_java/prometheus-metrics-tracer/prometheus-metrics-tracer-initializer)
        * Prometheus Metrics Tracer OpenTelemetry (io.prometheus:prometheus-metrics-tracer-otel:1.3.3 - http://github.com/prometheus/client_java/prometheus-metrics-tracer/prometheus-metrics-tracer-otel)
        * Prometheus Metrics Tracer OpenTelemetry Agent (io.prometheus:prometheus-metrics-tracer-otel-agent:1.3.3 - http://github.com/prometheus/client_java/prometheus-metrics-tracer/prometheus-metrics-tracer-otel-agent)
        * sigar (org.fusesource:sigar:1.6.4 - http://fusesource.com/sigar/)
        * SLF4J 1 Binding for Log4j API (org.apache.logging.log4j:log4j-slf4j-impl:2.24.3 - https://logging.apache.org/log4j/2.x/log4j/log4j-slf4j-impl/)
        * SnakeYAML (org.yaml:snakeyaml:2.2 - https://bitbucket.org/snakeyaml/snakeyaml)
        * snappy-java (org.xerial.snappy:snappy-java:1.1.10.7 - https://github.com/xerial/snappy-java)
        * Spring AOP (org.springframework:spring-aop:5.3.27 - https://github.com/spring-projects/spring-framework)
        * Spring Beans (org.springframework:spring-beans:5.3.27 - https://github.com/spring-projects/spring-framework)
        * Spring Commons Logging Bridge (org.springframework:spring-jcl:5.3.27 - https://github.com/spring-projects/spring-framework)
        * Spring Context (org.springframework:spring-context:5.3.27 - https://github.com/spring-projects/spring-framework)
        * Spring Core (org.springframework:spring-core:5.3.27 - https://github.com/spring-projects/spring-framework)
        * Spring Expression Language (SpEL) (org.springframework:spring-expression:5.3.27 - https://github.com/spring-projects/spring-framework)
        * Spring JMS (org.springframework:spring-jms:5.3.27 - https://github.com/spring-projects/spring-framework)
        * Spring Messaging (org.springframework:spring-messaging:5.3.27 - https://github.com/spring-projects/spring-framework)
        * Spring Transaction (org.springframework:spring-tx:5.3.27 - https://github.com/spring-projects/spring-framework)
        * Throttling Appender (io.dropwizard.logback:logback-throttling-appender:1.4.2 - https://github.com/dropwizard/logback-throttling-appender/)
        * Woodstox (com.fasterxml.woodstox:woodstox-core:7.1.0 - https://github.com/FasterXML/woodstox)

    Apache License, Version 2.0, BSD 2-Clause, Eclipse Distribution License, Version 1.0, Eclipse Public License, Version 2.0, jQuery license, MIT License, Modified BSD, Public Domain, The GNU General Public License (GPL), Version 2, With Classpath Exception, W3C license

        * jersey-container-grizzly2-http (org.glassfish.jersey.containers:jersey-container-grizzly2-http:3.1.9 - https://projects.eclipse.org/projects/ee4j.jersey/project/jersey-container-grizzly2-http)
        * jersey-container-grizzly2-servlet (org.glassfish.jersey.containers:jersey-container-grizzly2-servlet:3.1.9 - https://projects.eclipse.org/projects/ee4j.jersey/project/jersey-container-grizzly2-servlet)
        * jersey-container-servlet (org.glassfish.jersey.containers:jersey-container-servlet:3.1.9 - https://projects.eclipse.org/projects/ee4j.jersey/project/jersey-container-servlet)
        * jersey-container-servlet-core (org.glassfish.jersey.containers:jersey-container-servlet-core:3.1.9 - https://projects.eclipse.org/projects/ee4j.jersey/project/jersey-container-servlet-core)
        * jersey-core-client (org.glassfish.jersey.core:jersey-client:3.1.9 - https://projects.eclipse.org/projects/ee4j.jersey/jersey-client)
        * jersey-ext-bean-validation (org.glassfish.jersey.ext:jersey-bean-validation:3.1.9 - https://projects.eclipse.org/projects/ee4j.jersey/project/jersey-bean-validation)
        * jersey-ext-metainf-services (org.glassfish.jersey.ext:jersey-metainf-services:3.1.9 - https://projects.eclipse.org/projects/ee4j.jersey/project/jersey-metainf-services)
        * jersey-inject-hk2 (org.glassfish.jersey.inject:jersey-hk2:3.1.9 - https://projects.eclipse.org/projects/ee4j.jersey/project/jersey-hk2)

    Apache License, Version 2.0, Eclipse Public License, Version 2.0, Modified BSD, The GNU General Public License (GPL), Version 2, With Classpath Exception

        * jersey-core-server (org.glassfish.jersey.core:jersey-server:3.1.9 - https://projects.eclipse.org/projects/ee4j.jersey/jersey-server)

    Apache License, Version 2.0, Eclipse Public License, Version 2.0, Public Domain, The GNU General Public License (GPL), Version 2, With Classpath Exception

        * jersey-core-common (org.glassfish.jersey.core:jersey-common:3.1.9 - https://projects.eclipse.org/projects/ee4j.jersey/jersey-common)

    Apache License, Version 2.0, Eclipse Public License - Version 1.0

        * Jetty :: Jakarta Servlet API and Schemas for JPMS and OSGi (org.eclipse.jetty.toolchain:jetty-jakarta-servlet-api:5.0.2 - https://eclipse.org/jetty/jetty-jakarta-servlet-api)
        * Jetty :: SetUID Java (org.eclipse.jetty.toolchain.setuid:jetty-setuid-java:1.0.4 - https://eclipse.org/jetty/jetty-setuid-parent/jetty-setuid-java)

    Apache License, Version 2.0, Eclipse Public License - Version 2.0

        * Jetty :: Http Utility (org.eclipse.jetty:jetty-http:11.0.24 - https://jetty.org/jetty-http)
        * Jetty :: IO Utility (org.eclipse.jetty:jetty-io:11.0.24 - https://jetty.org/jetty-io)
        * Jetty :: Security (org.eclipse.jetty:jetty-security:11.0.24 - https://jetty.org/jetty-security)
        * Jetty :: Server Core (org.eclipse.jetty:jetty-server:11.0.24 - https://jetty.org/jetty-server)
        * Jetty :: Servlet Handling (org.eclipse.jetty:jetty-servlet:11.0.24 - https://jetty.org/jetty-servlet)
        * Jetty :: Utilities (org.eclipse.jetty:jetty-util:11.0.24 - https://jetty.org/jetty-util)
        * Jetty :: Utility Servlets and Filters (org.eclipse.jetty:jetty-servlets:11.0.24 - https://jetty.org/jetty-servlets)

    Apache License, Version 2.0, GNU General Public License, version 2

        * RocksDB JNI (org.rocksdb:rocksdbjni:9.7.3 - https://rocksdb.org)

    Apache License, Version 2.0, LGPL 2.1, MPL 1.1

        * Javassist (org.javassist:javassist:3.30.2-GA - https://www.javassist.org/)

    Bouncy Castle Licence

        * Bouncy Castle ASN.1 Extension and Utility APIs (org.bouncycastle:bcutil-jdk18on:1.79 - https://www.bouncycastle.org/java.html)
        * Bouncy Castle PKIX, CMS, EAC, TSP, PKCS, OCSP, CMP, and CRMF APIs (org.bouncycastle:bcpkix-jdk18on:1.79 - https://www.bouncycastle.org/java.html)
        * Bouncy Castle Provider (org.bouncycastle:bcprov-jdk18on:1.79 - https://www.bouncycastle.org/java.html)

    BSD-2-Clause, Public Domain, per Creative Commons CC0

        * HdrHistogram (org.hdrhistogram:HdrHistogram:2.2.2 - http://hdrhistogram.github.io/HdrHistogram/)

    BSD 2-Clause License

        * zstd-jni (com.github.luben:zstd-jni:1.5.6-4 - https://github.com/luben/zstd-jni)

    BSD 3-Clause License

        * asm (org.ow2.asm:asm:9.7.1 - http://asm.ow2.io/)
        * asm-commons (org.ow2.asm:asm-commons:9.7.1 - http://asm.ow2.io/)
        * asm-tree (org.ow2.asm:asm-tree:9.7.1 - http://asm.ow2.io/)
        * Commons Compiler (org.codehaus.janino:commons-compiler:2.7.6 - http://docs.codehaus.org/display/JANINO/Home/commons-compiler)
        * dnsjava (dnsjava:dnsjava:3.6.1 - https://github.com/dnsjava/dnsjava)
        * Janino (org.codehaus.janino:janino:2.7.6 - http://docs.codehaus.org/display/JANINO/Home/janino)
        * Protocol Buffer Java API (com.google.protobuf:protobuf-java:2.5.0 - http://code.google.com/p/protobuf)

    BSD License

        * JLine (jline:jline:2.14.6 - http://nexus.sonatype.org/oss-repository-hosting.html/jline)
        * Stax2 API (org.codehaus.woodstox:stax2-api:4.2.1 - http://github.com/FasterXML/stax2-api)

    CDDL/GPLv2+CE

        * JavaBeans Activation Framework API jar (javax.activation:javax.activation-api:1.2.0 - http://java.net/all/javax.activation-api/)

    Common Development and Distribution License

        * Java Servlet API (javax.servlet:javax.servlet-api:3.1.0 - http://servlet-spec.java.net)
        * javax.annotation API (javax.annotation:javax.annotation-api:1.3.2 - http://jcp.org/en/jsr/detail?id=250)

    Common Development and Distribution License (CDDL) v1.0

        * JSR-250 Common Annotations for the JavaTM Platform (javax.annotation:jsr250-api:1.0 - http://jcp.org/aboutJava/communityprocess/final/jsr250/index.html)

    Common Development and Distribution License (CDDL) v1.1, The GNU General Public License (GPL), Version 2, With Classpath Exception

        * jaxb-api (javax.xml.bind:jaxb-api:2.3.1 - https://github.com/javaee/jaxb-spec/jaxb-api)
        * JAXB RI (com.sun.xml.bind:jaxb-impl:2.2.3-1 - http://jaxb.java.net/)
        * jersey-json (com.github.pjfanning:jersey-json:1.22.0 - https://github.com/pjfanning/jersey-1.x)
        * jersey-servlet (com.sun.jersey:jersey-servlet:1.19.4 - https://jersey.java.net/jersey-servlet/)

    Eclipse Distribution License, Version 1.0

        * jakarta.xml.bind-api (jakarta.xml.bind:jakarta.xml.bind-api:2.3.2 - https://github.com/eclipse-ee4j/jaxb-api/jakarta.xml.bind-api)
        * JavaBeans Activation Framework (com.sun.activation:jakarta.activation:1.2.1 - https://github.com/eclipse-ee4j/jaf/jakarta.activation)
        * JavaBeans Activation Framework API jar (jakarta.activation:jakarta.activation-api:1.2.1 - https://github.com/eclipse-ee4j/jaf/jakarta.activation-api)

    Eclipse Public License, Version 1.0

        * clojure (org.clojure:clojure:1.12.0 - http://clojure.org/)
        * core.specs.alpha (org.clojure:core.specs.alpha:0.4.74 - https://github.com/clojure/build.poms/core.specs.alpha)
        * org.eclipse.sisu.inject (org.eclipse.sisu:org.eclipse.sisu.inject:0.3.4 - http://www.eclipse.org/sisu/org.eclipse.sisu.inject/)
        * org.eclipse.sisu.plexus (org.eclipse.sisu:org.eclipse.sisu.plexus:0.3.4 - http://www.eclipse.org/sisu/org.eclipse.sisu.plexus/)
        * spec.alpha (org.clojure:spec.alpha:0.5.238 - https://github.com/clojure/build.poms/spec.alpha)
        * tools.logging (org.clojure:tools.logging:1.3.0 - https://github.com/clojure/build.poms/tools.logging)

    Eclipse Public License, Version 2.0

        * grizzly-framework (org.glassfish.grizzly:grizzly-framework:4.0.2 - https://projects.eclipse.org/projects/ee4j.grizzly/grizzly-framework)
        * grizzly-http (org.glassfish.grizzly:grizzly-http:4.0.2 - https://projects.eclipse.org/projects/ee4j.grizzly/grizzly-http)
        * grizzly-http-server (org.glassfish.grizzly:grizzly-http-server:4.0.2 - https://projects.eclipse.org/projects/ee4j.grizzly/grizzly-http-server)
        * grizzly-http-servlet (org.glassfish.grizzly:grizzly-http-servlet:4.0.2 - https://projects.eclipse.org/projects/ee4j.grizzly/grizzly-http-servlet)
        * org.eclipse.sisu.inject (org.eclipse.sisu:org.eclipse.sisu.inject:0.9.0.M3 - http://www.eclipse.org/sisu/org.eclipse.sisu.inject/)

    Eclipse Public License, Version 2.0, GPL-2.0-with-classpath-exception

        * Jakarta RESTful WS API (jakarta.ws.rs:jakarta.ws.rs-api:3.1.0 - https://github.com/eclipse-ee4j/jaxrs-api)

    Eclipse Public License, Version 2.0, The GNU General Public License (GPL), Version 2, With Classpath Exception

        * aopalliance version 1.0 repackaged as a module (org.glassfish.hk2.external:aopalliance-repackaged:3.0.6 - https://github.com/eclipse-ee4j/glassfish-hk2/external/aopalliance-repackaged)
        * HK2 API module (org.glassfish.hk2:hk2-api:3.0.6 - https://github.com/eclipse-ee4j/glassfish-hk2/hk2-api)
        * HK2 Implementation Utilities (org.glassfish.hk2:hk2-utils:3.0.6 - https://github.com/eclipse-ee4j/glassfish-hk2/hk2-utils)
        * Jakarta Annotations API (jakarta.annotation:jakarta.annotation-api:2.0.0 - https://projects.eclipse.org/projects/ee4j.ca)
        * Jakarta Annotations API (jakarta.annotation:jakarta.annotation-api:2.1.1 - https://projects.eclipse.org/projects/ee4j.ca)
        * Jakarta Servlet (jakarta.servlet:jakarta.servlet-api:5.0.0 - https://projects.eclipse.org/projects/ee4j.servlet)
        * OSGi resource locator (org.glassfish.hk2:osgi-resource-locator:1.0.3 - https://projects.eclipse.org/projects/ee4j/osgi-resource-locator)
        * ServiceLocator Default Implementation (org.glassfish.hk2:hk2-locator:3.0.6 - https://github.com/eclipse-ee4j/glassfish-hk2/hk2-locator)

    Eclipse Public License (EPL) 1.0, GNU Lesser General Public License Version 2.1, February 1999

        * JGraphT - Core (org.jgrapht:jgrapht-core:0.9.0 - http://www.jgrapht.org/jgrapht-core)

    Eclipse Public License 2.0, GNU General Public License, version 2 with the GNU Classpath Exception

        * Jakarta Messaging API (jakarta.jms:jakarta.jms-api:2.0.3 - https://projects.eclipse.org/projects/ee4j.jms)

    Eclipse Public License v. 2.0, GNU General Public License, version 2 with the GNU Classpath Exception

        * Eclipse Expressly (org.glassfish.expressly:expressly:5.0.0 - https://projects.eclipse.org/projects/ee4j.expressly)
        * Jakarta Expression Language API (jakarta.el:jakarta.el-api:4.0.0 - https://projects.eclipse.org/projects/ee4j.el)
        * Jakarta Expression Language Implementation (org.glassfish:jakarta.el:4.0.2 - https://projects.eclipse.org/projects/ee4j.el)

    MIT License

        * argparse4j (net.sourceforge.argparse4j:argparse4j:0.9.0 - https://argparse4j.github.io)
        * Checker Qual (org.checkerframework:checker-qual:3.48.2 - https://checkerframework.org/)
        * JCodings (org.jruby.jcodings:jcodings:1.0.58 - http://nexus.sonatype.org/oss-repository-hosting.html/jcodings)
        * Jedis (redis.clients:jedis:5.2.0 - https://github.com/redis/jedis)
        * Joni (org.jruby.joni:joni:2.2.1 - http://nexus.sonatype.org/oss-repository-hosting.html/joni)
        * JUL to SLF4J bridge (org.slf4j:jul-to-slf4j:1.7.36 - http://www.slf4j.org)
        * SLF4J API Module (org.slf4j:slf4j-api:1.7.36 - http://www.slf4j.org)
        * System Out and Err redirected to SLF4J (uk.org.lidalia:sysout-over-slf4j:1.0.2 - http://projects.lidalia.org.uk/sysout-over-slf4j/)

    Public Domain

        * AOP alliance (aopalliance:aopalliance:1.0 - http://aopalliance.sourceforge.net)
        * JSON in Java (org.json:json:20240303 - https://github.com/douglascrockford/JSON-java)

    Revised BSD

        * JSch (com.jcraft:jsch:0.1.55 - http://www.jcraft.com/jsch/)

    Similar to Apache License but with the acknowledgment clause removed

        * JDOM (org.jdom:jdom2:2.0.6.1 - http://www.jdom.org)

    The BSD 2-Clause License

        * Stax2 API (org.codehaus.woodstox:stax2-api:4.2.2 - http://github.com/FasterXML/stax2-api)

    The Go license

        * re2j (com.google.re2j:re2j:1.1 - http://github.com/google/re2j)<|MERGE_RESOLUTION|>--- conflicted
+++ resolved
@@ -71,15 +71,8 @@
         * Apache HttpComponents Core HTTP/2 (org.apache.httpcomponents.core5:httpcore5-h2:5.2 - https://hc.apache.org/httpcomponents-core-5.2.x/5.2/httpcore5-h2/)
         * Apache HttpCore (org.apache.httpcomponents:httpcore:4.4.16 - http://hc.apache.org/httpcomponents-core-ga)
         * Apache Kafka (org.apache.kafka:kafka-clients:3.9.0 - https://kafka.apache.org)
-<<<<<<< HEAD
-        * Apache Log4j 1.x Compatibility API (org.apache.logging.log4j:log4j-1.2-api:2.24.3 - https://logging.apache.org/log4j/2.x/log4j/log4j-1.2-api/)
         * Apache Log4j API (org.apache.logging.log4j:log4j-api:2.24.3 - https://logging.apache.org/log4j/2.x/log4j/log4j-api/)
         * Apache Log4j Core (org.apache.logging.log4j:log4j-core:2.24.3 - https://logging.apache.org/log4j/2.x/log4j/log4j-core/)
-        * Apache Log4j Web (org.apache.logging.log4j:log4j-web:2.24.3 - https://logging.apache.org/log4j/2.x/log4j/log4j-web/)
-=======
-        * Apache Log4j API (org.apache.logging.log4j:log4j-api:2.24.2 - https://logging.apache.org/log4j/2.x/log4j/log4j-api/)
-        * Apache Log4j Core (org.apache.logging.log4j:log4j-core:2.24.2 - https://logging.apache.org/log4j/2.x/log4j/log4j-core/)
->>>>>>> 8a4cb6cf
         * Apache Maven Shade Plugin (org.apache.maven.plugins:maven-shade-plugin:3.6.0 - https://maven.apache.org/plugins/maven-shade-plugin/)
         * Apache Maven Shared Utils (org.apache.maven.shared:maven-shared-utils:3.2.1 - https://maven.apache.org/shared/maven-shared-utils/)
         * Apache Thrift (org.apache.thrift:libthrift:0.19.0 - http://thrift.apache.org)
