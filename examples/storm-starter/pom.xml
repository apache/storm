--- conflicted
+++ resolved
@@ -155,45 +155,7 @@
             <groupId>org.apache.maven.plugins</groupId>
             <artifactId>maven-shade-plugin</artifactId>
             <configuration>
-<<<<<<< HEAD
-              <createDependencyReducedPom>true</createDependencyReducedPom>
-              <filters>
-                <filter>
-                  <artifact>*:*</artifact>
-                  <excludes>
-                    <exclude>META-INF/*.SF</exclude>
-                    <exclude>META-INF/*.sf</exclude>
-                    <exclude>META-INF/*.DSA</exclude>
-                    <exclude>META-INF/*.dsa</exclude>
-                    <exclude>META-INF/*.RSA</exclude>
-                    <exclude>META-INF/*.rsa</exclude>
-                    <exclude>META-INF/*.EC</exclude>
-                    <exclude>META-INF/*.ec</exclude>
-                    <exclude>META-INF/MSFTSIG.SF</exclude>
-                    <exclude>META-INF/MSFTSIG.RSA</exclude>
-                  </excludes>
-                </filter>
-              </filters>
-=======
                 <createDependencyReducedPom>true</createDependencyReducedPom>
-                <filters>
-                    <filter>
-                        <artifact>*:*</artifact>
-                        <excludes>
-                            <exclude>META-INF/*.SF</exclude>
-                            <exclude>META-INF/*.sf</exclude>
-                            <exclude>META-INF/*.DSA</exclude>
-                            <exclude>META-INF/*.dsa</exclude>
-                            <exclude>META-INF/*.RSA</exclude>
-                            <exclude>META-INF/*.rsa</exclude>
-                            <exclude>META-INF/*.EC</exclude>
-                            <exclude>META-INF/*.ec</exclude>
-                            <exclude>META-INF/MSFTSIG.SF</exclude>
-                            <exclude>META-INF/MSFTSIG.RSA</exclude>
-                        </excludes>
-                    </filter>
-                </filters>
->>>>>>> ff0d6c99
             </configuration>
             <executions>
                 <execution>
