<?xml version="1.0" encoding="UTF-8"?>
<!--
 Licensed to the Apache Software Foundation (ASF) under one or more
 contributor license agreements.  See the NOTICE file distributed with
 this work for additional information regarding copyright ownership.
 The ASF licenses this file to You under the Apache License, Version 2.0
 (the "License"); you may not use this file except in compliance with
 the License.  You may obtain a copy of the License at

     http://www.apache.org/licenses/LICENSE-2.0

 Unless required by applicable law or agreed to in writing, software
 distributed under the License is distributed on an "AS IS" BASIS,
 WITHOUT WARRANTIES OR CONDITIONS OF ANY KIND, either express or implied.
 See the License for the specific language governing permissions and
 limitations under the License.
-->
<project xmlns="http://maven.apache.org/POM/4.0.0" xmlns:xsi="http://www.w3.org/2001/XMLSchema-instance" xsi:schemaLocation="http://maven.apache.org/POM/4.0.0 http://maven.apache.org/xsd/maven-4.0.0.xsd">
    <modelVersion>4.0.0</modelVersion>

    <parent>
        <artifactId>storm</artifactId>
        <groupId>org.apache.storm</groupId>
<<<<<<< HEAD
        <version>1.0.1.2.6.0.0-SNAPSHOT</version>
=======
        <version>1.2.1-SNAPSHOT</version>
>>>>>>> 9d50f676
        <relativePath>../../pom.xml</relativePath>
    </parent>

    <artifactId>storm-kafka-examples</artifactId>

    <dependencies>
        <dependency>
            <groupId>org.apache.storm</groupId>
            <artifactId>storm-starter</artifactId>
            <version>${project.version}</version>
        </dependency>
        <dependency>
            <groupId>org.apache.storm</groupId>
            <artifactId>storm-core</artifactId>
            <version>${project.version}</version>
            <scope>${provided.scope}</scope>
        </dependency>
        <dependency>
            <groupId>org.apache.storm</groupId>
            <artifactId>storm-kafka</artifactId>
            <version>${project.version}</version>
            <scope>${provided.scope}</scope>
        </dependency>
        <dependency>
            <groupId>org.apache.kafka</groupId>
            <artifactId>${storm.kafka.artifact.id}</artifactId>
            <version>${storm.kafka.version}</version>
            <scope>${provided.scope}</scope>
        </dependency>
        <dependency>
            <groupId>org.apache.kafka</groupId>
            <artifactId>kafka-clients</artifactId>
            <version>${storm.kafka.version}</version>
            <scope>${provided.scope}</scope>
        </dependency>
    </dependencies>

    <build>
        <plugins>
            <plugin>
                <groupId>org.apache.maven.plugins</groupId>
                <artifactId>maven-shade-plugin</artifactId>
                <configuration>
                    <createDependencyReducedPom>true</createDependencyReducedPom>
                    <filters>
                        <filter>
                            <artifact>*:*</artifact>
                            <excludes>
                                <exclude>META-INF/*.SF</exclude>
<<<<<<< HEAD
                                <exclude>META-INF/*.DSA</exclude>
                                <exclude>META-INF/*.RSA</exclude>
=======
                                <exclude>META-INF/*.sf</exclude>
                                <exclude>META-INF/*.DSA</exclude>
                                <exclude>META-INF/*.dsa</exclude>
                                <exclude>META-INF/*.RSA</exclude>
                                <exclude>META-INF/*.rsa</exclude>
                                <exclude>META-INF/*.EC</exclude>
                                <exclude>META-INF/*.ec</exclude>
                                <exclude>META-INF/MSFTSIG.SF</exclude>
                                <exclude>META-INF/MSFTSIG.RSA</exclude>
>>>>>>> 9d50f676
                            </excludes>
                        </filter>
                    </filters>
                </configuration>
                <executions>
                    <execution>
                        <phase>package</phase>
                        <goals>
                            <goal>shade</goal>
                        </goals>
                        <configuration>
                            <transformers>
                                <transformer implementation="org.apache.maven.plugins.shade.resource.ServicesResourceTransformer" />
                                <transformer implementation="org.apache.maven.plugins.shade.resource.ManifestResourceTransformer">
                                </transformer>
                            </transformers>
                        </configuration>
                    </execution>
                </executions>
            </plugin>
        </plugins>
    </build>
</project><|MERGE_RESOLUTION|>--- conflicted
+++ resolved
@@ -21,11 +21,7 @@
     <parent>
         <artifactId>storm</artifactId>
         <groupId>org.apache.storm</groupId>
-<<<<<<< HEAD
-        <version>1.0.1.2.6.0.0-SNAPSHOT</version>
-=======
         <version>1.2.1-SNAPSHOT</version>
->>>>>>> 9d50f676
         <relativePath>../../pom.xml</relativePath>
     </parent>
 
@@ -75,10 +71,6 @@
                             <artifact>*:*</artifact>
                             <excludes>
                                 <exclude>META-INF/*.SF</exclude>
-<<<<<<< HEAD
-                                <exclude>META-INF/*.DSA</exclude>
-                                <exclude>META-INF/*.RSA</exclude>
-=======
                                 <exclude>META-INF/*.sf</exclude>
                                 <exclude>META-INF/*.DSA</exclude>
                                 <exclude>META-INF/*.dsa</exclude>
@@ -88,7 +80,6 @@
                                 <exclude>META-INF/*.ec</exclude>
                                 <exclude>META-INF/MSFTSIG.SF</exclude>
                                 <exclude>META-INF/MSFTSIG.RSA</exclude>
->>>>>>> 9d50f676
                             </excludes>
                         </filter>
                     </filters>
