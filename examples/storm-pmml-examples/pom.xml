--- conflicted
+++ resolved
@@ -17,15 +17,13 @@
   ~   limitations under the License.
   -->
 
-<project xmlns="http://maven.apache.org/POM/4.0.0" xmlns:xsi="http://www.w3.org/2001/XMLSchema-instance" xsi:schemaLocation="http://maven.apache.org/POM/4.0.0 http://maven.apache.org/xsd/maven-4.0.0.xsd">
+<project xmlns="http://maven.apache.org/POM/4.0.0"
+         xmlns:xsi="http://www.w3.org/2001/XMLSchema-instance"
+         xsi:schemaLocation="http://maven.apache.org/POM/4.0.0 http://maven.apache.org/xsd/maven-4.0.0.xsd">
     <parent>
         <artifactId>storm</artifactId>
         <groupId>org.apache.storm</groupId>
-<<<<<<< HEAD
         <version>1.1.0.2.6.0.2-SNAPSHOT</version>
-=======
-        <version>1.1.1-SNAPSHOT</version>
->>>>>>> b04ff48f
         <relativePath>../../pom.xml</relativePath>
     </parent>
     <modelVersion>4.0.0</modelVersion>
