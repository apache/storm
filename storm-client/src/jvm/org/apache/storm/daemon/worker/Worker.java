--- conflicted
+++ resolved
@@ -368,16 +368,11 @@
         state.setWorkerHeartBeat(lsWorkerHeartbeat);
         state.cleanup(60); // this is just in case supervisor is down so that disk doesn't fill up.
         // it shouldn't take supervisor 120 seconds between listing dir and reading it
-<<<<<<< HEAD
-
         if (!workerState.stormClusterState.isPacemakerStateStore()) {
             LOG.debug("If pacemaker is not used, send supervisor");
             heartbeatToMasterIfLocalbeatFail(lsWorkerHeartbeat);
         }
-=======
-        heartbeatToMasterIfLocalbeatFail(lsWorkerHeartbeat);
         this.heatbeatMeter.mark();
->>>>>>> 2924dcad
     }
 
     public void doExecutorHeartbeats() {
