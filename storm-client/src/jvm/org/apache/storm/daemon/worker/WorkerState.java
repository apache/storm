/**
 * Licensed to the Apache Software Foundation (ASF) under one or more contributor license agreements.  See the NOTICE file distributed with
 * this work for additional information regarding copyright ownership.  The ASF licenses this file to you under the Apache License, Version
 * 2.0 (the "License"); you may not use this file except in compliance with the License.  You may obtain a copy of the License at
 * <p>
 * http://www.apache.org/licenses/LICENSE-2.0
 * <p>
 * Unless required by applicable law or agreed to in writing, software distributed under the License is distributed on an "AS IS" BASIS,
 * WITHOUT WARRANTIES OR CONDITIONS OF ANY KIND, either express or implied. See the License for the specific language governing permissions
 * and limitations under the License.
 */

package org.apache.storm.daemon.worker;

import java.io.IOException;
import java.nio.ByteBuffer;
import java.util.ArrayList;
import java.util.Collection;
import java.util.Collections;
import java.util.HashMap;
import java.util.HashSet;
import java.util.List;
import java.util.Map;
import java.util.Queue;
import java.util.Set;
import java.util.concurrent.ConcurrentHashMap;
import java.util.concurrent.ConcurrentMap;
import java.util.concurrent.CountDownLatch;
import java.util.concurrent.ExecutorService;
import java.util.concurrent.Executors;
import java.util.concurrent.atomic.AtomicBoolean;
import java.util.concurrent.atomic.AtomicLong;
import java.util.concurrent.atomic.AtomicReference;
import java.util.concurrent.locks.ReentrantReadWriteLock;
import java.util.function.Supplier;
import org.apache.storm.Config;
import org.apache.storm.Constants;
import org.apache.storm.StormTimer;
import org.apache.storm.cluster.IStateStorage;
import org.apache.storm.cluster.IStormClusterState;
import org.apache.storm.cluster.VersionedData;
import org.apache.storm.daemon.StormCommon;
import org.apache.storm.daemon.supervisor.AdvancedFSOps;
import org.apache.storm.daemon.worker.BackPressureTracker.BackpressureState;
import org.apache.storm.executor.IRunningExecutor;
import org.apache.storm.generated.Assignment;
import org.apache.storm.generated.DebugOptions;
import org.apache.storm.generated.Grouping;
import org.apache.storm.generated.InvalidTopologyException;
import org.apache.storm.generated.NodeInfo;
import org.apache.storm.generated.StormBase;
import org.apache.storm.generated.StormTopology;
import org.apache.storm.generated.StreamInfo;
import org.apache.storm.generated.TopologyStatus;
import org.apache.storm.grouping.Load;
import org.apache.storm.grouping.LoadMapping;
import org.apache.storm.hooks.IWorkerHook;
import org.apache.storm.messaging.ConnectionWithStatus;
import org.apache.storm.messaging.DeserializingConnectionCallback;
import org.apache.storm.messaging.IConnection;
import org.apache.storm.messaging.IConnectionCallback;
import org.apache.storm.messaging.IContext;
import org.apache.storm.messaging.TransportFactory;
import org.apache.storm.messaging.netty.BackPressureStatus;
import org.apache.storm.metrics2.StormMetricRegistry;
import org.apache.storm.policy.IWaitStrategy;
import org.apache.storm.security.auth.IAutoCredentials;
import org.apache.storm.serialization.ITupleSerializer;
import org.apache.storm.serialization.KryoTupleSerializer;
import org.apache.storm.shade.com.google.common.collect.ImmutableMap;
import org.apache.storm.shade.com.google.common.collect.Sets;
import org.apache.storm.task.WorkerTopologyContext;
import org.apache.storm.tuple.AddressedTuple;
import org.apache.storm.tuple.Fields;
import org.apache.storm.utils.ConfigUtils;
import org.apache.storm.utils.JCQueue;
import org.apache.storm.utils.ObjectReader;
import org.apache.storm.utils.SupervisorIfaceFactory;
import org.apache.storm.utils.ThriftTopologyUtils;
import org.apache.storm.utils.Utils;
import org.apache.storm.utils.Utils.SmartThread;
import org.slf4j.Logger;
import org.slf4j.LoggerFactory;

public class WorkerState {

    private static final Logger LOG = LoggerFactory.getLogger(WorkerState.class);
    private static final long LOAD_REFRESH_INTERVAL_MS = 5000L;
    private static final int RESEND_BACKPRESSURE_SIZE = 10000;
    private static long dropCount = 0;
    final Map<String, Object> conf;
    final IContext mqContext;
    final IConnection receiver;
    final String topologyId;
    final String assignmentId;
    private final Supplier<SupervisorIfaceFactory> supervisorIfaceSupplier;
    final int port;
    final String workerId;
    final IStateStorage stateStorage;
    final IStormClusterState stormClusterState;
    // when worker bootup, worker will start to setup initial connections to
    // other workers. When all connection is ready, we will count down this latch
    // and spout and bolt will be activated, assuming the topology is not deactivated.
    // used in worker only, keep it as a latch
    final CountDownLatch isWorkerActive;
    final AtomicBoolean isTopologyActive;
    final AtomicReference<Map<String, DebugOptions>> stormComponentToDebug;
    // local executors and localTaskIds running in this worker
    final Set<List<Long>> localExecutors;
    final ArrayList<Integer> localTaskIds;
    // [taskId]-> JCQueue :  initialized after local executors are initialized
    final Map<Integer, JCQueue> localReceiveQueues = new HashMap<>();
    final Map<String, Object> topologyConf;
    final StormTopology topology;
    final StormTopology systemTopology;
    final Map<Integer, String> taskToComponent;
    final Map<String, Map<String, Fields>> componentToStreamToFields;
    final Map<String, List<Integer>> componentToSortedTasks;
    final ConcurrentMap<String, Long> blobToLastKnownVersion;
    final ReentrantReadWriteLock endpointSocketLock;
    final AtomicReference<Map<Integer, NodeInfo>> cachedTaskToNodePort;
    final AtomicReference<Map<NodeInfo, IConnection>> cachedNodeToPortSocket;
    // executor id is in form [start_task_id end_task_id]
    final Map<List<Long>, JCQueue> executorReceiveQueueMap;
    final Map<Integer, JCQueue> taskToExecutorQueue;
    final Runnable suicideCallback;
    final Utils.UptimeComputer uptime;
    final Map<String, Object> defaultSharedResources;
    final Map<String, Object> userSharedResources;
    final LoadMapping loadMapping;
    final AtomicReference<Map<String, VersionedData<Assignment>>> assignmentVersions;
    // Timers
    final StormTimer heartbeatTimer = mkHaltingTimer("heartbeat-timer");
    final StormTimer refreshLoadTimer = mkHaltingTimer("refresh-load-timer");
    final StormTimer refreshConnectionsTimer = mkHaltingTimer("refresh-connections-timer");
    final StormTimer refreshCredentialsTimer = mkHaltingTimer("refresh-credentials-timer");
    final StormTimer checkForUpdatedBlobsTimer = mkHaltingTimer("check-for-updated-blobs-timer");
    final StormTimer resetLogLevelsTimer = mkHaltingTimer("reset-log-levels-timer");
    final StormTimer refreshActiveTimer = mkHaltingTimer("refresh-active-timer");
    final StormTimer executorHeartbeatTimer = mkHaltingTimer("executor-heartbeat-timer");
    final StormTimer flushTupleTimer = mkHaltingTimer("flush-tuple-timer");
    final StormTimer userTimer = mkHaltingTimer("user-timer");
    final StormTimer backPressureCheckTimer = mkHaltingTimer("backpressure-check-timer");
    private final WorkerTransfer workerTransfer;
    private final BackPressureTracker bpTracker;
    private final List<IWorkerHook> deserializedWorkerHooks;
    // global variables only used internally in class
    private final Set<Integer> outboundTasks;
    private final AtomicLong nextLoadUpdate = new AtomicLong(0);
    private final boolean trySerializeLocal;
    private final Collection<IAutoCredentials> autoCredentials;
    private final StormMetricRegistry metricRegistry;

    public WorkerState(Map<String, Object> conf,
            IContext mqContext,
            String topologyId,
            String assignmentId,
            Supplier<SupervisorIfaceFactory> supervisorIfaceSupplier,
            int port,
            String workerId,
            Map<String, Object> topologyConf,
            IStateStorage stateStorage,
            IStormClusterState stormClusterState,
            Collection<IAutoCredentials> autoCredentials,
            StormMetricRegistry metricRegistry) throws IOException,
            InvalidTopologyException {
        this.metricRegistry = metricRegistry;
        this.autoCredentials = autoCredentials;
        this.conf = conf;
        this.supervisorIfaceSupplier = supervisorIfaceSupplier;
        this.mqContext = (null != mqContext) ? mqContext : TransportFactory.makeContext(topologyConf);
        this.topologyId = topologyId;
        this.assignmentId = assignmentId;
        this.port = port;
        this.workerId = workerId;
        this.stateStorage = stateStorage;
        this.stormClusterState = stormClusterState;
        this.localExecutors =
            new HashSet<>(readWorkerExecutors(assignmentId, port, getLocalAssignment(this.stormClusterState, topologyId)));
        this.isWorkerActive = new CountDownLatch(1);
        this.isTopologyActive = new AtomicBoolean(false);
        this.stormComponentToDebug = new AtomicReference<>();
        this.executorReceiveQueueMap = mkReceiveQueueMap(topologyConf, localExecutors);
        this.localTaskIds = new ArrayList<>();
        this.taskToExecutorQueue = new HashMap<>();
        this.blobToLastKnownVersion = new ConcurrentHashMap<>();
        for (Map.Entry<List<Long>, JCQueue> entry : executorReceiveQueueMap.entrySet()) {
            List<Integer> taskIds = StormCommon.executorIdToTasks(entry.getKey());
            for (Integer taskId : taskIds) {
                this.taskToExecutorQueue.put(taskId, entry.getValue());
            }
            this.localTaskIds.addAll(taskIds);
        }
        Collections.sort(localTaskIds);
        this.topologyConf = topologyConf;
        this.topology = ConfigUtils.readSupervisorTopology(conf, topologyId, AdvancedFSOps.make(conf));
        this.systemTopology = StormCommon.systemTopology(topologyConf, topology);
        this.taskToComponent = StormCommon.stormTaskInfo(topology, topologyConf);
        this.componentToStreamToFields = new HashMap<>();
        for (String c : ThriftTopologyUtils.getComponentIds(systemTopology)) {
            Map<String, Fields> streamToFields = new HashMap<>();
            for (Map.Entry<String, StreamInfo> stream :
                ThriftTopologyUtils.getComponentCommon(systemTopology, c).get_streams().entrySet()) {
                streamToFields.put(stream.getKey(), new Fields(stream.getValue().get_output_fields()));
            }
            componentToStreamToFields.put(c, streamToFields);
        }
        this.componentToSortedTasks = Utils.reverseMap(taskToComponent);
        this.componentToSortedTasks.values().forEach(Collections::sort);
        this.endpointSocketLock = new ReentrantReadWriteLock();
        this.cachedNodeToPortSocket = new AtomicReference<>(new HashMap<>());
        this.cachedTaskToNodePort = new AtomicReference<>(new HashMap<>());
        this.suicideCallback = Utils.mkSuicideFn();
        this.uptime = Utils.makeUptimeComputer();
        this.defaultSharedResources = makeDefaultResources();
        this.userSharedResources = makeUserResources();
        this.loadMapping = new LoadMapping();
        this.assignmentVersions = new AtomicReference<>(new HashMap<>());
        this.outboundTasks = workerOutboundTasks();
        this.trySerializeLocal = topologyConf.containsKey(Config.TOPOLOGY_TESTING_ALWAYS_TRY_SERIALIZE)
                                 && (Boolean) topologyConf.get(Config.TOPOLOGY_TESTING_ALWAYS_TRY_SERIALIZE);
        if (trySerializeLocal) {
            LOG.warn("WILL TRY TO SERIALIZE ALL TUPLES (Turn off {} for production", Config.TOPOLOGY_TESTING_ALWAYS_TRY_SERIALIZE);
        }
        int maxTaskId = getMaxTaskId(componentToSortedTasks);
        this.workerTransfer = new WorkerTransfer(this, topologyConf, maxTaskId);
        this.bpTracker = new BackPressureTracker(workerId, taskToExecutorQueue);
        this.deserializedWorkerHooks = deserializeWorkerHooks();
        LOG.info("Registering IConnectionCallbacks for {}:{}", assignmentId, port);
        IConnectionCallback cb = new DeserializingConnectionCallback(topologyConf,
            getWorkerTopologyContext(),
            this::transferLocalBatch);
        Supplier<Object> newConnectionResponse = () -> {
            BackPressureStatus bpStatus = bpTracker.getCurrStatus();
            LOG.info("Sending BackPressure status to new client. BPStatus: {}", bpStatus);
            return bpStatus;
        };
        this.receiver = this.mqContext.bind(topologyId, port, cb, newConnectionResponse);
    }

    public static boolean isConnectionReady(IConnection connection) {
        return !(connection instanceof ConnectionWithStatus)
               || ((ConnectionWithStatus) connection).status() == ConnectionWithStatus.Status.Ready;
    }

    private static int getMaxTaskId(Map<String, List<Integer>> componentToSortedTasks) {
        int maxTaskId = -1;
        for (List<Integer> integers : componentToSortedTasks.values()) {
            if (!integers.isEmpty()) {
                int tempMax = integers.stream().max(Integer::compareTo).get();
                if (tempMax > maxTaskId) {
                    maxTaskId = tempMax;
                }
            }
        }
        return maxTaskId;
    }

    public List<IWorkerHook> getDeserializedWorkerHooks() {
        return deserializedWorkerHooks;
    }

    public Map<String, Object> getConf() {
        return conf;
    }

    public IConnection getReceiver() {
        return receiver;
    }

    public String getTopologyId() {
        return topologyId;
    }

    public int getPort() {
        return port;
    }

    public String getWorkerId() {
        return workerId;
    }

    public IStateStorage getStateStorage() {
        return stateStorage;
    }

    public CountDownLatch getIsWorkerActive() {
        return isWorkerActive;
    }
    
    public AtomicBoolean getIsTopologyActive() {
        return isTopologyActive;
    }

    public AtomicReference<Map<String, DebugOptions>> getStormComponentToDebug() {
        return stormComponentToDebug;
    }

    public Set<List<Long>> getLocalExecutors() {
        return localExecutors;
    }

    public List<Integer> getLocalTaskIds() {
        return localTaskIds;
    }

    public Map<Integer, JCQueue> getLocalReceiveQueues() {
        return localReceiveQueues;
    }

    public Map<String, Object> getTopologyConf() {
        return topologyConf;
    }

    public StormTopology getTopology() {
        return topology;
    }

    public StormTopology getSystemTopology() {
        return systemTopology;
    }

    public Map<Integer, String> getTaskToComponent() {
        return taskToComponent;
    }

    public Map<String, Map<String, Fields>> getComponentToStreamToFields() {
        return componentToStreamToFields;
    }

    public Map<String, List<Integer>> getComponentToSortedTasks() {
        return componentToSortedTasks;
    }

    public Map<String, Long> getBlobToLastKnownVersion() {
        return blobToLastKnownVersion;
    }

    public AtomicReference<Map<NodeInfo, IConnection>> getCachedNodeToPortSocket() {
        return cachedNodeToPortSocket;
    }

    public Map<List<Long>, JCQueue> getExecutorReceiveQueueMap() {
        return executorReceiveQueueMap;
    }

    public Runnable getSuicideCallback() {
        return suicideCallback;
    }

    public Utils.UptimeComputer getUptime() {
        return uptime;
    }

    public Map<String, Object> getDefaultSharedResources() {
        return defaultSharedResources;
    }

    public Map<String, Object> getUserSharedResources() {
        return userSharedResources;
    }

    public LoadMapping getLoadMapping() {
        return loadMapping;
    }

    public AtomicReference<Map<String, VersionedData<Assignment>>> getAssignmentVersions() {
        return assignmentVersions;
    }

    public StormTimer getUserTimer() {
        return userTimer;
    }

    public SmartThread makeTransferThread() {
        return workerTransfer.makeTransferThread();
    }

    public void suicideIfLocalAssignmentsChanged(Assignment assignment) {
        if (assignment != null) {
            Set<List<Long>> assignedExecutors = new HashSet<>(readWorkerExecutors(assignmentId, port, assignment));
            if (!localExecutors.equals(assignedExecutors)) {
                LOG.info("Found conflicting assignments. We shouldn't be alive!"
                         + " Assigned: " + assignedExecutors + ", Current: "
                         + localExecutors);
                if (!ConfigUtils.isLocalMode(conf)) {
                    suicideCallback.run();
                } else {
                    LOG.info("Local worker tried to commit suicide!");
                }
            }
        }
    }

    public void refreshConnections() {
        Assignment assignment = null;
        try {
            assignment = getLocalAssignment(stormClusterState, topologyId);
        } catch (Exception e) {
            LOG.warn("Failed to read assignment. This should only happen when topology is shutting down.", e);
        }

        suicideIfLocalAssignmentsChanged(assignment);
        Set<NodeInfo> neededConnections = new HashSet<>();
        Map<Integer, NodeInfo> newTaskToNodePort = new HashMap<>();
        if (null != assignment) {
            Map<Integer, NodeInfo> taskToNodePort = StormCommon.taskToNodeport(assignment.get_executor_node_port());
            for (Map.Entry<Integer, NodeInfo> taskToNodePortEntry : taskToNodePort.entrySet()) {
                Integer task = taskToNodePortEntry.getKey();
                if (outboundTasks.contains(task)) {
                    newTaskToNodePort.put(task, taskToNodePortEntry.getValue());
                    if (!localTaskIds.contains(task)) {
                        neededConnections.add(taskToNodePortEntry.getValue());
                    }
                }
            }
        }

        Set<NodeInfo> currentConnections = cachedNodeToPortSocket.get().keySet();
        Set<NodeInfo> newConnections = Sets.difference(neededConnections, currentConnections);
        Set<NodeInfo> removeConnections = Sets.difference(currentConnections, neededConnections);

        Map<String, String> nodeHost = assignment != null ? assignment.get_node_host() : null;
        // Add new connections atomically
        cachedNodeToPortSocket.getAndUpdate(prev -> {
            Map<NodeInfo, IConnection> next = new HashMap<>(prev);
            for (NodeInfo nodeInfo : newConnections) {
                next.put(nodeInfo,
                         mqContext.connect(
                             topologyId,
                             //nodeHost is not null here, as newConnections is only non-empty if assignment was not null above.
                             nodeHost.get(nodeInfo.get_node()),    // Host
                             nodeInfo.get_port().iterator().next().intValue(),       // Port
                             workerTransfer.getRemoteBackPressureStatus()));
            }
            return next;
        });


        try {
            endpointSocketLock.writeLock().lock();
            cachedTaskToNodePort.set(newTaskToNodePort);
        } finally {
            endpointSocketLock.writeLock().unlock();
        }

        for (NodeInfo nodeInfo : removeConnections) {
            cachedNodeToPortSocket.get().get(nodeInfo).close();
        }

        // Remove old connections atomically
        cachedNodeToPortSocket.getAndUpdate(prev -> {
            Map<NodeInfo, IConnection> next = new HashMap<>(prev);
            removeConnections.forEach(next::remove);
            return next;
        });

    }

    public void refreshStormActive() {
        refreshStormActive(() -> refreshActiveTimer.schedule(0, this::refreshStormActive));
    }

    public void refreshStormActive(Runnable callback) {
        StormBase base = stormClusterState.stormBase(topologyId, callback);
        isTopologyActive.set(
            (null != base)
            && (base.get_status() == TopologyStatus.ACTIVE));
        if (null != base) {
            Map<String, DebugOptions> debugOptionsMap = new HashMap<>(base.get_component_debug());
            for (DebugOptions debugOptions : debugOptionsMap.values()) {
                if (!debugOptions.is_set_samplingpct()) {
                    debugOptions.set_samplingpct(10);
                }
                if (!debugOptions.is_set_enable()) {
                    debugOptions.set_enable(false);
                }
            }
            stormComponentToDebug.set(debugOptionsMap);
            LOG.debug("Events debug options {}", stormComponentToDebug.get());
        }
    }

    public void refreshLoad(List<IRunningExecutor> execs) {
        Set<Integer> remoteTasks = Sets.difference(new HashSet<>(outboundTasks), new HashSet<>(localTaskIds));
        Map<Integer, Double> localLoad = new HashMap<>();
        for (IRunningExecutor exec : execs) {
            double receiveLoad = exec.getReceiveQueue().getQueueLoad();
            localLoad.put(exec.getExecutorId().get(0).intValue(), receiveLoad);
        }

        Map<Integer, Load> remoteLoad = new HashMap<>();
        cachedNodeToPortSocket.get().values().stream().forEach(conn -> remoteLoad.putAll(conn.getLoad(remoteTasks)));
        loadMapping.setLocal(localLoad);
        loadMapping.setRemote(remoteLoad);

        Long now = System.currentTimeMillis();
        if (now > nextLoadUpdate.get()) {
            receiver.sendLoadMetrics(localLoad);
            nextLoadUpdate.set(now + LOAD_REFRESH_INTERVAL_MS);
        }
    }

    // checks if the tasks which had back pressure are now free again. if so, sends an update to other workers
    public void refreshBackPressureStatus() {
        LOG.debug("Checking for change in Backpressure status on worker's tasks");
        boolean bpSituationChanged = bpTracker.refreshBpTaskList();
        if (bpSituationChanged) {
            BackPressureStatus bpStatus = bpTracker.getCurrStatus();
            receiver.sendBackPressureStatus(bpStatus);
        }
    }

    /**
     * we will wait all connections to be ready and then activate the spout/bolt when the worker bootup.
     */
    public void activateWorkerWhenAllConnectionsReady() {
        int delaySecs = 0;
        int recurSecs = 1;
        refreshActiveTimer.schedule(delaySecs,
            () -> {
                if (areAllConnectionsReady()) {
                    LOG.info("All connections are ready for worker {}:{} with id {}", assignmentId, port, workerId);
                    isWorkerActive.countDown();
                } else {
                    refreshActiveTimer.schedule(recurSecs, () -> activateWorkerWhenAllConnectionsReady(), false, 0);
                }
            }
        );
    }

    /* Not a Blocking call. If cannot emit, will add 'tuple' to pendingEmits and return 'false'. 'pendingEmits' can be null */
    public boolean tryTransferRemote(AddressedTuple tuple, Queue<AddressedTuple> pendingEmits, ITupleSerializer serializer) {
        return workerTransfer.tryTransferRemote(tuple, pendingEmits, serializer);
    }

    public void flushRemotes() throws InterruptedException {
        workerTransfer.flushRemotes();
    }

    public boolean tryFlushRemotes() {
        return workerTransfer.tryFlushRemotes();
    }

    // Receives msgs from remote workers and feeds them to local executors. If any receiving local executor is under Back Pressure,
    // informs other workers about back pressure situation. Runs in the NettyWorker thread.
    private void transferLocalBatch(ArrayList<AddressedTuple> tupleBatch) {
        for (int i = 0; i < tupleBatch.size(); i++) {
            AddressedTuple tuple = tupleBatch.get(i);
            JCQueue queue = taskToExecutorQueue.get(tuple.dest);

            // 1- try adding to main queue if its overflow is not empty
            if (queue.isEmptyOverflow()) {
                if (queue.tryPublish(tuple)) {
                    continue;
                }
            }

            // 2- BP detected (i.e MainQ is full). So try adding to overflow
            int currOverflowCount = queue.getOverflowCount();
            // get BP state object so only have to lookup once
            BackpressureState bpState = bpTracker.getBackpressureState(tuple.dest);
            if (bpTracker.recordBackPressure(bpState)) {
                receiver.sendBackPressureStatus(bpTracker.getCurrStatus());
                bpTracker.setLastOverflowCount(bpState, currOverflowCount);
            } else {

                if (currOverflowCount - bpTracker.getLastOverflowCount(bpState) > RESEND_BACKPRESSURE_SIZE) {
                    // resend BP status, in case prev notification was missed or reordered
                    BackPressureStatus bpStatus = bpTracker.getCurrStatus();
                    receiver.sendBackPressureStatus(bpStatus);
                    bpTracker.setLastOverflowCount(bpState, currOverflowCount);
                    LOG.debug("Re-sent BackPressure Status. OverflowCount = {}, BP Status ID = {}. ", currOverflowCount, bpStatus.id);
                }
            }
            if (!queue.tryPublishToOverflow(tuple)) {
                dropMessage(tuple, queue);
            }
        }
    }

    private void dropMessage(AddressedTuple tuple, JCQueue queue) {
        ++dropCount;
        queue.recordMsgDrop();
        LOG.warn(
            "Dropping message as overflow threshold has reached for Q = {}. OverflowCount = {}. Total Drop Count= {}, Dropped Message : {}",
            queue.getQueueName(), queue.getOverflowCount(), dropCount, tuple);
    }

    public void checkSerialize(KryoTupleSerializer serializer, AddressedTuple tuple) {
        if (trySerializeLocal) {
            serializer.serialize(tuple.getTuple());
        }
    }

    public final WorkerTopologyContext getWorkerTopologyContext() {
        try {
            String codeDir = ConfigUtils.supervisorStormResourcesPath(ConfigUtils.supervisorStormDistRoot(conf, topologyId));
            String pidDir = ConfigUtils.workerPidsRoot(conf, topologyId);
            return new WorkerTopologyContext(systemTopology, topologyConf, taskToComponent, componentToSortedTasks,
                                             componentToStreamToFields, topologyId, codeDir, pidDir, port, localTaskIds,
                                             defaultSharedResources,
                                             userSharedResources, cachedTaskToNodePort, assignmentId);
        } catch (IOException e) {
            throw Utils.wrapInRuntime(e);
        }
    }

    private List<IWorkerHook> deserializeWorkerHooks() {
        List<IWorkerHook> myHookList = new ArrayList<>();
        if (topology.is_set_worker_hooks()) {
            for (ByteBuffer hook : topology.get_worker_hooks()) {
                byte[] hookBytes = Utils.toByteArray(hook);
                IWorkerHook hookObject = Utils.javaDeserialize(hookBytes, IWorkerHook.class);
                myHookList.add(hookObject);
            }
        }
        return myHookList;
    }

    public void runWorkerStartHooks() {
        WorkerTopologyContext workerContext = getWorkerTopologyContext();
        for (IWorkerHook hook : getDeserializedWorkerHooks()) {
            hook.start(topologyConf, workerContext);
        }
    }

    public void runWorkerShutdownHooks() {
        for (IWorkerHook hook : getDeserializedWorkerHooks()) {
            hook.shutdown();
        }
    }

    public void closeResources() {
        LOG.info("Shutting down default resources");
        ((ExecutorService) defaultSharedResources.get(WorkerTopologyContext.SHARED_EXECUTOR)).shutdownNow();
        LOG.info("Shut down default resources");
    }

    public boolean areAllConnectionsReady() {
        return cachedNodeToPortSocket.get().values()
                                     .stream()
                                     .map(WorkerState::isConnectionReady)
                                     .reduce((left, right) -> left && right)
                                     .orElse(true);
    }

    public Collection<IAutoCredentials> getAutoCredentials() {
        return this.autoCredentials;
    }

<<<<<<< HEAD
    private List<List<Long>> readWorkerExecutors(String assignmentId,
                                                 int port, Assignment assignment) {
        List<List<Long>> executorsAssignedToThisWorker = new ArrayList<>();
        executorsAssignedToThisWorker.add(Constants.SYSTEM_EXECUTOR_ID);
        Map<List<Long>, NodeInfo> executorToNodePort = assignment.get_executor_node_port();
=======
    private List<List<Long>> readWorkerExecutors(String assignmentId, int port, Assignment assignment) {
        List<List<Long>> executorsAssignedToThisWorker = new ArrayList<>();
        executorsAssignedToThisWorker.add(Constants.SYSTEM_EXECUTOR_ID);
        Map<List<Long>, NodeInfo> executorToNodePort = 
            assignment.get_executor_node_port();
>>>>>>> 4fdfc0e9
        for (Map.Entry<List<Long>, NodeInfo> entry : executorToNodePort.entrySet()) {
            NodeInfo nodeInfo = entry.getValue();
            if (nodeInfo.get_node().equals(assignmentId) && nodeInfo.get_port().iterator().next() == port) {
                executorsAssignedToThisWorker.add(entry.getKey());
            }
        }
        return executorsAssignedToThisWorker;
    }

    private Assignment getLocalAssignment(IStormClusterState stormClusterState, String topologyId) {
        try (SupervisorIfaceFactory fac = supervisorIfaceSupplier.get()) {
            return fac.getIface().getLocalAssignmentForStorm(topologyId);
        } catch (Throwable e) {
            //if any error/exception thrown, fetch it from zookeeper
            Assignment assignment = stormClusterState.remoteAssignmentInfo(topologyId, null);
            if (assignment == null) {
                throw new RuntimeException("Failed to read worker assignment."
                    + " Supervisor client threw exception, and assignment in Zookeeper was null", e);
            }
            return assignment;
        }
    }

    private Map<List<Long>, JCQueue> mkReceiveQueueMap(Map<String, Object> topologyConf, Set<List<Long>> executors) {
        Integer recvQueueSize = ObjectReader.getInt(topologyConf.get(Config.TOPOLOGY_EXECUTOR_RECEIVE_BUFFER_SIZE));
        Integer recvBatchSize = ObjectReader.getInt(topologyConf.get(Config.TOPOLOGY_PRODUCER_BATCH_SIZE));
        Integer overflowLimit = ObjectReader.getInt(topologyConf.get(Config.TOPOLOGY_EXECUTOR_OVERFLOW_LIMIT));

        if (recvBatchSize > recvQueueSize / 2) {
            throw new IllegalArgumentException(Config.TOPOLOGY_PRODUCER_BATCH_SIZE + ":" + recvBatchSize
                    + " is greater than half of " + Config.TOPOLOGY_EXECUTOR_RECEIVE_BUFFER_SIZE + ":"
                    + recvQueueSize);
        }

        IWaitStrategy backPressureWaitStrategy = IWaitStrategy.createBackPressureWaitStrategy(topologyConf);
        Map<List<Long>, JCQueue> receiveQueueMap = new HashMap<>();
        for (List<Long> executor : executors) {
            List<Integer> taskIds = StormCommon.executorIdToTasks(executor);
            receiveQueueMap.put(executor, new JCQueue("receive-queue" + executor.toString(), "receive-queue",
                                                      recvQueueSize, overflowLimit, recvBatchSize, backPressureWaitStrategy,
                this.getTopologyId(), Constants.SYSTEM_COMPONENT_ID, taskIds, this.getPort(), metricRegistry));

        }
        return receiveQueueMap;
    }

    private Map<String, Object> makeDefaultResources() {
        int threadPoolSize = ObjectReader.getInt(conf.get(Config.TOPOLOGY_WORKER_SHARED_THREAD_POOL_SIZE));
        return ImmutableMap.of(WorkerTopologyContext.SHARED_EXECUTOR, Executors.newFixedThreadPool(threadPoolSize));
    }

    private Map<String, Object> makeUserResources() {
        /* TODO: need to invoke a hook provided by the topology, giving it a chance to create user resources.
         * this would be part of the initialization hook
         * need to separate workertopologycontext into WorkerContext and WorkerUserContext.
         * actually just do it via interfaces. just need to make sure to hide setResource from tasks
         */
        return new HashMap<>();
    }

    private StormTimer mkHaltingTimer(String name) {
        return new StormTimer(name, (thread, exception) -> {
            LOG.error("Error when processing event", exception);
            Utils.exitProcess(20, "Error when processing an event");
        });
    }

    /**
     * Get worker outbound tasks.
     * @return seq of task ids that receive messages from this worker
     */
    private Set<Integer> workerOutboundTasks() {
        WorkerTopologyContext context = getWorkerTopologyContext();
        Set<String> components = new HashSet<>();
        for (Integer taskId : localTaskIds) {
            for (Map<String, Grouping> value : context.getTargets(context.getComponentId(taskId)).values()) {
                components.addAll(value.keySet());
            }
        }

        Set<Integer> outboundTasks = new HashSet<>();

        for (Map.Entry<String, List<Integer>> entry : Utils.reverseMap(taskToComponent).entrySet()) {
            if (components.contains(entry.getKey())) {
                outboundTasks.addAll(entry.getValue());
            }
        }
        return outboundTasks;
    }

    public Set<Integer> getOutboundTasks() {
        return this.outboundTasks;
    }

    /**
     * Check if this worker has remote outbound tasks.
     * @return true if this worker has remote outbound tasks; false otherwise.
     */
    public boolean hasRemoteOutboundTasks() {
        Set<Integer> remoteTasks = Sets.difference(new HashSet<>(outboundTasks), new HashSet<>(localTaskIds));
        return !remoteTasks.isEmpty();
    }

    /**
     * If all the tasks are local tasks, the topology has only one worker.
     * @return true if this worker is the single worker; false otherwise.
     */
    public boolean isSingleWorker() {
        Set<Integer> nonLocalTasks = Sets.difference(getTaskToComponent().keySet(),
                new HashSet<>(localTaskIds));
        return nonLocalTasks.isEmpty();
    }

    public void haltWorkerTransfer() {
        workerTransfer.haltTransferThd();
    }

    public JCQueue getTransferQueue() {
        return workerTransfer.getTransferQueue();
    }

    public StormMetricRegistry getMetricRegistry() {
        return metricRegistry;
    }

    public interface ILocalTransferCallback {
        void transfer(ArrayList<AddressedTuple> tupleBatch);
    }
}<|MERGE_RESOLUTION|>--- conflicted
+++ resolved
@@ -649,19 +649,11 @@
         return this.autoCredentials;
     }
 
-<<<<<<< HEAD
-    private List<List<Long>> readWorkerExecutors(String assignmentId,
-                                                 int port, Assignment assignment) {
-        List<List<Long>> executorsAssignedToThisWorker = new ArrayList<>();
-        executorsAssignedToThisWorker.add(Constants.SYSTEM_EXECUTOR_ID);
-        Map<List<Long>, NodeInfo> executorToNodePort = assignment.get_executor_node_port();
-=======
     private List<List<Long>> readWorkerExecutors(String assignmentId, int port, Assignment assignment) {
         List<List<Long>> executorsAssignedToThisWorker = new ArrayList<>();
         executorsAssignedToThisWorker.add(Constants.SYSTEM_EXECUTOR_ID);
         Map<List<Long>, NodeInfo> executorToNodePort = 
             assignment.get_executor_node_port();
->>>>>>> 4fdfc0e9
         for (Map.Entry<List<Long>, NodeInfo> entry : executorToNodePort.entrySet()) {
             NodeInfo nodeInfo = entry.getValue();
             if (nodeInfo.get_node().equals(assignmentId) && nodeInfo.get_port().iterator().next() == port) {
