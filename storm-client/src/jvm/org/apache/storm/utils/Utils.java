/*
 * Licensed to the Apache Software Foundation (ASF) under one
 * or more contributor license agreements.  See the NOTICE file
 * distributed with this work for additional information
 * regarding copyright ownership.  The ASF licenses this file
 * to you under the Apache License, Version 2.0 (the
 * "License"); you may not use this file except in compliance
 * with the License.  You may obtain a copy of the License at
 *
 * http://www.apache.org/licenses/LICENSE-2.0
 *
 * Unless required by applicable law or agreed to in writing, software
 * distributed under the License is distributed on an "AS IS" BASIS,
 * WITHOUT WARRANTIES OR CONDITIONS OF ANY KIND, either express or implied.
 * See the License for the specific language governing permissions and
 * limitations under the License.
 */

package org.apache.storm.utils;

import java.io.BufferedReader;
import java.io.ByteArrayInputStream;
import java.io.ByteArrayOutputStream;
import java.io.File;
import java.io.FileInputStream;
import java.io.FileNotFoundException;
import java.io.FileReader;
import java.io.IOException;
import java.io.InputStream;
import java.io.InputStreamReader;
import java.io.ObjectInputStream;
import java.io.ObjectOutputStream;
import java.io.OutputStreamWriter;
import java.io.Serializable;
import java.io.UnsupportedEncodingException;
import java.lang.Thread.UncaughtExceptionHandler;
import java.lang.management.ManagementFactory;
import java.lang.management.ThreadInfo;
import java.net.InetAddress;
import java.net.ServerSocket;
import java.net.URL;
import java.net.URLDecoder;
import java.net.URLEncoder;
import java.net.UnknownHostException;
import java.nio.ByteBuffer;
import java.nio.charset.StandardCharsets;
import java.nio.file.Files;
import java.util.ArrayList;
import java.util.Arrays;
import java.util.Base64;
import java.util.Collection;
import java.util.Collections;
import java.util.Enumeration;
import java.util.HashMap;
import java.util.HashSet;
import java.util.Iterator;
import java.util.List;
import java.util.Map;
import java.util.Map.Entry;
import java.util.NavigableMap;
import java.util.Set;
import java.util.TreeMap;
import java.util.UUID;
import java.util.concurrent.Callable;
import java.util.jar.JarFile;
import java.util.regex.Matcher;
import java.util.regex.Pattern;
import java.util.zip.GZIPInputStream;
import java.util.zip.GZIPOutputStream;
import java.util.zip.ZipEntry;
import java.util.zip.ZipFile;
import javax.security.auth.Subject;
import org.apache.storm.Config;
import org.apache.storm.blobstore.BlobStore;
import org.apache.storm.blobstore.ClientBlobStore;
import org.apache.storm.blobstore.NimbusBlobStore;
import org.apache.storm.generated.AuthorizationException;
import org.apache.storm.generated.ClusterSummary;
import org.apache.storm.generated.ComponentCommon;
import org.apache.storm.generated.ComponentObject;
import org.apache.storm.generated.GlobalStreamId;
import org.apache.storm.generated.InvalidTopologyException;
import org.apache.storm.generated.KeyNotFoundException;
import org.apache.storm.generated.Nimbus;
import org.apache.storm.generated.StormTopology;
import org.apache.storm.generated.TopologyInfo;
import org.apache.storm.generated.TopologySummary;
import org.apache.storm.security.auth.ReqContext;
import org.apache.storm.serialization.SerializationDelegate;
import org.apache.storm.shade.com.google.common.annotations.VisibleForTesting;
import org.apache.storm.shade.com.google.common.collect.Lists;
import org.apache.storm.shade.com.google.common.collect.MapDifference;
import org.apache.storm.shade.com.google.common.collect.Maps;
import org.apache.storm.shade.org.apache.commons.io.FileUtils;
import org.apache.storm.shade.org.apache.commons.io.input.ClassLoaderObjectInputStream;
import org.apache.storm.shade.org.apache.commons.lang.StringUtils;
import org.apache.storm.shade.org.apache.zookeeper.ZooDefs;
import org.apache.storm.shade.org.apache.zookeeper.data.ACL;
import org.apache.storm.shade.org.apache.zookeeper.data.Id;
import org.apache.storm.shade.org.json.simple.JSONValue;
import org.apache.storm.shade.org.json.simple.parser.ParseException;
import org.apache.storm.shade.org.yaml.snakeyaml.Yaml;
import org.apache.storm.shade.org.yaml.snakeyaml.constructor.SafeConstructor;
import org.apache.storm.thrift.TBase;
import org.apache.storm.thrift.TDeserializer;
import org.apache.storm.thrift.TException;
import org.apache.storm.thrift.TSerializer;
import org.slf4j.Logger;
import org.slf4j.LoggerFactory;

public class Utils {
    public static final Logger LOG = LoggerFactory.getLogger(Utils.class);
    public static final String DEFAULT_STREAM_ID = "default";
<<<<<<< HEAD
    private static final Set<Class> defaultAllowedExceptions = new HashSet<>();
    private static final List<String> LOCALHOST_ADDRESSES =
            Lists.newArrayList("localhost", "127.0.0.1", "0:0:0:0:0:0:0:1");
=======
    private static final Set<Class<?>> defaultAllowedExceptions = Collections.emptySet();
    private static final List<String> LOCALHOST_ADDRESSES = Lists.newArrayList("localhost", "127.0.0.1", "0:0:0:0:0:0:0:1");
>>>>>>> 26e6c06c
    static SerializationDelegate serializationDelegate;
    private static ThreadLocal<TSerializer> threadSer = new ThreadLocal<TSerializer>();
    private static ThreadLocal<TDeserializer> threadDes = new ThreadLocal<TDeserializer>();
    private static ClassLoader cl = null;
    private static Map<String, Object> localConf;
    // A singleton instance allows us to mock delegated static methods in our
    // tests by subclassing.
    private static Utils _instance = new Utils();
    private static String memoizedLocalHostnameString = null;
    public static final Pattern TOPOLOGY_KEY_PATTERN =
            Pattern.compile("^[\\w \\t\\._-]+$", Pattern.UNICODE_CHARACTER_CLASS);

    public static final String NUMA_MEMORY_IN_MB = "numa.memory.mb";
    public static final String NUMA_CORES = "numa.cores";
    public static final String NUMA_PORTS = "numa.ports";

    static {
        localConf = readStormConfig();
        serializationDelegate = getSerializationDelegate(localConf);
    }

    /**
     * Return supervisor numa configuration.
     * @param stormConf stormConf
     * @return getNumaMap
     */
    public static Map<String, Object> getNumaMap(Map<String, Object> stormConf) {
        Object numa = stormConf.get(Config.SUPERVISOR_NUMA_META);
        if (numa == null) {
            return Collections.emptyMap();
        }
        return (Map<String, Object>) numa;
    }

    /**
     * getNumaIdForPort.
     * @param port port
     * @param stormConf stormConf
     * @return getNumaIdForPort
     */
    public static String getNumaIdForPort(Number port, Map<String, Object> stormConf) {
        Map<String, Object> validatedNumaMap = getNumaMap(stormConf);
        for (Entry<String, Object> numaEntry : validatedNumaMap.entrySet()) {
            Map numaMap  = (Map<String, Object>) numaEntry.getValue();
            List<Integer> portList = (List<Integer>) numaMap.get(NUMA_PORTS);
            if (portList.contains(port)) {
                return numaEntry.getKey();
            }
        }
        return null;
    }

    /**
     * Provide an instance of this class for delegates to use.
     * To mock out delegated methods, provide an instance of a subclass that
     * overrides the implementation of the delegated method.
     *
     * @param u a Utils instance
     * @return the previously set instance
     */
    public static Utils setInstance(Utils u) {
        Utils oldInstance = _instance;
        _instance = u;
        return oldInstance;
    }

    @VisibleForTesting
    public static void setClassLoaderForJavaDeSerialize(ClassLoader cl) {
        Utils.cl = cl;
    }

    @VisibleForTesting
    public static void resetClassLoaderForJavaDeSerialize() {
        Utils.cl = ClassLoader.getSystemClassLoader();
    }

    public static List<URL> findResources(String name) {
        try {
            Enumeration<URL> resources = Thread.currentThread().getContextClassLoader().getResources(name);
            List<URL> ret = new ArrayList<URL>();
            while (resources.hasMoreElements()) {
                ret.add(resources.nextElement());
            }
            return ret;
        } catch (IOException e) {
            throw new RuntimeException(e);
        }
    }

    public static Map<String, Object> findAndReadConfigFile(String name, boolean mustExist) {
        InputStream in = null;
        boolean confFileEmpty = false;
        try {
            in = getConfigFileInputStream(name);
            if (null != in) {
                Yaml yaml = new Yaml(new SafeConstructor());
                @SuppressWarnings("unchecked")
                Map<String, Object> ret = (Map<String, Object>) yaml.load(new InputStreamReader(in));
                if (null != ret) {
                    return new HashMap<>(ret);
                } else {
                    confFileEmpty = true;
                }
            }

            if (mustExist) {
                if (confFileEmpty) {
                    throw new RuntimeException("Config file " + name + " doesn't have any valid storm configs");
                } else {
                    throw new RuntimeException("Could not find config file on classpath " + name);
                }
            } else {
                return new HashMap<>();
            }
        } catch (IOException e) {
            throw new RuntimeException(e);
        } finally {
            if (null != in) {
                try {
                    in.close();
                } catch (IOException e) {
                    throw new RuntimeException(e);
                }
            }
        }
    }

    private static InputStream getConfigFileInputStream(String configFilePath)
        throws IOException {
        if (null == configFilePath) {
            throw new IOException(
                "Could not find config file, name not specified");
        }

        HashSet<URL> resources = new HashSet<URL>(findResources(configFilePath));
        if (resources.isEmpty()) {
            File configFile = new File(configFilePath);
            if (configFile.exists()) {
                return new FileInputStream(configFile);
            }
        } else if (resources.size() > 1) {
            throw new IOException(
                "Found multiple " + configFilePath
                + " resources. You're probably bundling the Storm jars with your topology jar. "
                + resources);
        } else {
            LOG.debug("Using " + configFilePath + " from resources");
            URL resource = resources.iterator().next();
            return resource.openStream();
        }
        return null;
    }

    public static Map<String, Object> readDefaultConfig() {
        return findAndReadConfigFile("defaults.yaml", true);
    }

    /**
     * URL encode the given string using the UTF-8 charset. Once Storm is baselined to Java 11, we can use URLEncoder.encode(String,
     * Charset) instead, which obsoletes this method.
     */
    public static String urlEncodeUtf8(String s) {
        try {
            return URLEncoder.encode(s, StandardCharsets.UTF_8.name());
        } catch (UnsupportedEncodingException e) {
            //This cannot happen since we're using a standard charset
            throw Utils.wrapInRuntime(e);
        }
    }
    
    /**
     * URL decode the given string using the UTF-8 charset. Once Storm is baselined to Java 11, we can use URLDecoder.decode(String,
     * Charset) instead, which obsoletes this method.
     */
    public static String urlDecodeUtf8(String s) {
        try {
            //Once Storm is baselined to Java 11, we can use URLDecoder.decode(String, Charset) instead, which obsoletes this method.
            return URLDecoder.decode(s, StandardCharsets.UTF_8.name());
        } catch (UnsupportedEncodingException e) {
            //This cannot happen since we're using a standard charset
            throw Utils.wrapInRuntime(e);
        }
    }
    
    public static Map<String, Object> readCommandLineOpts() {
        Map<String, Object> ret = new HashMap<>();
        String commandOptions = System.getProperty("storm.options");
        if (commandOptions != null) {
            /*
             Below regex uses negative lookahead to not split in the middle of json objects '{}'
             or json arrays '[]'. This is needed to parse valid json object/arrays passed as options
             via 'storm.cmd' in windows. This is not an issue while using 'storm.py' since it url-encodes
             the options and the below regex just does a split on the commas that separates each option.

             Note:- This regex handles only valid json strings and could produce invalid results
             if the options contain un-encoded invalid json or strings with unmatched '[, ], { or }'. We can
             replace below code with split(",") once 'storm.cmd' is fixed to send url-encoded options.
              */
            String[] configs = commandOptions.split(",(?![^\\[\\]{}]*(]|}))");
            for (String config : configs) {
                config = urlDecodeUtf8(config);
                String[] options = config.split("=", 2);
                if (options.length == 2) {
                    Object val = options[1];
                    try {
                        val = JSONValue.parseWithException(options[1]);
                    } catch (ParseException ignored) {
                        //fall back to string, which is already set
                    }
                    ret.put(options[0], val);
                }
            }
        }
        return ret;
    }

    public static Map<String, Object> readStormConfig() {
        Map<String, Object> ret = readDefaultConfig();
        String confFile = System.getProperty("storm.conf.file");
        Map<String, Object> storm;
        if (confFile == null || confFile.equals("")) {
            storm = findAndReadConfigFile("storm.yaml", false);
        } else {
            storm = findAndReadConfigFile(confFile, true);
        }
        ret.putAll(storm);
        ret.putAll(readCommandLineOpts());
        return ret;
    }

    public static long bitXorVals(List<Long> coll) {
        long result = 0;
        for (Long val : coll) {
            result ^= val;
        }
        return result;
    }

    public static long bitXor(Long a, Long b) {
        return a ^ b;
    }

    /**
     * Adds the user supplied function as a shutdown hook for cleanup.
     * Also adds a function that sleeps for a second and then halts the
     * runtime to avoid any zombie process in case cleanup function hangs.
     */
    public static void addShutdownHookWithForceKillIn1Sec(Runnable func) {
        addShutdownHookWithDelayedForceKill(func, 1);
    }

    /**
     * Adds the user supplied function as a shutdown hook for cleanup.
     * Also adds a function that sleeps for numSecs and then halts the
     * runtime to avoid any zombie process in case cleanup function hangs.
     */
    public static void addShutdownHookWithDelayedForceKill(Runnable func, int numSecs) {
        final Thread sleepKill = new Thread(() -> {
            try {
                LOG.info("Halting after {} seconds", numSecs);
                Time.sleepSecs(numSecs);
                LOG.warn("Forcing Halt... {}", Utils.threadDump());
                Runtime.getRuntime().halt(20);
            } catch (InterruptedException ie) {
                //Ignored/expected...
            } catch (Exception e) {
                LOG.warn("Exception in the ShutDownHook", e);
            }
        });
        sleepKill.setDaemon(true);
        Thread wrappedFunc = new Thread(() -> {
            func.run();
            sleepKill.interrupt();
        });
        Runtime.getRuntime().addShutdownHook(wrappedFunc);
        Runtime.getRuntime().addShutdownHook(sleepKill);
    }

    public static boolean isSystemId(String id) {
        return id.startsWith("__");
    }

    /**
     * Creates a thread that calls the given code repeatedly, sleeping for an interval of seconds
     * equal to the return value of the previous
     * call.
     *
     * The given afn may be a callable that returns the number of seconds to sleep,
     * or it may be a Callable that returns another Callable
     * that in turn returns the number of seconds to sleep. In the latter case isFactory.
     *
     * @param afn              the code to call on each iteration
     * @param isDaemon         whether the new thread should be a daemon thread
     * @param eh               code to call when afn throws an exception
     * @param priority         the new thread's priority
     * @param isFactory        whether afn returns a callable instead of sleep seconds
     * @param startImmediately whether to start the thread before returning
     * @param threadName       a suffix to be appended to the thread name
     * @return the newly created thread
     *
     * @see Thread
     */
    public static SmartThread asyncLoop(final Callable afn, boolean isDaemon, final Thread.UncaughtExceptionHandler eh,
                                        int priority, final boolean isFactory, boolean startImmediately,
                                        String threadName) {
        SmartThread thread = new SmartThread(new Runnable() {
            public void run() {
                try {
                    final Callable<Long> fn = isFactory ? (Callable<Long>) afn.call() : afn;
                    while (true) {
                        if (Thread.interrupted()) {
                            throw new InterruptedException();
                        }
                        final Long s = fn.call();
                        if (s == null) { // then stop running it
                            break;
                        }
                        if (s > 0) {
                            Time.sleep(s);
                        }
                    }
                } catch (Throwable t) {
                    if (Utils.exceptionCauseIsInstanceOf(
                        InterruptedException.class, t)) {
                        LOG.info("Async loop interrupted!");
                        return;
                    }
                    LOG.error("Async loop died!", t);
                    throw new RuntimeException(t);
                }
            }
        });
        if (eh != null) {
            thread.setUncaughtExceptionHandler(eh);
        } else {
            thread.setUncaughtExceptionHandler(new Thread.UncaughtExceptionHandler() {
                public void uncaughtException(Thread t, Throwable e) {
                    LOG.error("Async loop died!", e);
                    Utils.exitProcess(1, "Async loop died!");
                }
            });
        }
        thread.setDaemon(isDaemon);
        thread.setPriority(priority);
        if (threadName != null && !threadName.isEmpty()) {
            thread.setName(thread.getName() + "-" + threadName);
        }
        if (startImmediately) {
            thread.start();
        }
        return thread;
    }

    /**
     * Convenience method used when only the function and name suffix are given.
     *
     * @param afn        the code to call on each iteration
     * @param threadName a suffix to be appended to the thread name
     * @return the newly created thread
     *
     * @see Thread
     */
    public static SmartThread asyncLoop(final Callable afn, String threadName, final Thread.UncaughtExceptionHandler eh) {
        return asyncLoop(afn, false, eh, Thread.NORM_PRIORITY, false, true,
                         threadName);
    }

    /**
     * Convenience method used when only the function is given.
     *
     * @param afn the code to call on each iteration
     * @return the newly created thread
     */
    public static SmartThread asyncLoop(final Callable afn) {
        return asyncLoop(afn, false, null, Thread.NORM_PRIORITY, false, true,
                         null);
    }

    /**
     * Checks if a throwable is an instance of a particular class.
     *
     * @param klass     The class you're expecting
     * @param throwable The throwable you expect to be an instance of klass
     * @return true if throwable is instance of klass, false otherwise.
     */
    public static boolean exceptionCauseIsInstanceOf(Class klass, Throwable throwable) {
        return unwrapTo(klass, throwable) != null;
    }

    public static <T extends Throwable> T unwrapTo(Class<T> klass, Throwable t) {
        while (t != null) {
            if (klass.isInstance(t)) {
                return (T) t;
            }
            t = t.getCause();
        }
        return null;
    }

    public static <T extends Throwable> void unwrapAndThrow(Class<T> klass, Throwable t) throws T {
        T ret = unwrapTo(klass, t);
        if (ret != null) {
            throw ret;
        }
    }

    public static RuntimeException wrapInRuntime(Exception e) {
        if (e instanceof RuntimeException) {
            return (RuntimeException) e;
        } else {
            return new RuntimeException(e);
        }
    }

    public static long secureRandomLong() {
        return UUID.randomUUID().getLeastSignificantBits();
    }

    /**
     * Gets the storm.local.hostname value, or tries to figure out the local hostname if it is not set in the config.
     *
     * @return a string representation of the hostname.
     */
    public static String hostname() throws UnknownHostException {
        return _instance.hostnameImpl();
    }

    public static String localHostname() throws UnknownHostException {
        return _instance.localHostnameImpl();
    }

    public static void exitProcess(int val, String msg) {
        String combinedErrorMessage = "Halting process: " + msg;
        LOG.error(combinedErrorMessage, new RuntimeException(combinedErrorMessage));
        Runtime.getRuntime().exit(val);
    }

    public static String uuid() {
        return UUID.randomUUID().toString();
    }

    public static byte[] javaSerialize(Object obj) {
        try {
            ByteArrayOutputStream bos = new ByteArrayOutputStream();
            ObjectOutputStream oos = new ObjectOutputStream(bos);
            oos.writeObject(obj);
            oos.close();
            return bos.toByteArray();
        } catch (IOException e) {
            throw new RuntimeException(e);
        }
    }

    public static <T> T javaDeserialize(byte[] serialized, Class<T> clazz) {
        if ("true".equalsIgnoreCase(System.getProperty("java.deserialization.disabled"))) {
            throw new AssertionError("java deserialization has been disabled and is only safe from within a worker process");
        }

        try {
            ByteArrayInputStream bis = new ByteArrayInputStream(serialized);
            ObjectInputStream ois = null;
            if (null == Utils.cl) {
                ois = new ObjectInputStream(bis);
            } else {
                // Use custom class loader set in testing environment
                ois = new ClassLoaderObjectInputStream(Utils.cl, bis);
            }
            Object ret = ois.readObject();
            ois.close();
            return (T) ret;
        } catch (IOException ioe) {
            throw new RuntimeException(ioe);
        } catch (ClassNotFoundException e) {
            throw new RuntimeException(e);
        }
    }

    public static <S, T> T get(Map<S, T> m, S key, T def) {
        T ret = m.get(key);
        if (ret == null) {
            ret = def;
        }
        return ret;
    }

    public static double zeroIfNaNOrInf(double x) {
        return (Double.isNaN(x) || Double.isInfinite(x)) ? 0.0 : x;
    }

    public static <T> String join(Iterable<T> coll, String sep) {
        Iterator<T> it = coll.iterator();
        StringBuilder ret = new StringBuilder();
        while (it.hasNext()) {
            ret.append(it.next());
            if (it.hasNext()) {
                ret.append(sep);
            }
        }
        return ret.toString();
    }

    public static Id parseZkId(String id, String configName) {
        String[] split = id.split(":", 2);
        if (split.length != 2) {
            throw new IllegalArgumentException(configName + " does not appear to be in the form scheme:acl, i.e. sasl:storm-user");
        }
        return new Id(split[0], split[1]);
    }

    /**
     * Get the ACL for nimbus/supervisor.  The Super User ACL. This assumes that security is enabled.
     *
     * @param conf the config to get the super User ACL from
     * @return the super user ACL.
     */
    public static ACL getSuperUserAcl(Map<String, Object> conf) {
        String stormZKUser = (String) conf.get(Config.STORM_ZOOKEEPER_SUPERACL);
        if (stormZKUser == null) {
            throw new IllegalArgumentException("Authentication is enabled but " + Config.STORM_ZOOKEEPER_SUPERACL + " is not set");
        }
        return new ACL(ZooDefs.Perms.ALL, parseZkId(stormZKUser, Config.STORM_ZOOKEEPER_SUPERACL));
    }

    /**
     * Get the ZK ACLs that a worker should use when writing to ZK.
     *
     * @param conf the config for the topology.
     * @return the ACLs
     */
    public static List<ACL> getWorkerACL(Map<String, Object> conf) {
        if (!isZkAuthenticationConfiguredTopology(conf)) {
            return null;
        }
        ArrayList<ACL> ret = new ArrayList<>(ZooDefs.Ids.CREATOR_ALL_ACL);
        ret.add(getSuperUserAcl(conf));
        return ret;
    }

    /**
     * Is the topology configured to have ZooKeeper authentication.
     *
     * @param conf the topology configuration
     * @return true if ZK is configured else false
     */
    public static boolean isZkAuthenticationConfiguredTopology(Map<String, Object> conf) {
        return (conf != null
                && conf.get(Config.STORM_ZOOKEEPER_TOPOLOGY_AUTH_SCHEME) != null
                && !((String) conf.get(Config.STORM_ZOOKEEPER_TOPOLOGY_AUTH_SCHEME)).isEmpty());
    }

    public static void handleUncaughtException(Throwable t) {
        handleUncaughtException(t, defaultAllowedExceptions);
    }

    public static void handleUncaughtException(Throwable t, Set<Class<?>> allowedExceptions) {
        if (t != null) {
            if (t instanceof OutOfMemoryError) {
                try {
                    System.err.println("Halting due to Out Of Memory Error..." + Thread.currentThread().getName());
                } catch (Throwable err) {
                    //Again we don't want to exit because of logging issues.
                }
                Runtime.getRuntime().halt(-1);
            }
        }

        if (allowedExceptions.contains(t.getClass())) {
            LOG.info("Swallowing {} {}", t.getClass(), t);
            return;
        }

        //Running in daemon mode, we would pass Error to calling thread.
        throw new Error(t);
    }

    public static byte[] thriftSerialize(TBase t) {
        try {
            TSerializer ser = threadSer.get();
            if (ser == null) {
                ser = new TSerializer();
                threadSer.set(ser);
            }
            return ser.serialize(t);
        } catch (TException e) {
            LOG.error("Failed to serialize to thrift: ", e);
            throw new RuntimeException(e);
        }
    }

    public static <T> T thriftDeserialize(Class<T> c, byte[] b) {
        try {
            return thriftDeserialize(c, b, 0, b.length);
        } catch (Exception e) {
            throw new RuntimeException(e);
        }
    }

    public static <T> T thriftDeserialize(Class<T> c, byte[] b, int offset, int length) {
        try {
            T ret = c.newInstance();
            TDeserializer des = getDes();
            des.deserialize((TBase) ret, b, offset, length);
            return ret;
        } catch (Exception e) {
            throw new RuntimeException(e);
        }
    }

    private static TDeserializer getDes() {
        TDeserializer des = threadDes.get();
        if (des == null) {
            des = new TDeserializer();
            threadDes.set(des);
        }
        return des;
    }

    public static void sleepNoSimulation(long millis) {
        try {
            Thread.sleep(millis);
        } catch (InterruptedException e) {
            Thread.currentThread().interrupt();
            throw new RuntimeException(e);
        }
    }
    
    public static void sleep(long millis) {
        try {
            Time.sleep(millis);
        } catch (InterruptedException e) {
            Thread.currentThread().interrupt();
            throw new RuntimeException(e);
        }
    }

    public static UptimeComputer makeUptimeComputer() {
        return _instance.makeUptimeComputerImpl();
    }

    /**
     * "{:a 1 :b 1 :c 2} -> {1 [:a :b] 2 :c}"
     *
     * Example usage in java: Map<Integer, String> tasks; Map<String, List<Integer>> componentTasks = Utils.reverse_map(tasks);
     *
     * The order of he resulting list values depends on the ordering properties of the Map passed in. The caller is responsible for passing
     * an ordered map if they expect the result to be consistently ordered as well.
     *
     * @param map to reverse
     * @return a reversed map
     */
    public static <K, V> HashMap<V, List<K>> reverseMap(Map<K, V> map) {
        HashMap<V, List<K>> rtn = new HashMap<V, List<K>>();
        if (map == null) {
            return rtn;
        }
        for (Map.Entry<K, V> entry : map.entrySet()) {
            K key = entry.getKey();
            V val = entry.getValue();
            List<K> list = rtn.get(val);
            if (list == null) {
                list = new ArrayList<K>();
                rtn.put(entry.getValue(), list);
            }
            list.add(key);
        }
        return rtn;
    }

    public static boolean isOnWindows() {
        if (System.getenv("OS") != null) {
            return System.getenv("OS").equals("Windows_NT");
        }
        return false;
    }

    public static boolean checkFileExists(String path) {
        return Files.exists(new File(path).toPath());
    }

    /**
     * Deletes a file or directory and its contents if it exists. Does not complain if the input is null or does not exist.
     *
     * @param path the path to the file or directory
     */
    public static void forceDelete(String path) throws IOException {
        _instance.forceDeleteImpl(path);
    }

    public static byte[] serialize(Object obj) {
        return serializationDelegate.serialize(obj);
    }

    public static <T> T deserialize(byte[] serialized, Class<T> clazz) {
        return serializationDelegate.deserialize(serialized, clazz);
    }

    /**
     * Serialize an object using the configured serialization and then base64 encode it into a string.
     *
     * @param obj the object to encode
     * @return a string with the encoded object in it.
     */
    public static String serializeToString(Object obj) {
        return Base64.getEncoder().encodeToString(serializationDelegate.serialize(obj));
    }

    /**
     * Deserialize an object stored in a string. The String is assumed to be a base64 encoded string containing the bytes to actually
     * deserialize.
     *
     * @param str   the encoded string.
     * @param clazz the thrift class we are expecting.
     * @param <T>   The type of clazz
     * @return the decoded object
     */
    public static <T> T deserializeFromString(String str, Class<T> clazz) {
        return deserialize(Base64.getDecoder().decode(str), clazz);
    }

    public static byte[] toByteArray(ByteBuffer buffer) {
        byte[] ret = new byte[buffer.remaining()];
        buffer.get(ret, 0, ret.length);
        return ret;
    }

    public static Runnable mkSuicideFn() {
        return new Runnable() {
            @Override
            public void run() {
                exitProcess(1, "Worker died");
            }
        };
    }

    public static void readAndLogStream(String prefix, InputStream in) {
        try {
            BufferedReader r = new BufferedReader(new InputStreamReader(in));
            String line = null;
            while ((line = r.readLine()) != null) {
                LOG.info("{}:{}", prefix, line);
            }
        } catch (IOException e) {
            LOG.warn("Error while trying to log stream", e);
        }
    }

    /**
     * Creates an instance of the pluggable SerializationDelegate or falls back to DefaultSerializationDelegate if something goes wrong.
     *
     * @param topoConf The config from which to pull the name of the pluggable class.
     * @return an instance of the class specified by storm.meta.serialization.delegate
     */
    private static SerializationDelegate getSerializationDelegate(Map<String, Object> topoConf) {
        String delegateClassName = (String) topoConf.get(Config.STORM_META_SERIALIZATION_DELEGATE);
        SerializationDelegate delegate;
        try {
            Class delegateClass = Class.forName(delegateClassName);
            delegate = (SerializationDelegate) delegateClass.newInstance();
        } catch (ClassNotFoundException | InstantiationException | IllegalAccessException e) {
            throw new RuntimeException("Failed to construct serialization delegate class " + delegateClassName, e);
        }
        delegate.prepare(topoConf);
        return delegate;
    }

    public static ComponentCommon getComponentCommon(StormTopology topology, String id) {
        if (topology.get_spouts().containsKey(id)) {
            return topology.get_spouts().get(id).get_common();
        }
        if (topology.get_bolts().containsKey(id)) {
            return topology.get_bolts().get(id).get_common();
        }
        if (topology.get_state_spouts().containsKey(id)) {
            return topology.get_state_spouts().get(id).get_common();
        }
        throw new IllegalArgumentException("Could not find component with id " + id);
    }

    public static List<Object> tuple(Object... values) {
        List<Object> ret = new ArrayList<Object>();
        for (Object v : values) {
            ret.add(v);
        }
        return ret;
    }

    public static byte[] gzip(byte[] data) {
        try {
            ByteArrayOutputStream bos = new ByteArrayOutputStream();
            GZIPOutputStream out = new GZIPOutputStream(bos);
            out.write(data);
            out.close();
            return bos.toByteArray();
        } catch (IOException e) {
            throw new RuntimeException(e);
        }
    }

    public static byte[] gunzip(byte[] data) {
        try {
            ByteArrayOutputStream bos = new ByteArrayOutputStream();
            ByteArrayInputStream bis = new ByteArrayInputStream(data);
            GZIPInputStream in = new GZIPInputStream(bis);
            byte[] buffer = new byte[1024];
            int len = 0;
            while ((len = in.read(buffer)) >= 0) {
                bos.write(buffer, 0, len);
            }
            in.close();
            bos.close();
            return bos.toByteArray();
        } catch (IOException e) {
            throw new RuntimeException(e);
        }
    }

    public static List<String> getRepeat(List<String> list) {
        List<String> rtn = new ArrayList<String>();
        Set<String> idSet = new HashSet<String>();

        for (String id : list) {
            if (idSet.contains(id)) {
                rtn.add(id);
            } else {
                idSet.add(id);
            }
        }

        return rtn;
    }

    public static GlobalStreamId getGlobalStreamId(String streamId, String componentId) {
        if (componentId == null) {
            return new GlobalStreamId(streamId, DEFAULT_STREAM_ID);
        }
        return new GlobalStreamId(streamId, componentId);
    }

    public static Object getSetComponentObject(ComponentObject obj) {
        if (obj.getSetField() == ComponentObject._Fields.SERIALIZED_JAVA) {
            return javaDeserialize(obj.get_serialized_java(), Serializable.class);
        } else if (obj.getSetField() == ComponentObject._Fields.JAVA_OBJECT) {
            return obj.get_java_object();
        } else {
            return obj.get_shell();
        }
    }

    /**
     * A cheap way to deterministically convert a number to a positive value. When the input is positive, the original value is returned.
     * When the input number is negative, the returned positive value is the original value bit AND against Integer.MAX_VALUE(0x7fffffff)
     * which is not its absolutely value.
     *
     * @param number a given number
     * @return a positive number.
     */
    public static int toPositive(int number) {
        return number & Integer.MAX_VALUE;
    }

    /**
     * @return the pid of this JVM, because Java doesn't provide a real way to do this.
     */
    public static String processPid() {
        String name = ManagementFactory.getRuntimeMXBean().getName();
        String[] split = name.split("@");
        if (split.length != 2) {
            throw new RuntimeException("Got unexpected process name: " + name);
        }
        return split[0];
    }

    public static Map<String, Object> fromCompressedJsonConf(byte[] serialized) {
        try {
            ByteArrayInputStream bis = new ByteArrayInputStream(serialized);
            InputStreamReader in = new InputStreamReader(new GZIPInputStream(bis));
            Object ret = JSONValue.parseWithException(in);
            in.close();
            return (Map<String, Object>) ret;
        } catch (IOException | ParseException e) {
            throw new RuntimeException(e);
        }
    }

    /**
     * Creates a new map with a string value in the map replaced with an equivalently-lengthed string of '#'.  (If the object is not a
     * string to string will be called on it and replaced)
     *
     * @param m   The map that a value will be redacted from
     * @param key The key pointing to the value to be redacted
     * @return a new map with the value redacted. The original map will not be modified.
     */
    public static Map<String, Object> redactValue(Map<String, Object> m, String key) {
        if (m.containsKey(key)) {
            HashMap<String, Object> newMap = new HashMap<>(m);
            Object value = newMap.get(key);
            String v = value.toString();
            String redacted = new String(new char[v.length()]).replace("\0", "#");
            newMap.put(key, redacted);
            return newMap;
        }
        return m;
    }

    public static UncaughtExceptionHandler createDefaultUncaughtExceptionHandler() {
        return (thread, thrown) -> {
            try {
                handleUncaughtException(thrown);
            } catch (Error err) {
                LOG.error("Received error in thread {}.. terminating server...", thread.getName(), err);
                Runtime.getRuntime().exit(-2);
            }
        };
    }
    
    public static void setupDefaultUncaughtExceptionHandler() {
        Thread.setDefaultUncaughtExceptionHandler(createDefaultUncaughtExceptionHandler());
    }

    public static Map<String, Object> findAndReadConfigFile(String name) {
        return findAndReadConfigFile(name, true);
    }

    /**
     * "[[:a 1] [:b 1] [:c 2]} -> {1 [:a :b] 2 :c}" Reverses an assoc-list style Map like reverseMap(Map...)
     *
     * @param listSeq to reverse
     * @return a reversed map
     */
    public static Map<Object, List<Object>> reverseMap(List<List<Object>> listSeq) {
        Map<Object, List<Object>> rtn = new HashMap<>();
        if (listSeq == null) {
            return rtn;
        }
        for (List<Object> listEntry : listSeq) {
            Object key = listEntry.get(0);
            Object val = listEntry.get(1);
            List<Object> list = rtn.get(val);
            if (list == null) {
                list = new ArrayList<>();
                rtn.put(val, list);
            }
            list.add(key);
        }
        return rtn;
    }

    /**
     * parses the arguments to extract jvm heap memory size in MB.
     *
     * @param options
     * @param defaultValue
     * @return the value of the JVM heap memory setting (in MB) in a java command.
     */
    public static Double parseJvmHeapMemByChildOpts(List<String> options, Double defaultValue) {
        if (options != null) {
            Pattern optsPattern = Pattern.compile("Xmx([0-9]+)([mkgMKG])");
            for (String option : options) {
                if (option == null) {
                    continue;
                }
                Matcher m = optsPattern.matcher(option);
                while (m.find()) {
                    int value = Integer.parseInt(m.group(1));
                    char unitChar = m.group(2).toLowerCase().charAt(0);
                    int unit;
                    switch (unitChar) {
                        case 'k':
                            unit = 1024;
                            break;
                        case 'm':
                            unit = 1024 * 1024;
                            break;
                        case 'g':
                            unit = 1024 * 1024 * 1024;
                            break;
                        default:
                            unit = 1;
                    }
                    Double result = value * unit / 1024.0 / 1024.0;
                    return (result < 1.0) ? 1.0 : result;
                }
            }
            return defaultValue;
        } else {
            return defaultValue;
        }
    }

    public static ClientBlobStore getClientBlobStore(Map<String, Object> conf) {
        ClientBlobStore store = (ClientBlobStore) ReflectionUtils.newInstance((String) conf.get(Config.CLIENT_BLOBSTORE));
        store.prepare(conf);
        return store;
    }

    @SuppressWarnings("unchecked")
    private static Object normalizeConfValue(Object obj) {
        if (obj instanceof Map) {
            return normalizeConf((Map<String, Object>) obj);
        } else if (obj instanceof Collection) {
            List<Object> confList = new ArrayList<>((Collection<Object>) obj);
            for (int i = 0; i < confList.size(); i++) {
                Object val = confList.get(i);
                confList.set(i, normalizeConfValue(val));
            }
            return confList;
        } else if (obj instanceof Integer) {
            return ((Number) obj).longValue();
        } else if (obj instanceof Float) {
            return ((Float) obj).doubleValue();
        } else {
            return obj;
        }
    }

    private static Map<String, Object> normalizeConf(Map<String, Object> conf) {
        if (conf == null) {
            return new HashMap<>();
        }
        Map<String, Object> ret = new HashMap<>(conf);
        for (Map.Entry<String, Object> entry : ret.entrySet()) {
            ret.put(entry.getKey(), normalizeConfValue(entry.getValue()));
        }
        return ret;
    }

    @SuppressWarnings("unchecked")
    public static boolean isValidConf(Map<String, Object> topoConfIn) {
        Map<String, Object> origTopoConf = normalizeConf(topoConfIn);
        try {
            Map<String, Object> deserTopoConf = normalizeConf(
                (Map<String, Object>) JSONValue.parseWithException(JSONValue.toJSONString(topoConfIn)));
            return isValidConf(origTopoConf, deserTopoConf);
        } catch (ParseException e) {
            LOG.error("Json serialized config could not be deserialized", e);
        }
        return false;
    }

    @VisibleForTesting
    static boolean isValidConf(Map<String, Object> orig, Map<String, Object> deser) {
        MapDifference<String, Object> diff = Maps.difference(orig, deser);
        if (diff.areEqual()) {
            return true;
        }
        for (Map.Entry<String, Object> entryOnLeft : diff.entriesOnlyOnLeft().entrySet()) {
            LOG.warn("Config property ({}) is found in original config, but missing from the "
                     + "serialized-deserialized config. This is due to an internal error in "
                     + "serialization. Name: {} - Value: {}",
                     entryOnLeft.getKey(), entryOnLeft.getKey(), entryOnLeft.getValue());
        }
        for (Map.Entry<String, Object> entryOnRight : diff.entriesOnlyOnRight().entrySet()) {
            LOG.warn("Config property ({}) is not found in original config, but present in "
                     + "serialized-deserialized config. This is due to an internal error in "
                     + "serialization. Name: {} - Value: {}",
                     entryOnRight.getKey(), entryOnRight.getKey(), entryOnRight.getValue());
        }
        for (Map.Entry<String, MapDifference.ValueDifference<Object>> entryDiffers : diff.entriesDiffering().entrySet()) {
            Object leftValue = entryDiffers.getValue().leftValue();
            Object rightValue = entryDiffers.getValue().rightValue();
            LOG.warn("Config value differs after json serialization. Name: {} - Original Value: {} - DeSer. Value: {}",
                     entryDiffers.getKey(), leftValue, rightValue);
        }
        return false;
    }

    public static TopologyInfo getTopologyInfo(String name, String asUser, Map<String, Object> topoConf) {
        try (NimbusClient client = NimbusClient.getConfiguredClientAs(topoConf, asUser)) {
            String topologyId = getTopologyId(name, client.getClient());
            if (null != topologyId) {
                return client.getClient().getTopologyInfo(topologyId);
            }
            return null;
        } catch (Exception e) {
            throw new RuntimeException(e);
        }
    }

    public static String getTopologyId(String name, Nimbus.Iface client) {
        try {
            ClusterSummary summary = client.getClusterInfo();
            for (TopologySummary s : summary.get_topologies()) {
                if (s.get_name().equals(name)) {
                    return s.get_id();
                }
            }
        } catch (Exception e) {
            throw new RuntimeException(e);
        }
        return null;
    }

    /**
     * Validate topology blobstore map.
     *
     * @param topoConf Topology configuration
     * @throws InvalidTopologyException
     * @throws AuthorizationException
     */
    public static void validateTopologyBlobStoreMap(Map<String, Object> topoConf) throws InvalidTopologyException, AuthorizationException {
        try (NimbusBlobStore client = new NimbusBlobStore()) {
            client.prepare(topoConf);
            validateTopologyBlobStoreMap(topoConf, client);
        }
    }

    /**
     * Validate topology blobstore map.
     *
     * @param topoConf Topology configuration
     * @param client   The NimbusBlobStore client. It must call prepare() before being used here.
     * @throws InvalidTopologyException
     * @throws AuthorizationException
     */
    public static void validateTopologyBlobStoreMap(Map<String, Object> topoConf, NimbusBlobStore client)
        throws InvalidTopologyException, AuthorizationException {
        Map<String, Object> blobStoreMap = (Map<String, Object>) topoConf.get(Config.TOPOLOGY_BLOBSTORE_MAP);
        if (blobStoreMap != null) {
            for (String key : blobStoreMap.keySet()) {
                // try to get BlobMeta
                // This will check if the key exists and if the subject has authorization
                try {
                    client.getBlobMeta(key);
                } catch (KeyNotFoundException keyNotFound) {
                    // wrap KeyNotFoundException in an InvalidTopologyException
                    throw new WrappedInvalidTopologyException("Key not found: " + keyNotFound.get_msg());
                }
            }
        }
    }

    /**
     * Validate topology blobstore map.
     *
     * @param topoConf  Topology configuration
     * @param blobStore The BlobStore
     * @throws InvalidTopologyException
     * @throws AuthorizationException
     */
    public static void validateTopologyBlobStoreMap(Map<String, Object> topoConf, BlobStore blobStore)
        throws InvalidTopologyException, AuthorizationException {
        Map<String, Object> blobStoreMap = (Map<String, Object>) topoConf.get(Config.TOPOLOGY_BLOBSTORE_MAP);
        if (blobStoreMap != null) {
            Subject subject = ReqContext.context().subject();
            for (String key : blobStoreMap.keySet()) {
                try {
                    blobStore.getBlobMeta(key, subject);
                } catch (KeyNotFoundException keyNotFound) {
                    // wrap KeyNotFoundException in an InvalidTopologyException
                    throw new WrappedInvalidTopologyException("Key not found: " + keyNotFound.get_msg());
                }
            }
        }
    }

    /**
     * Gets some information, including stack trace, for a running thread.
     *
     * @return A human-readable string of the dump.
     */
    public static String threadDump() {
        final StringBuilder dump = new StringBuilder();
        final java.lang.management.ThreadMXBean threadMXBean = ManagementFactory.getThreadMXBean();
        final java.lang.management.ThreadInfo[] threadInfos = threadMXBean.getThreadInfo(threadMXBean.getAllThreadIds(), 100);
        for (Entry<Thread, StackTraceElement[]> entry: Thread.getAllStackTraces().entrySet()) {
            Thread t = entry.getKey();
            ThreadInfo threadInfo = threadMXBean.getThreadInfo(t.getId());
            if (threadInfo == null) {
                //Thread died before we could get the info, skip
                continue;
            }
            dump.append('"');
            dump.append(threadInfo.getThreadName());
            dump.append("\" ");
            if (t.isDaemon()) {
                dump.append("(DAEMON)");
            }
            dump.append("\n   lock: ");
            dump.append(threadInfo.getLockName());
            dump.append(" owner: ");
            dump.append(threadInfo.getLockOwnerName());
            final Thread.State state = threadInfo.getThreadState();
            dump.append("\n   java.lang.Thread.State: ");
            dump.append(state);
            for (final StackTraceElement stackTraceElement : entry.getValue()) {
                dump.append("\n        at ");
                dump.append(stackTraceElement);
            }
            dump.append("\n\n");
        }
        return dump.toString();
    }

    public static boolean checkDirExists(String dir) {
        File file = new File(dir);
        return file.isDirectory();
    }

    /**
     * Return a new instance of a pluggable specified in the conf.
     *
     * @param conf      The conf to read from.
     * @param configKey The key pointing to the pluggable class
     * @return an instance of the class or null if it is not specified.
     */
    public static Object getConfiguredClass(Map<String, Object> conf, Object configKey) {
        if (conf.containsKey(configKey)) {
            return ReflectionUtils.newInstance((String) conf.get(configKey));
        }
        return null;
    }

    /**
     * Is the cluster configured to interact with ZooKeeper in a secure way? This only works when called from within Nimbus or a Supervisor
     * process.
     *
     * @param conf the storm configuration, not the topology configuration
     * @return true if it is configured else false.
     */
    public static boolean isZkAuthenticationConfiguredStormServer(Map<String, Object> conf) {
        return null != System.getProperty("java.security.auth.login.config")
               || (conf != null
                   && conf.get(Config.STORM_ZOOKEEPER_AUTH_SCHEME) != null
                   && !((String) conf.get(Config.STORM_ZOOKEEPER_AUTH_SCHEME)).isEmpty());
    }

    public static byte[] toCompressedJsonConf(Map<String, Object> topoConf) {
        try {
            ByteArrayOutputStream bos = new ByteArrayOutputStream();
            OutputStreamWriter out = new OutputStreamWriter(new GZIPOutputStream(bos));
            JSONValue.writeJSONString(topoConf, out);
            out.close();
            return bos.toByteArray();
        } catch (IOException e) {
            throw new RuntimeException(e);
        }
    }

    public static double nullToZero(Double v) {
        return (v != null ? v : 0);
    }

    /**
     * a or b the first one that is not null.
     *
     * @param a something
     * @param b something else
     * @return a or b the first one that is not null
     */
    public static <V> V OR(V a, V b) {
        return a == null ? b : a;
    }

    public static TreeMap<Integer, Integer> integerDivided(int sum, int numPieces) {
        int base = sum / numPieces;
        int numInc = sum % numPieces;
        int numBases = numPieces - numInc;
        TreeMap<Integer, Integer> ret = new TreeMap<Integer, Integer>();
        ret.put(base, numBases);
        if (numInc != 0) {
            ret.put(base + 1, numInc);
        }
        return ret;
    }

    /**
     * Fills up chunks out of a collection (given a maximum amount of chunks)
     *
     * i.e. partitionFixed(5, [1,2,3]) -> [[1,2,3]] partitionFixed(5, [1..9]) -> [[1,2], [3,4], [5,6], [7,8], [9]] partitionFixed(3,
     * [1..10]) -> [[1,2,3,4], [5,6,7], [8,9,10]]
     *
     * @param maxNumChunks the maximum number of chunks to return
     * @param coll         the collection to be chunked up
     * @return a list of the chunks, which are themselves lists.
     */
    public static <T> List<List<T>> partitionFixed(int maxNumChunks, Collection<T> coll) {
        List<List<T>> ret = new ArrayList<>();

        if (maxNumChunks == 0 || coll == null) {
            return ret;
        }

        Map<Integer, Integer> parts = integerDivided(coll.size(), maxNumChunks);

        // Keys sorted in descending order
        List<Integer> sortedKeys = new ArrayList<Integer>(parts.keySet());
        Collections.sort(sortedKeys, Collections.reverseOrder());


        Iterator<T> it = coll.iterator();
        for (Integer chunkSize : sortedKeys) {
            if (!it.hasNext()) {
                break;
            }
            Integer times = parts.get(chunkSize);
            for (int i = 0; i < times; i++) {
                if (!it.hasNext()) {
                    break;
                }
                List<T> chunkList = new ArrayList<>();
                for (int j = 0; j < chunkSize; j++) {
                    if (!it.hasNext()) {
                        break;
                    }
                    chunkList.add(it.next());
                }
                ret.add(chunkList);
            }
        }

        return ret;
    }

    public static Object readYamlFile(String yamlFile) {
        try (FileReader reader = new FileReader(yamlFile)) {
            return new Yaml(new SafeConstructor()).load(reader);
        } catch (Exception ex) {
            LOG.error("Failed to read yaml file.", ex);
        }
        return null;
    }

    /**
     * Gets an available port. Consider if it is possible to pass port 0 to the server instead of using this method, since there is no
     * guarantee that the port returned by this method will remain free.
     *
     * @param preferredPort
     * @return The preferred port if available, or a random available port
     */
    public static int getAvailablePort(int preferredPort) {
        int localPort = -1;
        try (ServerSocket socket = new ServerSocket(preferredPort)) {
            localPort = socket.getLocalPort();
        } catch (IOException exp) {
            if (preferredPort > 0) {
                return getAvailablePort(0);
            }
        }
        return localPort;
    }

    /**
     * Shortcut to calling {@link #getAvailablePort(int) } with 0 as the preferred port
     *
     * @return A random available port
     */
    public static int getAvailablePort() {
        return getAvailablePort(0);
    }

    /**
     * Find the first item of coll for which pred.test(...) returns true.
     *
     * @param pred The IPredicate to test for
     * @param coll The Collection of items to search through.
     * @return The first matching value in coll, or null if nothing matches.
     */
    public static <T> T findOne(IPredicate<T> pred, Collection<T> coll) {
        if (coll == null) {
            return null;
        }
        for (T elem : coll) {
            if (pred.test(elem)) {
                return elem;
            }
        }
        return null;
    }

    public static <T, U> T findOne(IPredicate<T> pred, Map<U, T> map) {
        if (map == null) {
            return null;
        }
        return findOne(pred, (Set<T>) map.entrySet());
    }

    public static Map<String, Object> parseJson(String json) {
        if (json == null) {
            return new HashMap<>();
        } else {
            try {
                return (Map<String, Object>) JSONValue.parseWithException(json);
            } catch (ParseException e) {
                throw new RuntimeException(e);
            }
        }
    }

    public static String memoizedLocalHostname() throws UnknownHostException {
        if (memoizedLocalHostnameString == null) {
            memoizedLocalHostnameString = localHostname();
        }
        return memoizedLocalHostnameString;
    }

    /**
     * Add version information to the given topology.
     *
     * @param topology the topology being submitted (MIGHT BE MODIFIED)
     * @return topology
     */
    public static StormTopology addVersions(StormTopology topology) {
        String stormVersion = VersionInfo.getVersion();
        if (stormVersion != null
            && !"Unknown".equalsIgnoreCase(stormVersion)
            && !topology.is_set_storm_version()) {
            topology.set_storm_version(stormVersion);
        }

        String jdkVersion = System.getProperty("java.version");
        if (jdkVersion != null && !topology.is_set_jdk_version()) {
            topology.set_jdk_version(jdkVersion);
        }
        return topology;
    }

    /**
     * Get a map of version to classpath from the conf Config.SUPERVISOR_WORKER_VERSION_CLASSPATH_MAP
     *
     * @param conf      what to read it out of
     * @param currentCP the current classpath for this version of storm (not included in the conf, but returned by this)
     * @return the map
     */
    public static NavigableMap<SimpleVersion, List<String>> getConfiguredClasspathVersions(Map<String, Object> conf,
                                                                                           List<String> currentCP) {
        TreeMap<SimpleVersion, List<String>> ret = new TreeMap<>();
        Map<String, String> fromConf =
            (Map<String, String>) conf.getOrDefault(Config.SUPERVISOR_WORKER_VERSION_CLASSPATH_MAP, Collections.emptyMap());
        for (Map.Entry<String, String> entry : fromConf.entrySet()) {
            ret.put(new SimpleVersion(entry.getKey()), Arrays.asList(entry.getValue().split(File.pathSeparator)));
        }
        ret.put(VersionInfo.OUR_VERSION, currentCP);
        return ret;
    }

    /**
     * Get a mapping of the configured supported versions of storm to their actual versions.
     * @param conf what to read the configuration out of.
     * @return the map.
     */
    public static NavigableMap<String, IVersionInfo> getAlternativeVersionsMap(Map<String, Object> conf) {
        TreeMap<String, IVersionInfo> ret = new TreeMap<>();
        Map<String, String> fromConf =
            (Map<String, String>) conf.getOrDefault(Config.SUPERVISOR_WORKER_VERSION_CLASSPATH_MAP, Collections.emptyMap());
        for (Map.Entry<String, String> entry : fromConf.entrySet()) {
            IVersionInfo version = VersionInfo.getFromClasspath(entry.getValue());
            if (version != null) {
                ret.put(entry.getKey(), version);
            } else {
                LOG.error("Could not find the real version of {} from CP {}", entry.getKey(), entry.getValue());
                ret.put(entry.getKey(), new IVersionInfo() {
                    @Override
                    public String getVersion() {
                        return "Unknown";
                    }

                    @Override
                    public String getRevision() {
                        return "Unknown";
                    }

                    @Override
                    public String getBranch() {
                        return "Unknown";
                    }

                    @Override
                    public String getDate() {
                        return "Unknown";
                    }

                    @Override
                    public String getUser() {
                        return "Unknown";
                    }

                    @Override
                    public String getUrl() {
                        return "Unknown";
                    }

                    @Override
                    public String getSrcChecksum() {
                        return "Unknown";
                    }

                    @Override
                    public String getBuildVersion() {
                        return "Unknown";
                    }
                });
            }
        }
        return ret;
    }

    /**
     * Get a map of version to worker main from the conf Config.SUPERVISOR_WORKER_VERSION_MAIN_MAP
     *
     * @param conf what to read it out of
     * @return the map
     */
    public static NavigableMap<SimpleVersion, String> getConfiguredWorkerMainVersions(Map<String, Object> conf) {
        TreeMap<SimpleVersion, String> ret = new TreeMap<>();
        Map<String, String> fromConf =
            (Map<String, String>) conf.getOrDefault(Config.SUPERVISOR_WORKER_VERSION_MAIN_MAP, Collections.emptyMap());
        for (Map.Entry<String, String> entry : fromConf.entrySet()) {
            ret.put(new SimpleVersion(entry.getKey()), entry.getValue());
        }

        ret.put(VersionInfo.OUR_VERSION, "org.apache.storm.daemon.worker.Worker");
        return ret;
    }

    /**
     * Get a map of version to worker log writer from the conf Config.SUPERVISOR_WORKER_VERSION_LOGWRITER_MAP
     *
     * @param conf what to read it out of
     * @return the map
     */
    public static NavigableMap<SimpleVersion, String> getConfiguredWorkerLogWriterVersions(Map<String, Object> conf) {
        TreeMap<SimpleVersion, String> ret = new TreeMap<>();
        Map<String, String> fromConf =
            (Map<String, String>) conf.getOrDefault(Config.SUPERVISOR_WORKER_VERSION_LOGWRITER_MAP, Collections.emptyMap());
        for (Map.Entry<String, String> entry : fromConf.entrySet()) {
            ret.put(new SimpleVersion(entry.getKey()), entry.getValue());
        }

        ret.put(VersionInfo.OUR_VERSION, "org.apache.storm.LogWriter");
        return ret;
    }

    public static <T> T getCompatibleVersion(NavigableMap<SimpleVersion, T> versionedMap, SimpleVersion desiredVersion, String what,
                                             T defaultValue) {
        Entry<SimpleVersion, T> ret = versionedMap.ceilingEntry(desiredVersion);
        if (ret == null || ret.getKey().getMajor() != desiredVersion.getMajor()) {
            //Could not find a "fully" compatible version.  Look to see if there is a possibly compatible version right below it
            ret = versionedMap.floorEntry(desiredVersion);
            if (ret == null || ret.getKey().getMajor() != desiredVersion.getMajor()) {
                if (defaultValue != null) {
                    LOG.warn("Could not find any compatible {} falling back to using {}", what, defaultValue);
                }
                return defaultValue;
            }
            LOG.warn("Could not find a higer compatible version for {} {}, using {} instead", what, desiredVersion, ret.getKey());
        }
        return ret.getValue();
    }

    @SuppressWarnings("unchecked")
    private static Map<String, Object> readConfIgnoreNotFound(Yaml yaml, File f) throws IOException {
        Map<String, Object> ret = null;
        if (f.exists()) {
            try (FileReader fr = new FileReader(f)) {
                ret = (Map<String, Object>) yaml.load(fr);
            }
        }
        return ret;
    }

    public static Map<String, Object> getConfigFromClasspath(List<String> cp, Map<String, Object> conf) throws IOException {
        if (cp == null || cp.isEmpty()) {
            return conf;
        }
        Yaml yaml = new Yaml(new SafeConstructor());
        Map<String, Object> defaultsConf = null;
        Map<String, Object> stormConf = null;

        // Based on how Java handles the classpath
        // https://docs.oracle.com/javase/8/docs/technotes/tools/unix/classpath.html
        for (String part : cp) {
            File f = new File(part);

            if (f.getName().equals("*")) {
                // wildcard is given in file
                // in java classpath, '*' is expanded to all jar/JAR files in the directory
                File dir = f.getParentFile();
                if (dir == null) {
                    // it happens when part is just '*' rather than denoting some directory
                    dir = new File(".");
                }

                File[] jarFiles = dir.listFiles((dir1, name) -> name.endsWith(".jar") || name.endsWith(".JAR"));

                // Quoting Javadoc in File.listFiles(FilenameFilter filter):
                // Returns {@code null} if this abstract pathname does not denote a directory, or if an I/O error occurs.
                // Both things are not expected and should not happen.
                if (jarFiles == null) {
                    throw new IOException("Fail to list jar files in directory: " + dir);
                }

                for (File jarFile : jarFiles) {
                    JarConfigReader jarConfigReader = new JarConfigReader(yaml, defaultsConf, stormConf, jarFile).readJar();
                    defaultsConf = jarConfigReader.getDefaultsConf();
                    stormConf = jarConfigReader.getStormConf();
                }
            } else if (f.isDirectory()) {
                // no wildcard, directory
                if (defaultsConf == null) {
                    defaultsConf = readConfIgnoreNotFound(yaml, new File(f, "defaults.yaml"));
                }

                if (stormConf == null) {
                    stormConf = readConfIgnoreNotFound(yaml, new File(f, "storm.yaml"));
                }
            } else if (f.isFile()) {
                // no wildcard, file
                String fileName = f.getName();
                if (fileName.endsWith(".zip") || fileName.endsWith(".ZIP")) {
                    JarConfigReader jarConfigReader = new JarConfigReader(yaml, defaultsConf, stormConf, f).readZip();
                    defaultsConf = jarConfigReader.getDefaultsConf();
                    stormConf = jarConfigReader.getStormConf();
                } else if (fileName.endsWith(".jar") || fileName.endsWith(".JAR")) {
                    JarConfigReader jarConfigReader = new JarConfigReader(yaml, defaultsConf, stormConf, f).readJar();
                    defaultsConf = jarConfigReader.getDefaultsConf();
                    stormConf = jarConfigReader.getStormConf();
                }
                // Class path entries that are neither directories nor archives (.zip or JAR files)
                // nor the asterisk (*) wildcard character are ignored.
            }
        }
        if (stormConf != null) {
            defaultsConf.putAll(stormConf);
        }
        return defaultsConf;
    }

    public static boolean isLocalhostAddress(String address) {
        return LOCALHOST_ADDRESSES.contains(address);
    }

    public static <K, V> Map<K, V> merge(Map<? extends K, ? extends V> first, Map<? extends K, ? extends V> other) {
        Map<K, V> ret = new HashMap<>(first);
        if (other != null) {
            ret.putAll(other);
        }
        return ret;
    }

    public static <V> ArrayList<V> convertToArray(Map<Integer, V> srcMap, int start) {
        Set<Integer> ids = srcMap.keySet();
        Integer largestId = ids.stream().max(Integer::compareTo).get();
        int end = largestId - start;
        ArrayList<V> result = new ArrayList<>(Collections.nCopies(end + 1, null)); // creates array[largestId+1] filled with nulls
        for (Map.Entry<Integer, V> entry : srcMap.entrySet()) {
            int id = entry.getKey();
            if (id < start) {
                LOG.debug("Entry {} will be skipped it is too small {} ...", id, start);
            } else {
                result.set(id - start, entry.getValue());
            }
        }
        return result;
    }

    // Non-static impl methods exist for mocking purposes.
    protected void forceDeleteImpl(String path) throws IOException {
        LOG.debug("Deleting path {}", path);
        if (checkFileExists(path)) {
            try {
                FileUtils.forceDelete(new File(path));
            } catch (FileNotFoundException ignored) {
            }
        }
    }

    // Non-static impl methods exist for mocking purposes.
    public UptimeComputer makeUptimeComputerImpl() {
        return new UptimeComputer();
    }

    // Non-static impl methods exist for mocking purposes.
    protected String localHostnameImpl() throws UnknownHostException {
        return InetAddress.getLocalHost().getCanonicalHostName();
    }

    // Non-static impl methods exist for mocking purposes.
    protected String hostnameImpl() throws UnknownHostException {
        if (localConf == null) {
            return memoizedLocalHostname();
        }
        Object hostnameString = localConf.get(Config.STORM_LOCAL_HOSTNAME);
        if (hostnameString == null || hostnameString.equals("")) {
            return memoizedLocalHostname();
        }
        return (String) hostnameString;
    }

    /**
     * Validates topology name / blob key.
     *
     * @param key topology name / Key for the blob.
     */
    public static boolean isValidKey(String key) {
        if (StringUtils.isEmpty(key) || "..".equals(key) || ".".equals(key) || !TOPOLOGY_KEY_PATTERN.matcher(key).matches()) {
            LOG.error("'{}' does not appear to be valid. It must match {}. And it can't be \".\", \"..\", null or empty string.", key,
                    TOPOLOGY_KEY_PATTERN);
            return false;
        }
        return true;
    }

    /**
     * A thread that can answer if it is sleeping in the case of simulated time. This class is not useful when simulated time is not being
     * used.
     */
    public static class SmartThread extends Thread {
        public SmartThread(Runnable r) {
            super(r);
        }

        public boolean isSleeping() {
            return Time.isThreadWaiting(this);
        }
    }

    public static class UptimeComputer {
        int startTime = 0;

        public UptimeComputer() {
            startTime = Time.currentTimeSecs();
        }

        public int upTime() {
            return Time.deltaSecs(startTime);
        }
    }

    private static class JarConfigReader {
        private Yaml yaml;
        private Map<String, Object> defaultsConf;
        private Map<String, Object> stormConf;
        private File f;

        public JarConfigReader(Yaml yaml, Map<String, Object> defaultsConf, Map<String, Object> stormConf, File f) {
            this.yaml = yaml;
            this.defaultsConf = defaultsConf;
            this.stormConf = stormConf;
            this.f = f;
        }

        public Map<String, Object> getDefaultsConf() {
            return defaultsConf;
        }

        public Map<String, Object> getStormConf() {
            return stormConf;
        }

        public JarConfigReader readZip() throws IOException {
            try (ZipFile zipFile = new ZipFile(f)) {
                readArchive(zipFile);
            }
            return this;
        }

        public JarConfigReader readJar() throws IOException {
            try (JarFile jarFile = new JarFile(f)) {
                readArchive(jarFile);
            }
            return this;
        }

        private void readArchive(ZipFile zipFile) throws IOException {
            Enumeration<? extends ZipEntry> zipEnums = zipFile.entries();
            while (zipEnums.hasMoreElements()) {
                ZipEntry entry = zipEnums.nextElement();
                if (!entry.isDirectory()) {
                    if (defaultsConf == null && entry.getName().equals("defaults.yaml")) {
                        try (InputStreamReader isr = new InputStreamReader(zipFile.getInputStream(entry))) {
                            defaultsConf = (Map<String, Object>) yaml.load(isr);
                        }
                    }

                    if (stormConf == null && entry.getName().equals("storm.yaml")) {
                        try (InputStreamReader isr = new InputStreamReader(zipFile.getInputStream(entry))) {
                            stormConf = (Map<String, Object>) yaml.load(isr);
                        }
                    }
                }
            }
        }
    }
}<|MERGE_RESOLUTION|>--- conflicted
+++ resolved
@@ -111,14 +111,8 @@
 public class Utils {
     public static final Logger LOG = LoggerFactory.getLogger(Utils.class);
     public static final String DEFAULT_STREAM_ID = "default";
-<<<<<<< HEAD
-    private static final Set<Class> defaultAllowedExceptions = new HashSet<>();
-    private static final List<String> LOCALHOST_ADDRESSES =
-            Lists.newArrayList("localhost", "127.0.0.1", "0:0:0:0:0:0:0:1");
-=======
     private static final Set<Class<?>> defaultAllowedExceptions = Collections.emptySet();
     private static final List<String> LOCALHOST_ADDRESSES = Lists.newArrayList("localhost", "127.0.0.1", "0:0:0:0:0:0:0:1");
->>>>>>> 26e6c06c
     static SerializationDelegate serializationDelegate;
     private static ThreadLocal<TSerializer> threadSer = new ThreadLocal<TSerializer>();
     private static ThreadLocal<TDeserializer> threadDes = new ThreadLocal<TDeserializer>();
