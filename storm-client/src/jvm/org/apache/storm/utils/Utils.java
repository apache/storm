--- conflicted
+++ resolved
@@ -357,13 +357,8 @@
                     }
                 } catch (Throwable t) {
                     if (Utils.exceptionCauseIsInstanceOf(
-<<<<<<< HEAD
-                            InterruptedException.class, t)) {
+                        InterruptedException.class, t)) {
                         LOG.error("Async loop interrupted!", t);
-=======
-                        InterruptedException.class, t)) {
-                        LOG.info("Async loop interrupted!");
->>>>>>> 1117a37b
                         return;
                     }
                     LOG.error("Async loop died!", t);
