/*
 * Licensed to the Apache Software Foundation (ASF) under one
 * or more contributor license agreements.  See the NOTICE file
 * distributed with this work for additional information
 * regarding copyright ownership.  The ASF licenses this file
 * to you under the Apache License, Version 2.0 (the
 * "License"); you may not use this file except in compliance
 * with the License.  You may obtain a copy of the License at
 *
 * http://www.apache.org/licenses/LICENSE-2.0
 *
 * Unless required by applicable law or agreed to in writing, software
 * distributed under the License is distributed on an "AS IS" BASIS,
 * WITHOUT WARRANTIES OR CONDITIONS OF ANY KIND, either express or implied.
 * See the License for the specific language governing permissions and
 * limitations under the License.
 */

package org.apache.storm.utils;

import java.io.BufferedReader;
import java.io.ByteArrayInputStream;
import java.io.ByteArrayOutputStream;
import java.io.File;
import java.io.FileInputStream;
import java.io.FileNotFoundException;
import java.io.FileReader;
import java.io.IOException;
import java.io.InputStream;
import java.io.InputStreamReader;
import java.io.ObjectInputStream;
import java.io.ObjectOutputStream;
import java.io.OutputStreamWriter;
import java.io.Serializable;
import java.io.UnsupportedEncodingException;
import java.lang.Thread.UncaughtExceptionHandler;
import java.lang.management.ManagementFactory;
import java.lang.management.ThreadInfo;
import java.net.InetAddress;
import java.net.ServerSocket;
import java.net.URL;
import java.net.URLDecoder;
import java.net.URLEncoder;
import java.net.UnknownHostException;
import java.nio.ByteBuffer;
import java.nio.charset.StandardCharsets;
import java.nio.file.Files;
import java.util.ArrayList;
import java.util.Arrays;
import java.util.Base64;
import java.util.Collection;
import java.util.Collections;
import java.util.Enumeration;
import java.util.HashMap;
import java.util.HashSet;
import java.util.Iterator;
import java.util.List;
import java.util.Map;
import java.util.Map.Entry;
import java.util.NavigableMap;
import java.util.Set;
import java.util.Stack;
import java.util.TreeMap;
import java.util.UUID;
import java.util.concurrent.Callable;
import java.util.jar.JarFile;
import java.util.regex.Matcher;
import java.util.regex.Pattern;
import java.util.stream.Collectors;
import java.util.zip.GZIPInputStream;
import java.util.zip.GZIPOutputStream;
import java.util.zip.ZipEntry;
import java.util.zip.ZipFile;
import javax.security.auth.Subject;
import org.apache.storm.Config;
import org.apache.storm.blobstore.BlobStore;
import org.apache.storm.blobstore.ClientBlobStore;
import org.apache.storm.blobstore.NimbusBlobStore;
import org.apache.storm.generated.AuthorizationException;
import org.apache.storm.generated.ComponentCommon;
import org.apache.storm.generated.ComponentObject;
import org.apache.storm.generated.GlobalStreamId;
import org.apache.storm.generated.InvalidTopologyException;
import org.apache.storm.generated.KeyNotFoundException;
import org.apache.storm.generated.Nimbus;
import org.apache.storm.generated.NotAliveException;
import org.apache.storm.generated.StormTopology;
import org.apache.storm.generated.TopologyInfo;
import org.apache.storm.generated.TopologySummary;
import org.apache.storm.security.auth.ReqContext;
import org.apache.storm.serialization.SerializationDelegate;
import org.apache.storm.shade.com.google.common.annotations.VisibleForTesting;
import org.apache.storm.shade.com.google.common.collect.Lists;
import org.apache.storm.shade.com.google.common.collect.MapDifference;
import org.apache.storm.shade.com.google.common.collect.Maps;
import org.apache.storm.shade.org.apache.commons.io.FileUtils;
import org.apache.storm.shade.org.apache.commons.io.input.ClassLoaderObjectInputStream;
import org.apache.storm.shade.org.apache.commons.lang.StringUtils;
import org.apache.storm.shade.org.apache.zookeeper.ZooDefs;
import org.apache.storm.shade.org.apache.zookeeper.data.ACL;
import org.apache.storm.shade.org.apache.zookeeper.data.Id;
import org.apache.storm.shade.org.json.simple.JSONValue;
import org.apache.storm.shade.org.json.simple.parser.ParseException;
import org.apache.storm.shade.org.yaml.snakeyaml.LoaderOptions;
import org.apache.storm.shade.org.yaml.snakeyaml.Yaml;
import org.apache.storm.shade.org.yaml.snakeyaml.constructor.SafeConstructor;
import org.apache.storm.thrift.TBase;
import org.apache.storm.thrift.TDeserializer;
import org.apache.storm.thrift.TException;
import org.apache.storm.thrift.TSerializer;
import org.slf4j.Logger;
import org.slf4j.LoggerFactory;

public class Utils {
    public static final Logger LOG = LoggerFactory.getLogger(Utils.class);
    public static final String DEFAULT_STREAM_ID = "default";
    private static final Set<Class<?>> defaultAllowedExceptions = Collections.emptySet();
    private static final List<String> LOCALHOST_ADDRESSES = Lists.newArrayList("localhost", "127.0.0.1", "0:0:0:0:0:0:0:1");
    static SerializationDelegate serializationDelegate;
    private static final ThreadLocal<TSerializer> threadSer = new ThreadLocal<>();
    private static final ThreadLocal<TDeserializer> threadDes = new ThreadLocal<>();
    private static ClassLoader cl = null;
    private static final Map<String, Object> localConf;
    // A singleton instance allows us to mock delegated static methods in our
    // tests by subclassing.
    private static Utils _instance = new Utils();
    private static String memoizedLocalHostnameString = null;
    public static final Pattern BLOB_KEY_PATTERN =
            Pattern.compile("^[\\w \\t\\._-]+$", Pattern.UNICODE_CHARACTER_CLASS);
    private static final Pattern TOPOLOGY_NAME_REGEX = Pattern.compile("^[^/.:\\\\]+$");

    static {
        localConf = readStormConfig();
        serializationDelegate = getSerializationDelegate(localConf);
    }

    /**
     * Provide an instance of this class for delegates to use.  To mock out delegated methods, provide an instance of a subclass that
     * overrides the implementation of the delegated method.
     *
     * @param u a Utils instance
     * @return the previously set instance
     */
    public static Utils setInstance(Utils u) {
        Utils oldInstance = _instance;
        _instance = u;
        return oldInstance;
    }

    @VisibleForTesting
    public static void setClassLoaderForJavaDeSerialize(ClassLoader cl) {
        Utils.cl = cl;
    }

    @VisibleForTesting
    public static void resetClassLoaderForJavaDeSerialize() {
        Utils.cl = ClassLoader.getSystemClassLoader();
    }

    public static List<URL> findResources(String name) {
        try {
            Enumeration<URL> resources = Thread.currentThread().getContextClassLoader().getResources(name);
            List<URL> ret = new ArrayList<>();
            while (resources.hasMoreElements()) {
                ret.add(resources.nextElement());
            }
            return ret;
        } catch (IOException e) {
            throw new RuntimeException(e);
        }
    }

    public static Map<String, Object> findAndReadConfigFile(String name, boolean mustExist) {
        InputStream in = null;
        boolean confFileEmpty = false;
        try {
            in = getConfigFileInputStream(name);
            if (null != in) {
<<<<<<< HEAD
                Yaml yaml = new Yaml(new SafeConstructor());
                Map<String, Object> ret = yaml.load(new InputStreamReader(in));
=======
                Yaml yaml = new Yaml(new SafeConstructor(new LoaderOptions()));
                @SuppressWarnings("unchecked")
                Map<String, Object> ret = (Map<String, Object>) yaml.load(new InputStreamReader(in));
>>>>>>> fc0859e3
                if (null != ret) {
                    return new HashMap<>(ret);
                } else {
                    confFileEmpty = true;
                }
            }

            if (mustExist) {
                if (confFileEmpty) {
                    throw new RuntimeException("Config file " + name + " doesn't have any valid storm configs");
                } else {
                    throw new RuntimeException("Could not find config file on classpath " + name);
                }
            } else {
                return new HashMap<>();
            }
        } catch (IOException e) {
            throw new RuntimeException(e);
        } finally {
            if (null != in) {
                try {
                    in.close();
                } catch (IOException e) {
                    throw new RuntimeException(e);
                }
            }
        }
    }

    public static Map<String, Object> findAndReadConfigFile(String name) {
        return findAndReadConfigFile(name, true);
    }

    private static InputStream getConfigFileInputStream(String configFilePath)
        throws IOException {
        if (null == configFilePath) {
            throw new IOException(
                "Could not find config file, name not specified");
        }

        HashSet<URL> resources = new HashSet<>(findResources(configFilePath));
        if (resources.isEmpty()) {
            File configFile = new File(configFilePath);
            if (configFile.exists()) {
                return new FileInputStream(configFile);
            }
        } else if (resources.size() > 1) {
            throw new IOException(
                "Found multiple " + configFilePath
                + " resources. You're probably bundling the Storm jars with your topology jar. "
                + resources);
        } else {
            LOG.debug("Using " + configFilePath + " from resources");
            URL resource = resources.iterator().next();
            return resource.openStream();
        }
        return null;
    }

    public static Map<String, Object> readDefaultConfig() {
        return findAndReadConfigFile("defaults.yaml", true);
    }

    /**
     * URL encode the given string using the UTF-8 charset. Once Storm is baselined to Java 11, we can use URLEncoder.encode(String,
     * Charset) instead, which obsoletes this method.
     */
    public static String urlEncodeUtf8(String s) {
        try {
            return URLEncoder.encode(s, StandardCharsets.UTF_8.name());
        } catch (UnsupportedEncodingException e) {
            //This cannot happen since we're using a standard charset
            throw Utils.wrapInRuntime(e);
        }
    }
    
    /**
     * URL decode the given string using the UTF-8 charset. Once Storm is baselined to Java 11, we can use URLDecoder.decode(String,
     * Charset) instead, which obsoletes this method.
     */
    public static String urlDecodeUtf8(String s) {
        try {
            //Once Storm is baselined to Java 11, we can use URLDecoder.decode(String, Charset) instead, which obsoletes this method.
            return URLDecoder.decode(s, StandardCharsets.UTF_8.name());
        } catch (UnsupportedEncodingException e) {
            //This cannot happen since we're using a standard charset
            throw Utils.wrapInRuntime(e);
        }
    }
    
    public static Map<String, Object> readCommandLineOpts() {
        Map<String, Object> ret = new HashMap<>();
        String commandOptions = System.getProperty("storm.options");
        if (commandOptions != null) {
            /*
             Below regex uses negative lookahead to not split in the middle of json objects '{}'
             or json arrays '[]'. This is needed to parse valid json object/arrays passed as options
             via 'storm.cmd' in windows. This is not an issue while using 'storm.py' since it url-encodes
             the options and the below regex just does a split on the commas that separates each option.

             Note:- This regex handles only valid json strings and could produce invalid results
             if the options contain un-encoded invalid json or strings with unmatched '[, ], { or }'. We can
             replace below code with split(",") once 'storm.cmd' is fixed to send url-encoded options.
              */
            String[] configs = commandOptions.split(",(?![^\\[\\]{}]*(]|}))");
            for (String config : configs) {
                config = urlDecodeUtf8(config);
                String[] options = config.split("=", 2);
                if (options.length == 2) {
                    Object val = options[1];
                    try {
                        val = JSONValue.parseWithException(options[1]);
                    } catch (ParseException ignored) {
                        //fall back to string, which is already set
                    }
                    ret.put(options[0], val);
                }
            }
        }
        return ret;
    }

    public static Map<String, Object> readStormConfig() {
        Map<String, Object> ret = readDefaultConfig();
        String confFile = System.getProperty("storm.conf.file");
        Map<String, Object> storm;
        if (confFile == null || confFile.equals("")) {
            storm = findAndReadConfigFile("storm.yaml", false);
        } else {
            storm = findAndReadConfigFile(confFile, true);
        }
        ret.putAll(storm);
        ret.putAll(readCommandLineOpts());
        return ret;
    }

    public static long bitXorVals(List<Long> coll) {
        long result = 0;
        for (Long val : coll) {
            result ^= val;
        }
        return result;
    }

    public static long bitXor(Long a, Long b) {
        return a ^ b;
    }

    /**
     * Adds the user supplied function as a shutdown hook for cleanup. Also adds a function that sleeps for a second and then halts the
     * runtime to avoid any zombie process in case cleanup function hangs.
     */
    public static void addShutdownHookWithForceKillIn1Sec(Runnable func) {
        addShutdownHookWithDelayedForceKill(func, 1);
    }

    /**
     * Adds the user supplied function as a shutdown hook for cleanup. Also adds a function that sleeps for numSecs and then halts the
     * runtime to avoid any zombie process in case cleanup function hangs.
     */
    public static void addShutdownHookWithDelayedForceKill(Runnable func, int numSecs) {
        final Thread sleepKill = new Thread(() -> {
            try {
                LOG.info("Halting after {} seconds", numSecs);
                Time.sleepSecs(numSecs);
                LOG.warn("Forcing Halt... {}", Utils.threadDump());
                Runtime.getRuntime().halt(20);
            } catch (InterruptedException ie) {
                //Ignored/expected...
            } catch (Exception e) {
                LOG.warn("Exception in the ShutDownHook", e);
            }
        }, "ShutdownHook-sleepKill-" + numSecs + "s");
        sleepKill.setDaemon(true);
        Thread shutdownFunc = new Thread(() -> {
            func.run();
            sleepKill.interrupt();
        }, "ShutdownHook-shutdownFunc");
        Runtime.getRuntime().addShutdownHook(shutdownFunc);
        Runtime.getRuntime().addShutdownHook(sleepKill);
    }

    public static boolean isSystemId(String id) {
        return id.startsWith("__");
    }

    /**
     * Creates a thread that calls the given code repeatedly, sleeping for an interval of seconds equal to the return value of the previous
     * call.
     *
     * <p>The given afn may be a callable that returns the number of seconds to sleep, or it may be a Callable that returns another Callable
     * that in turn returns the number of seconds to sleep. In the latter case isFactory.
     *
     * @param afn              the code to call on each iteration
     * @param isDaemon         whether the new thread should be a daemon thread
     * @param eh               code to call when afn throws an exception
     * @param priority         the new thread's priority
     * @param isFactory        whether afn returns a callable instead of sleep seconds
     * @param startImmediately whether to start the thread before returning
     * @param threadName       a suffix to be appended to the thread name
     * @return the newly created thread
     *
     * @see Thread
     */
    public static SmartThread asyncLoop(final Callable afn, boolean isDaemon, final Thread.UncaughtExceptionHandler eh,
                                        int priority, final boolean isFactory, boolean startImmediately,
                                        String threadName) {
<<<<<<< HEAD
        SmartThread thread = new SmartThread(() -> {
            try {
                final Callable<Long> fn = (Callable<Long>) (isFactory ? afn.call() : afn);
                while (true) {
                    if (Thread.interrupted()) {
                        throw new InterruptedException();
                    }
                    final Long s = fn.call();
                    if (s == null) { // then stop running it
                        break;
=======
        SmartThread thread = new SmartThread(new Runnable() {
            @Override
            public void run() {
                try {
                    final Callable<Long> fn = isFactory ? (Callable<Long>) afn.call() : afn;
                    while (true) {
                        if (Thread.interrupted()) {
                            throw new InterruptedException();
                        }
                        final Long s = fn.call();
                        if (s == null) { // then stop running it
                            break;
                        }
                        if (s > 0) {
                            Time.sleep(s);
                        }
>>>>>>> fc0859e3
                    }
                    if (s > 0) {
                        Time.sleep(s);
                    }
                }
            } catch (Throwable t) {
                if (Utils.exceptionCauseIsInstanceOf(
                    InterruptedException.class, t)) {
                    LOG.info("Async loop interrupted!");
                    return;
                }
                LOG.error("Async loop died!", t);
                throw new RuntimeException(t);
            }
        });
        if (eh != null) {
            thread.setUncaughtExceptionHandler(eh);
        } else {
<<<<<<< HEAD
            thread.setUncaughtExceptionHandler((t, e) -> {
                LOG.error("Async loop died!", e);
                Utils.exitProcess(1, "Async loop died!");
=======
            thread.setUncaughtExceptionHandler(new Thread.UncaughtExceptionHandler() {
                @Override
                public void uncaughtException(Thread t, Throwable e) {
                    LOG.error("Async loop died!", e);
                    Utils.exitProcess(1, "Async loop died!");
                }
>>>>>>> fc0859e3
            });
        }
        thread.setDaemon(isDaemon);
        thread.setPriority(priority);
        if (threadName != null && !threadName.isEmpty()) {
            thread.setName(thread.getName() + "-" + threadName);
        }
        if (startImmediately) {
            thread.start();
        }
        return thread;
    }

    /**
     * Convenience method used when only the function and name suffix are given.
     *
     * @param afn        the code to call on each iteration
     * @param threadName a suffix to be appended to the thread name
     * @return the newly created thread
     *
     * @see Thread
     */
    public static SmartThread asyncLoop(final Callable afn, String threadName, final Thread.UncaughtExceptionHandler eh) {
        return asyncLoop(afn, false, eh, Thread.NORM_PRIORITY, false, true,
                         threadName);
    }

    /**
     * Convenience method used when only the function is given.
     *
     * @param afn the code to call on each iteration
     * @return the newly created thread
     */
    public static SmartThread asyncLoop(final Callable afn) {
        return asyncLoop(afn, false, null, Thread.NORM_PRIORITY, false, true,
                         null);
    }

    /**
     * Checks if a throwable is an instance of a particular class.
     *
     * @param klass     The class you're expecting
     * @param throwable The throwable you expect to be an instance of klass
     * @return true if throwable is instance of klass, false otherwise.
     */
    public static boolean exceptionCauseIsInstanceOf(Class klass, Throwable throwable) {
        return unwrapTo(klass, throwable) != null;
    }

    public static <T extends Throwable> T unwrapTo(Class<T> klass, Throwable t) {
        while (t != null) {
            if (klass.isInstance(t)) {
                return (T) t;
            }
            t = t.getCause();
        }
        return null;
    }

    public static <T extends Throwable> void unwrapAndThrow(Class<T> klass, Throwable t) throws T {
        T ret = unwrapTo(klass, t);
        if (ret != null) {
            throw ret;
        }
    }

    public static RuntimeException wrapInRuntime(Exception e) {
        if (e instanceof RuntimeException) {
            return (RuntimeException) e;
        } else {
            return new RuntimeException(e);
        }
    }

    public static long secureRandomLong() {
        return UUID.randomUUID().getLeastSignificantBits();
    }

    /**
     * Gets the storm.local.hostname value, or tries to figure out the local hostname if it is not set in the config.
     *
     * @return a string representation of the hostname.
     */
    public static String hostname() throws UnknownHostException {
        return _instance.hostnameImpl();
    }

    public static String localHostname() throws UnknownHostException {
        return _instance.localHostnameImpl();
    }

    public static void exitProcess(int val, String msg) {
        String combinedErrorMessage = "Halting process: " + msg;
        LOG.error(combinedErrorMessage, new RuntimeException(combinedErrorMessage));
        Runtime.getRuntime().exit(val);
    }

    public static String uuid() {
        return UUID.randomUUID().toString();
    }

    public static byte[] javaSerialize(Object obj) {
        try {
            ByteArrayOutputStream bos = new ByteArrayOutputStream();
            ObjectOutputStream oos = new ObjectOutputStream(bos);
            oos.writeObject(obj);
            oos.close();
            return bos.toByteArray();
        } catch (IOException e) {
            throw new RuntimeException(e);
        }
    }

    public static <T> T javaDeserialize(byte[] serialized, Class<T> clazz) {
        if ("true".equalsIgnoreCase(System.getProperty("java.deserialization.disabled"))) {
            throw new AssertionError("java deserialization has been disabled and is only safe from within a worker process");
        }

        try {
            ByteArrayInputStream bis = new ByteArrayInputStream(serialized);
            ObjectInputStream ois;
            if (null == Utils.cl) {
                ois = new ObjectInputStream(bis);
            } else {
                // Use custom class loader set in testing environment
                ois = new ClassLoaderObjectInputStream(Utils.cl, bis);
            }
            Object ret = ois.readObject();
            ois.close();
            return (T) ret;
        } catch (IOException | ClassNotFoundException ioe) {
            throw new RuntimeException(ioe);
        }
    }

    public static <S, T> T get(Map<S, T> m, S key, T def) {
        T ret = m.get(key);
        if (ret == null) {
            ret = def;
        }
        return ret;
    }

    public static double zeroIfNaNOrInf(double x) {
        return (Double.isNaN(x) || Double.isInfinite(x)) ? 0.0 : x;
    }

    public static <T> String join(Iterable<T> coll, String sep) {
        Iterator<T> it = coll.iterator();
        StringBuilder ret = new StringBuilder();
        while (it.hasNext()) {
            ret.append(it.next());
            if (it.hasNext()) {
                ret.append(sep);
            }
        }
        return ret.toString();
    }

    public static Id parseZkId(String id, String configName) {
        String[] split = id.split(":", 2);
        if (split.length != 2) {
            throw new IllegalArgumentException(configName + " does not appear to be in the form scheme:acl, i.e. sasl:storm-user");
        }
        return new Id(split[0], split[1]);
    }

    /**
     * Get the ACL for nimbus/supervisor.  The Super User ACL. This assumes that security is enabled.
     *
     * @param conf the config to get the superuser ACL from
     * @return the superuser ACL.
     */
    @SuppressWarnings("checkstyle:AbbreviationAsWordInName")
    public static ACL getSuperUserAcl(Map<String, Object> conf) {
        String stormZKUser = (String) conf.get(Config.STORM_ZOOKEEPER_SUPERACL);
        if (stormZKUser == null) {
            throw new IllegalArgumentException("Authentication is enabled but " + Config.STORM_ZOOKEEPER_SUPERACL + " is not set");
        }
        return new ACL(ZooDefs.Perms.ALL, parseZkId(stormZKUser, Config.STORM_ZOOKEEPER_SUPERACL));
    }

    /**
     * Get the ZK ACLs that a worker should use when writing to ZK.
     *
     * @param conf the config for the topology.
     * @return the ACLs
     */
    @SuppressWarnings("checkstyle:AbbreviationAsWordInName")
    public static List<ACL> getWorkerACL(Map<String, Object> conf) {
        if (!isZkAuthenticationConfiguredTopology(conf)) {
            return null;
        }
        ArrayList<ACL> ret = new ArrayList<>(ZooDefs.Ids.CREATOR_ALL_ACL);
        ret.add(getSuperUserAcl(conf));
        return ret;
    }

    /**
     * Is the topology configured to have ZooKeeper authentication.
     *
     * @param conf the topology configuration
     * @return true if ZK is configured else false
     */
    public static boolean isZkAuthenticationConfiguredTopology(Map<String, Object> conf) {
        return (conf != null
                && conf.get(Config.STORM_ZOOKEEPER_TOPOLOGY_AUTH_SCHEME) != null
                && !((String) conf.get(Config.STORM_ZOOKEEPER_TOPOLOGY_AUTH_SCHEME)).isEmpty());
    }

    /**
     * Handles uncaught exceptions.
     *
     * @param worker true if this is for handling worker exceptions
     */
    public static void handleUncaughtException(Throwable t, Set<Class<?>> allowedExceptions, boolean worker) {
        if (t != null) {
            if (t instanceof OutOfMemoryError) {
                try {
                    System.err.println("Halting due to Out Of Memory Error..." + Thread.currentThread().getName());
                } catch (Throwable err) {
                    //Again we don't want to exit because of logging issues.
                }
                Runtime.getRuntime().halt(-1);
            }
        }

        if (allowedExceptions.contains(t.getClass())) {
            LOG.info("Swallowing {} {}", t.getClass(), t);
            return;
        }

        if (worker && isAllowedWorkerException(t)) {
            LOG.info("Swallowing {} {}", t.getClass(), t);
            return;
        }

        //Running in daemon mode, we would pass Error to calling thread.
        throw new Error(t);
    }

    public static void handleUncaughtException(Throwable t) {
        handleUncaughtException(t, defaultAllowedExceptions, false);
    }

    public static void handleWorkerUncaughtException(Throwable t) {
        handleUncaughtException(t, defaultAllowedExceptions, true);
    }

    // Hadoop UserGroupInformation can launch an auto-renewal thread that can cause a NullPointerException
    // for workers.  See STORM-3606 for an explanation.
    private static boolean isAllowedWorkerException(Throwable t) {
        if (t instanceof NullPointerException) {
            StackTraceElement[] stackTrace = t.getStackTrace();
            for (StackTraceElement trace : stackTrace) {
                if (trace.getClassName().startsWith("org.apache.hadoop.security.UserGroupInformation")
                        && trace.getMethodName().equals("run")) {
                    return true;
                }
            }
        }
        return false;
    }

    public static byte[] thriftSerialize(TBase t) {
        try {
            TSerializer ser = threadSer.get();
            if (ser == null) {
                ser = new TSerializer();
                threadSer.set(ser);
            }
            return ser.serialize(t);
        } catch (TException e) {
            LOG.error("Failed to serialize to thrift: ", e);
            throw new RuntimeException(e);
        }
    }

    public static <T> T thriftDeserialize(Class<T> c, byte[] b) {
        try {
            return thriftDeserialize(c, b, 0, b.length);
        } catch (Exception e) {
            throw new RuntimeException(e);
        }
    }

    public static <T> T thriftDeserialize(Class<T> c, byte[] b, int offset, int length) {
        try {
            T ret = c.newInstance();
            TDeserializer des = getDes();
            des.deserialize((TBase) ret, b, offset, length);
            return ret;
        } catch (Exception e) {
            throw new RuntimeException(e);
        }
    }

    private static TDeserializer getDes() {
        TDeserializer des = threadDes.get();
        if (des == null) {
            des = new TDeserializer();
            threadDes.set(des);
        }
        return des;
    }

    public static void sleepNoSimulation(long millis) {
        try {
            Thread.sleep(millis);
        } catch (InterruptedException e) {
            Thread.currentThread().interrupt();
            throw new RuntimeException(e);
        }
    }
    
    public static void sleep(long millis) {
        try {
            Time.sleep(millis);
        } catch (InterruptedException e) {
            Thread.currentThread().interrupt();
            throw new RuntimeException(e);
        }
    }

    public static UptimeComputer makeUptimeComputer() {
        return _instance.makeUptimeComputerImpl();
    }

    /**
     * <code>"{:a 1 :b 1 :c 2} -> {1 [:a :b] 2 :c}"</code>.
     *
     * <p>Example usage in java:
     * <code>Map&lt;Integer, String&gt; tasks; Map&lt;String, List&lt;Integer&gt;&gt; componentTasks = Utils.reverse_map(tasks);</code>
     *
     * <p>The order of the resulting list values depends on the ordering properties of the Map passed in. The caller is
     * responsible for passing an ordered map if they expect the result to be consistently ordered as well.
     *
     * @param map to reverse
     * @return a reversed map
     */
    public static <K, V> HashMap<V, List<K>> reverseMap(Map<K, V> map) {
        HashMap<V, List<K>> rtn = new HashMap<>();
        if (map == null) {
            return rtn;
        }
        for (Map.Entry<K, V> entry : map.entrySet()) {
            K key = entry.getKey();
            V val = entry.getValue();
            List<K> list = rtn.get(val);
            if (list == null) {
                list = new ArrayList<>();
                rtn.put(entry.getValue(), list);
            }
            list.add(key);
        }
        return rtn;
    }

    /**
     * "[[:a 1] [:b 1] [:c 2]} -> {1 [:a :b] 2 :c}" Reverses an assoc-list style Map like reverseMap(Map...)
     *
     * @param listSeq to reverse
     * @return a reversed map
     */
    public static Map<Object, List<Object>> reverseMap(List<List<Object>> listSeq) {
        Map<Object, List<Object>> rtn = new HashMap<>();
        if (listSeq == null) {
            return rtn;
        }
        for (List<Object> listEntry : listSeq) {
            Object key = listEntry.get(0);
            Object val = listEntry.get(1);
            List<Object> list = rtn.computeIfAbsent(val, k -> new ArrayList<>());
            list.add(key);
        }
        return rtn;
    }

    public static boolean isOnWindows() {
        if (System.getenv("OS") != null) {
            return System.getenv("OS").equals("Windows_NT");
        }
        return false;
    }

    public static boolean checkFileExists(String path) {
        return Files.exists(new File(path).toPath());
    }

    /**
     * Deletes a file or directory and its contents if it exists. Does not complain if the input is null or does not exist.
     *
     * @param path the path to the file or directory
     */
    public static void forceDelete(String path) throws IOException {
        _instance.forceDeleteImpl(path);
    }

    public static byte[] serialize(Object obj) {
        return serializationDelegate.serialize(obj);
    }

    public static <T> T deserialize(byte[] serialized, Class<T> clazz) {
        return serializationDelegate.deserialize(serialized, clazz);
    }

    /**
     * Serialize an object using the configured serialization and then base64 encode it into a string.
     *
     * @param obj the object to encode
     * @return a string with the encoded object in it.
     */
    public static String serializeToString(Object obj) {
        return Base64.getEncoder().encodeToString(serializationDelegate.serialize(obj));
    }

    /**
     * Deserialize an object stored in a string. The String is assumed to be a base64 encoded string containing the bytes to actually
     * deserialize.
     *
     * @param str   the encoded string.
     * @param clazz the thrift class we are expecting.
     * @param <T>   The type of clazz
     * @return the decoded object
     */
    public static <T> T deserializeFromString(String str, Class<T> clazz) {
        return deserialize(Base64.getDecoder().decode(str), clazz);
    }

    public static byte[] toByteArray(ByteBuffer buffer) {
        byte[] ret = new byte[buffer.remaining()];
        buffer.get(ret, 0, ret.length);
        return ret;
    }

    public static Runnable mkSuicideFn() {
        return () -> exitProcess(1, "Worker died");
    }

    public static void readAndLogStream(String prefix, InputStream in) {
        try {
            BufferedReader r = new BufferedReader(new InputStreamReader(in));
            String line;
            while ((line = r.readLine()) != null) {
                LOG.info("{}:{}", prefix, line);
            }
        } catch (IOException e) {
            LOG.warn("Error while trying to log stream", e);
        }
    }

    /**
     * Creates an instance of the pluggable SerializationDelegate or falls back to DefaultSerializationDelegate if something goes wrong.
     *
     * @param topoConf The config from which to pull the name of the pluggable class.
     * @return an instance of the class specified by storm.meta.serialization.delegate
     */
    private static SerializationDelegate getSerializationDelegate(Map<String, Object> topoConf) {
        String delegateClassName = (String) topoConf.get(Config.STORM_META_SERIALIZATION_DELEGATE);
        SerializationDelegate delegate;
        try {
            Class delegateClass = Class.forName(delegateClassName);
            delegate = (SerializationDelegate) delegateClass.newInstance();
        } catch (ClassNotFoundException | InstantiationException | IllegalAccessException e) {
            throw new RuntimeException("Failed to construct serialization delegate class " + delegateClassName, e);
        }
        delegate.prepare(topoConf);
        return delegate;
    }

    public static ComponentCommon getComponentCommon(StormTopology topology, String id) {
        if (topology.get_spouts().containsKey(id)) {
            return topology.get_spouts().get(id).get_common();
        }
        if (topology.get_bolts().containsKey(id)) {
            return topology.get_bolts().get(id).get_common();
        }
        if (topology.get_state_spouts().containsKey(id)) {
            return topology.get_state_spouts().get(id).get_common();
        }
        throw new IllegalArgumentException("Could not find component with id " + id);
    }

    public static List<Object> tuple(Object... values) {
        List<Object> ret = new ArrayList<>();
        Collections.addAll(ret, values);
        return ret;
    }

    public static byte[] gzip(byte[] data) {
        try {
            ByteArrayOutputStream bos = new ByteArrayOutputStream();
            GZIPOutputStream out = new GZIPOutputStream(bos);
            out.write(data);
            out.close();
            return bos.toByteArray();
        } catch (IOException e) {
            throw new RuntimeException(e);
        }
    }

    public static byte[] gunzip(byte[] data) {
        try {
            ByteArrayOutputStream bos = new ByteArrayOutputStream();
            ByteArrayInputStream bis = new ByteArrayInputStream(data);
            GZIPInputStream in = new GZIPInputStream(bis);
            byte[] buffer = new byte[1024];
            int len;
            while ((len = in.read(buffer)) >= 0) {
                bos.write(buffer, 0, len);
            }
            in.close();
            bos.close();
            return bos.toByteArray();
        } catch (IOException e) {
            throw new RuntimeException(e);
        }
    }

    public static List<String> getRepeat(List<String> list) {
        List<String> rtn = new ArrayList<>();
        Set<String> idSet = new HashSet<>();

        for (String id : list) {
            if (idSet.contains(id)) {
                rtn.add(id);
            } else {
                idSet.add(id);
            }
        }

        return rtn;
    }

    public static GlobalStreamId getGlobalStreamId(String componentId, String streamId) {
        if (streamId == null) {
            return new GlobalStreamId(componentId, DEFAULT_STREAM_ID);
        }
        return new GlobalStreamId(componentId, streamId);
    }

    public static Object getSetComponentObject(ComponentObject obj) {
        if (obj.getSetField() == ComponentObject._Fields.SERIALIZED_JAVA) {
            return javaDeserialize(obj.get_serialized_java(), Serializable.class);
        } else if (obj.getSetField() == ComponentObject._Fields.JAVA_OBJECT) {
            return obj.get_java_object();
        } else {
            return obj.get_shell();
        }
    }

    /**
     * A cheap way to deterministically convert a number to a positive value. When the input is positive, the original value is returned.
     * When the input number is negative, the returned positive value is the original value bit AND against Integer.MAX_VALUE(0x7fffffff)
     * which is not its absolute value.
     *
     * @param number a given number
     * @return a positive number.
     */
    public static int toPositive(int number) {
        return number & Integer.MAX_VALUE;
    }

    /**
     * Get process PID.
     * @return the pid of this JVM, because Java doesn't provide a real way to do this.
     */
    public static String processPid() {
        String name = ManagementFactory.getRuntimeMXBean().getName();
        String[] split = name.split("@");
        if (split.length != 2) {
            throw new RuntimeException("Got unexpected process name: " + name);
        }
        return split[0];
    }

    public static Map<String, Object> fromCompressedJsonConf(byte[] serialized) {
        try {
            ByteArrayInputStream bis = new ByteArrayInputStream(serialized);
            InputStreamReader in = new InputStreamReader(new GZIPInputStream(bis));
            Object ret = JSONValue.parseWithException(in);
            in.close();
            return (Map<String, Object>) ret;
        } catch (IOException | ParseException e) {
            throw new RuntimeException(e);
        }
    }

    /**
     * Creates a new map with a string value in the map replaced with an equally long string of '#'.  (If the object is not a
     * string toString() will be called on it and replaced)
     *
     * @param m   The map that a value will be redacted from
     * @param key The key pointing to the value to be redacted
     * @return a new map with the value redacted. The original map will not be modified.
     */
    public static Map<String, Object> redactValue(Map<String, Object> m, String key) {
        if (m.containsKey(key)) {
            HashMap<String, Object> newMap = new HashMap<>(m);
            Object value = newMap.get(key);
            String v = value.toString();
            String redacted = new String(new char[v.length()]).replace("\0", "#");
            newMap.put(key, redacted);
            return newMap;
        }
        return m;
    }

    public static UncaughtExceptionHandler createDefaultUncaughtExceptionHandler() {
        return (thread, thrown) -> {
            try {
                handleUncaughtException(thrown);
            } catch (Error err) {
                LOG.error("Received error in thread {}.. terminating server...", thread.getName(), err);
                Runtime.getRuntime().exit(-2);
            }
        };
    }

    public static UncaughtExceptionHandler createWorkerUncaughtExceptionHandler() {
        return (thread, thrown) -> {
            try {
                handleWorkerUncaughtException(thrown);
            } catch (Error err) {
                LOG.error("Received error in thread {}.. terminating worker...", thread.getName(), err);
                Runtime.getRuntime().exit(-2);
            }
        };
    }

    public static void setupDefaultUncaughtExceptionHandler() {
        Thread.setDefaultUncaughtExceptionHandler(createDefaultUncaughtExceptionHandler());
    }

    public static void setupWorkerUncaughtExceptionHandler() {
        Thread.setDefaultUncaughtExceptionHandler(createWorkerUncaughtExceptionHandler());
    }

    /**
     * parses the arguments to extract jvm heap memory size in MB.
     *
     * @return the value of the JVM heap memory setting (in MB) in a java command.
     */
    public static Double parseJvmHeapMemByChildOpts(List<String> options, Double defaultValue) {
        if (options != null) {
            Pattern optsPattern = Pattern.compile("Xmx([0-9]+)([mkgMKG])");
            for (String option : options) {
                if (option == null) {
                    continue;
                }
                Matcher m = optsPattern.matcher(option);
                while (m.find()) {
                    long value = Long.parseLong(m.group(1));
                    char unitChar = m.group(2).toLowerCase().charAt(0);
                    int unit;
                    switch (unitChar) {
                        case 'k':
                            unit = 1024;
                            break;
                        case 'm':
                            unit = 1024 * 1024;
                            break;
                        case 'g':
                            unit = 1024 * 1024 * 1024;
                            break;
                        default:
                            unit = 1;
                    }
                    double result = value * unit / 1024.0 / 1024.0;
                    return (result < 1.0) ? 1.0 : result;
                }
            }
            return defaultValue;
        } else {
            return defaultValue;
        }
    }

    public static ClientBlobStore getClientBlobStore(Map<String, Object> conf) {
        ClientBlobStore store = ReflectionUtils.newInstance((String) conf.get(Config.CLIENT_BLOBSTORE));
        store.prepare(conf);
        return store;
    }

    @SuppressWarnings("unchecked")
    private static Object normalizeConfValue(Object obj) {
        if (obj instanceof Map) {
            return normalizeConf((Map<String, Object>) obj);
        } else if (obj instanceof Collection) {
            List<Object> confList = new ArrayList<>((Collection<Object>) obj);
            for (int i = 0; i < confList.size(); i++) {
                Object val = confList.get(i);
                confList.set(i, normalizeConfValue(val));
            }
            return confList;
        } else if (obj instanceof Integer) {
            return ((Number) obj).longValue();
        } else if (obj instanceof Float) {
            return ((Float) obj).doubleValue();
        } else {
            return obj;
        }
    }

    private static Map<String, Object> normalizeConf(Map<String, Object> conf) {
        if (conf == null) {
            return new HashMap<>();
        }
        Map<String, Object> ret = new HashMap<>(conf);
        ret.replaceAll((k, v) -> normalizeConfValue(v));
        return ret;
    }

    @SuppressWarnings("unchecked")
    public static boolean isValidConf(Map<String, Object> topoConfIn) {
        Map<String, Object> origTopoConf = normalizeConf(topoConfIn);
        try {
            Map<String, Object> deserTopoConf = normalizeConf(
                (Map<String, Object>) JSONValue.parseWithException(JSONValue.toJSONString(topoConfIn)));
            return isValidConf(origTopoConf, deserTopoConf);
        } catch (ParseException e) {
            LOG.error("Json serialized config could not be deserialized", e);
        }
        return false;
    }

    @VisibleForTesting
    static boolean isValidConf(Map<String, Object> orig, Map<String, Object> deser) {
        MapDifference<String, Object> diff = Maps.difference(orig, deser);
        if (diff.areEqual()) {
            return true;
        }
        for (Map.Entry<String, Object> entryOnLeft : diff.entriesOnlyOnLeft().entrySet()) {
            LOG.warn("Config property ({}) is found in original config, but missing from the "
                     + "serialized-deserialized config. This is due to an internal error in "
                     + "serialization. Name: {} - Value: {}",
                     entryOnLeft.getKey(), entryOnLeft.getKey(), entryOnLeft.getValue());
        }
        for (Map.Entry<String, Object> entryOnRight : diff.entriesOnlyOnRight().entrySet()) {
            LOG.warn("Config property ({}) is not found in original config, but present in "
                     + "serialized-deserialized config. This is due to an internal error in "
                     + "serialization. Name: {} - Value: {}",
                     entryOnRight.getKey(), entryOnRight.getKey(), entryOnRight.getValue());
        }
        for (Map.Entry<String, MapDifference.ValueDifference<Object>> entryDiffers : diff.entriesDiffering().entrySet()) {
            Object leftValue = entryDiffers.getValue().leftValue();
            Object rightValue = entryDiffers.getValue().rightValue();
            LOG.warn("Config value differs after json serialization. Name: {} - Original Value: {} - DeSer. Value: {}",
                     entryDiffers.getKey(), leftValue, rightValue);
        }
        return false;
    }

    public static TopologyInfo getTopologyInfo(String name, String asUser, Map<String, Object> topoConf) {
        try (NimbusClient client = NimbusClient.getConfiguredClientAs(topoConf, asUser)) {
            return client.getClient().getTopologyInfoByName(name);
        } catch (NotAliveException notAliveException) {
            return null;
        } catch (Exception e) {
            throw new RuntimeException(e);
        }
    }

    public static String getTopologyId(String name, Nimbus.Iface client) {
        try {
            TopologySummary topologySummary = client.getTopologySummaryByName(name);
            if (topologySummary != null) {
                return topologySummary.get_id();
            }
        } catch (NotAliveException notAliveException) {
            return null;
        } catch (Exception e) {
            throw new RuntimeException(e);
        }
        return null;
    }

    /**
     * Validate topology blobstore map.
     *
     * @param topoConf Topology configuration
     */
    public static void validateTopologyBlobStoreMap(Map<String, Object> topoConf) throws InvalidTopologyException, AuthorizationException {
        try (NimbusBlobStore client = new NimbusBlobStore()) {
            client.prepare(topoConf);
            validateTopologyBlobStoreMap(topoConf, client);
        }
    }

    /**
     * Validate topology blobstore map.
     *
     * @param topoConf Topology configuration
     * @param client   The NimbusBlobStore client. It must call prepare() before being used here.
     */
    public static void validateTopologyBlobStoreMap(Map<String, Object> topoConf, NimbusBlobStore client)
        throws InvalidTopologyException, AuthorizationException {
        Map<String, Map<String, Object>> blobStoreMap = (Map<String, Map<String, Object>>) topoConf.get(Config.TOPOLOGY_BLOBSTORE_MAP);
        if (blobStoreMap != null) {
            for (String key : blobStoreMap.keySet()) {

                Map<String, Object> blobConf = blobStoreMap.get(key);
                try {
                    ObjectReader.getBoolean(blobConf.get("uncompress"), false);
                    ObjectReader.getBoolean(blobConf.get("workerRestart"), false);
                } catch (IllegalArgumentException e) {
                    throw new WrappedInvalidTopologyException("Invalid blob conf option: " + e.getMessage());
                }

                // try to get BlobMeta
                // This will check if the key exists and if the subject has authorization
                try {
                    client.getBlobMeta(key);
                } catch (KeyNotFoundException keyNotFound) {
                    // wrap KeyNotFoundException in an InvalidTopologyException
                    throw new WrappedInvalidTopologyException("Key not found: " + keyNotFound.get_msg());
                }
            }
        }
    }

    /**
     * Validate topology blobstore map.
     */
    public static void validateTopologyBlobStoreMap(Map<String, Object> topoConf, BlobStore blobStore)
        throws InvalidTopologyException, AuthorizationException {
        Map<String, Object> blobStoreMap = (Map<String, Object>) topoConf.get(Config.TOPOLOGY_BLOBSTORE_MAP);
        if (blobStoreMap != null) {
            Subject subject = ReqContext.context().subject();
            for (String key : blobStoreMap.keySet()) {
                try {
                    blobStore.getBlobMeta(key, subject);
                } catch (KeyNotFoundException keyNotFound) {
                    // wrap KeyNotFoundException in an InvalidTopologyException
                    throw new WrappedInvalidTopologyException("Key not found: " + keyNotFound.get_msg());
                }
            }
        }
    }

    /**
     * Gets some information, including stack trace, for a running thread.
     *
     * @return A human-readable string of the dump.
     */
    public static String threadDump() {
        final StringBuilder dump = new StringBuilder();
        final java.lang.management.ThreadMXBean threadMxBean = ManagementFactory.getThreadMXBean();
        final java.lang.management.ThreadInfo[] threadInfos = threadMxBean.getThreadInfo(threadMxBean.getAllThreadIds(), 100);
        for (Entry<Thread, StackTraceElement[]> entry: Thread.getAllStackTraces().entrySet()) {
            Thread t = entry.getKey();
            ThreadInfo threadInfo = threadMxBean.getThreadInfo(t.getId());
            if (threadInfo == null) {
                //Thread died before we could get the info, skip
                continue;
            }
            dump.append('"');
            dump.append(threadInfo.getThreadName());
            dump.append("\" ");
            if (t.isDaemon()) {
                dump.append("(DAEMON)");
            }
            dump.append("\n   lock: ");
            dump.append(threadInfo.getLockName());
            dump.append(" owner: ");
            dump.append(threadInfo.getLockOwnerName());
            final Thread.State state = threadInfo.getThreadState();
            dump.append("\n   java.lang.Thread.State: ");
            dump.append(state);
            for (final StackTraceElement stackTraceElement : entry.getValue()) {
                dump.append("\n        at ");
                dump.append(stackTraceElement);
            }
            dump.append("\n\n");
        }
        return dump.toString();
    }

    public static boolean checkDirExists(String dir) {
        File file = new File(dir);
        return file.isDirectory();
    }

    /**
     * Return a new instance of a pluggable specified in the conf.
     *
     * @param conf      The conf to read from.
     * @param configKey The key pointing to the pluggable class
     * @return an instance of the class or null if it is not specified.
     */
    public static Object getConfiguredClass(Map<String, Object> conf, Object configKey) {
        if (conf.containsKey(configKey)) {
            return ReflectionUtils.newInstance((String) conf.get(configKey));
        }
        return null;
    }

    /**
     * Is the cluster configured to interact with ZooKeeper in a secure way? This only works when called from within Nimbus or a Supervisor
     * process.
     *
     * @param conf the storm configuration, not the topology configuration
     * @return true if it is configured else false.
     */
    public static boolean isZkAuthenticationConfiguredStormServer(Map<String, Object> conf) {
        return null != System.getProperty("java.security.auth.login.config")
               || (conf != null
                   && conf.get(Config.STORM_ZOOKEEPER_AUTH_SCHEME) != null
                   && !((String) conf.get(Config.STORM_ZOOKEEPER_AUTH_SCHEME)).isEmpty());
    }

    public static byte[] toCompressedJsonConf(Map<String, Object> topoConf) {
        try {
            ByteArrayOutputStream bos = new ByteArrayOutputStream();
            OutputStreamWriter out = new OutputStreamWriter(new GZIPOutputStream(bos));
            JSONValue.writeJSONString(topoConf, out);
            out.close();
            return bos.toByteArray();
        } catch (IOException e) {
            throw new RuntimeException(e);
        }
    }

    public static double nullToZero(Double v) {
        return (v != null ? v : 0);
    }

    /**
     * a or b the first one that is not null.
     *
     * @param a something
     * @param b something else
     * @return a or b the first one that is not null
     */
    @SuppressWarnings({"checkstyle:AbbreviationAsWordInName", "checkstyle:MethodName"})
    public static <V> V OR(V a, V b) {
        return a == null ? b : a;
    }

    public static TreeMap<Integer, Integer> integerDivided(int sum, int numPieces) {
        int base = sum / numPieces;
        int numInc = sum % numPieces;
        int numBases = numPieces - numInc;
        TreeMap<Integer, Integer> ret = new TreeMap<>();
        ret.put(base, numBases);
        if (numInc != 0) {
            ret.put(base + 1, numInc);
        }
        return ret;
    }

    /**
     * Fills up chunks out of a collection (given a maximum amount of chunks).
     *
     * <p>i.e. partitionFixed(5, [1,2,3]) -> [[1,2,3]] partitionFixed(5, [1..9]) -> [[1,2], [3,4], [5,6], [7,8], [9]] partitionFixed(3,
     * [1..10]) -> [[1,2,3,4], [5,6,7], [8,9,10]]
     *
     * @param maxNumChunks the maximum number of chunks to return
     * @param coll         the collection to be chunked up
     * @return a list of the chunks, which are themselves lists.
     */
    public static <T> List<List<T>> partitionFixed(int maxNumChunks, Collection<T> coll) {
        List<List<T>> ret = new ArrayList<>();

        if (maxNumChunks == 0 || coll == null) {
            return ret;
        }

        Map<Integer, Integer> parts = integerDivided(coll.size(), maxNumChunks);

        // Keys sorted in descending order
        List<Integer> sortedKeys = new ArrayList<>(parts.keySet());
        sortedKeys.sort(Collections.reverseOrder());


        Iterator<T> it = coll.iterator();
        for (Integer chunkSize : sortedKeys) {
            if (!it.hasNext()) {
                break;
            }
            Integer times = parts.get(chunkSize);
            for (int i = 0; i < times; i++) {
                if (!it.hasNext()) {
                    break;
                }
                List<T> chunkList = new ArrayList<>();
                for (int j = 0; j < chunkSize; j++) {
                    if (!it.hasNext()) {
                        break;
                    }
                    chunkList.add(it.next());
                }
                ret.add(chunkList);
            }
        }

        return ret;
    }

    public static Object readYamlFile(String yamlFile) {
        try (FileReader reader = new FileReader(yamlFile)) {
            return new Yaml(new SafeConstructor(new LoaderOptions())).load(reader);
        } catch (Exception ex) {
            LOG.error("Failed to read yaml file.", ex);
        }
        return null;
    }

    /**
     * Gets an available port. Consider if it is possible to pass port 0 to the server instead of using this method, since there is no
     * guarantee that the port returned by this method will remain free.
     *
     * @return The preferred port if available, or a random available port
     */
    public static int getAvailablePort(int preferredPort) {
        int localPort = -1;
        try (ServerSocket socket = new ServerSocket(preferredPort)) {
            localPort = socket.getLocalPort();
        } catch (IOException exp) {
            if (preferredPort > 0) {
                return getAvailablePort(0);
            }
        }
        return localPort;
    }

    /**
     * Shortcut to calling {@link #getAvailablePort(int) } with 0 as the preferred port.
     *
     * @return A random available port
     */
    public static int getAvailablePort() {
        return getAvailablePort(0);
    }

    /**
     * Find the first item of coll for which pred.test(...) returns true.
     *
     * @param pred The IPredicate to test for
     * @param coll The Collection of items to search through.
     * @return The first matching value in coll, or null if nothing matches.
     */
    public static <T> T findOne(IPredicate<T> pred, Collection<T> coll) {
        if (coll == null) {
            return null;
        }
        for (T elem : coll) {
            if (pred.test(elem)) {
                return elem;
            }
        }
        return null;
    }

    public static <T, U> T findOne(IPredicate<T> pred, Map<U, T> map) {
        if (map == null) {
            return null;
        }
        return findOne(pred, (Set<T>) map.entrySet());
    }

    public static Map<String, Object> parseJson(String json) {
        if (json == null) {
            return new HashMap<>();
        } else {
            try {
                return (Map<String, Object>) JSONValue.parseWithException(json);
            } catch (ParseException e) {
                throw new RuntimeException(e);
            }
        }
    }

    public static String memoizedLocalHostname() throws UnknownHostException {
        if (memoizedLocalHostnameString == null) {
            memoizedLocalHostnameString = localHostname();
        }
        return memoizedLocalHostnameString;
    }

    /**
     * Add version information to the given topology.
     *
     * @param topology the topology being submitted (MIGHT BE MODIFIED)
     * @return topology
     */
    public static StormTopology addVersions(StormTopology topology) {
        String stormVersion = VersionInfo.getVersion();
        if (stormVersion != null
            && !"Unknown".equalsIgnoreCase(stormVersion)
            && !topology.is_set_storm_version()) {
            topology.set_storm_version(stormVersion);
        }

        String jdkVersion = System.getProperty("java.version");
        if (jdkVersion != null && !topology.is_set_jdk_version()) {
            topology.set_jdk_version(jdkVersion);
        }
        return topology;
    }

    /**
     * Get a map of version to classpath from the conf Config.SUPERVISOR_WORKER_VERSION_CLASSPATH_MAP
     *
     * @param conf      what to read it out of
     * @param currentClassPath the current classpath for this version of storm (not included in the conf, but returned by this)
     * @return the map
     */
    public static NavigableMap<SimpleVersion, List<String>> getConfiguredClasspathVersions(Map<String, Object> conf,
                                                                                           List<String> currentClassPath) {
        TreeMap<SimpleVersion, List<String>> ret = new TreeMap<>();
        Map<String, String> fromConf =
            (Map<String, String>) conf.getOrDefault(Config.SUPERVISOR_WORKER_VERSION_CLASSPATH_MAP, Collections.emptyMap());
        for (Map.Entry<String, String> entry : fromConf.entrySet()) {
            ret.put(new SimpleVersion(entry.getKey()), Arrays.asList(entry.getValue().split(File.pathSeparator)));
        }
        ret.put(VersionInfo.OUR_VERSION, currentClassPath);
        return ret;
    }

    /**
     * Get a mapping of the configured supported versions of storm to their actual versions.
     * @param conf what to read the configuration out of.
     * @return the map.
     */
    public static NavigableMap<String, IVersionInfo> getAlternativeVersionsMap(Map<String, Object> conf) {
        TreeMap<String, IVersionInfo> ret = new TreeMap<>();
        Map<String, String> fromConf =
            (Map<String, String>) conf.getOrDefault(Config.SUPERVISOR_WORKER_VERSION_CLASSPATH_MAP, Collections.emptyMap());
        for (Map.Entry<String, String> entry : fromConf.entrySet()) {
            IVersionInfo version = VersionInfo.getFromClasspath(entry.getValue());
            if (version != null) {
                ret.put(entry.getKey(), version);
            } else {
                LOG.error("Could not find the real version of {} from CP {}", entry.getKey(), entry.getValue());
                ret.put(entry.getKey(), new IVersionInfo() {
                    @Override
                    public String getVersion() {
                        return "Unknown";
                    }

                    @Override
                    public String getRevision() {
                        return "Unknown";
                    }

                    @Override
                    public String getBranch() {
                        return "Unknown";
                    }

                    @Override
                    public String getDate() {
                        return "Unknown";
                    }

                    @Override
                    public String getUser() {
                        return "Unknown";
                    }

                    @Override
                    public String getUrl() {
                        return "Unknown";
                    }

                    @Override
                    public String getSrcChecksum() {
                        return "Unknown";
                    }

                    @Override
                    public String getBuildVersion() {
                        return "Unknown";
                    }
                });
            }
        }
        return ret;
    }

    /**
     * Get a map of version to worker main from the conf Config.SUPERVISOR_WORKER_VERSION_MAIN_MAP
     *
     * @param conf what to read it out of
     * @return the map
     */
    public static NavigableMap<SimpleVersion, String> getConfiguredWorkerMainVersions(Map<String, Object> conf) {
        TreeMap<SimpleVersion, String> ret = new TreeMap<>();
        Map<String, String> fromConf =
            (Map<String, String>) conf.getOrDefault(Config.SUPERVISOR_WORKER_VERSION_MAIN_MAP, Collections.emptyMap());
        for (Map.Entry<String, String> entry : fromConf.entrySet()) {
            ret.put(new SimpleVersion(entry.getKey()), entry.getValue());
        }

        ret.put(VersionInfo.OUR_VERSION, "org.apache.storm.daemon.worker.Worker");
        return ret;
    }

    /**
     * Get a map of version to worker log writer from the conf Config.SUPERVISOR_WORKER_VERSION_LOGWRITER_MAP
     *
     * @param conf what to read it out of
     * @return the map
     */
    public static NavigableMap<SimpleVersion, String> getConfiguredWorkerLogWriterVersions(Map<String, Object> conf) {
        TreeMap<SimpleVersion, String> ret = new TreeMap<>();
        Map<String, String> fromConf =
            (Map<String, String>) conf.getOrDefault(Config.SUPERVISOR_WORKER_VERSION_LOGWRITER_MAP, Collections.emptyMap());
        for (Map.Entry<String, String> entry : fromConf.entrySet()) {
            ret.put(new SimpleVersion(entry.getKey()), entry.getValue());
        }

        ret.put(VersionInfo.OUR_VERSION, "org.apache.storm.LogWriter");
        return ret;
    }

    public static <T> T getCompatibleVersion(NavigableMap<SimpleVersion, T> versionedMap, SimpleVersion desiredVersion, String what,
                                             T defaultValue) {
        Entry<SimpleVersion, T> ret = versionedMap.ceilingEntry(desiredVersion);
        if (ret == null || ret.getKey().getMajor() != desiredVersion.getMajor()) {
            //Could not find a "fully" compatible version.  Look to see if there is a possibly compatible version right below it
            ret = versionedMap.floorEntry(desiredVersion);
            if (ret == null || ret.getKey().getMajor() != desiredVersion.getMajor()) {
                if (defaultValue != null) {
                    LOG.warn("Could not find any compatible {} falling back to using {}", what, defaultValue);
                }
                return defaultValue;
            }
            LOG.warn("Could not find a higher compatible version for {} {}, using {} instead", what, desiredVersion, ret.getKey());
        }
        return ret.getValue();
    }

    private static Map<String, Object> readConfIgnoreNotFound(Yaml yaml, File f) throws IOException {
        Map<String, Object> ret = null;
        if (f.exists()) {
            try (FileReader fr = new FileReader(f)) {
                ret = yaml.load(fr);
            }
        }
        return ret;
    }

    public static Map<String, Object> getConfigFromClasspath(List<String> cp, Map<String, Object> conf) throws IOException {
        if (cp == null || cp.isEmpty()) {
            return conf;
        }
        Yaml yaml = new Yaml(new SafeConstructor(new LoaderOptions()));
        Map<String, Object> defaultsConf = null;
        Map<String, Object> stormConf = null;

        // Based on how Java handles the classpath
        // https://docs.oracle.com/javase/8/docs/technotes/tools/unix/classpath.html
        for (String part : cp) {
            File f = new File(part);

            if (f.getName().equals("*")) {
                // wildcard is given in file
                // in java classpath, '*' is expanded to all jar/JAR files in the directory
                File dir = f.getParentFile();
                if (dir == null) {
                    // it happens when part is just '*' rather than denoting some directory
                    dir = new File(".");
                }

                File[] jarFiles = dir.listFiles((dir1, name) -> name.endsWith(".jar") || name.endsWith(".JAR"));

                // Quoting Javadoc in File.listFiles(FilenameFilter filter):
                // Returns {@code null} if this abstract pathname does not denote a directory, or if an I/O error occurs.
                // Both things are not expected and should not happen.
                if (jarFiles == null) {
                    throw new IOException("Fail to list jar files in directory: " + dir);
                }

                for (File jarFile : jarFiles) {
                    JarConfigReader jarConfigReader = new JarConfigReader(yaml, defaultsConf, stormConf, jarFile).readJar();
                    defaultsConf = jarConfigReader.getDefaultsConf();
                    stormConf = jarConfigReader.getStormConf();
                }
            } else if (f.isDirectory()) {
                // no wildcard, directory
                if (defaultsConf == null) {
                    defaultsConf = readConfIgnoreNotFound(yaml, new File(f, "defaults.yaml"));
                }

                if (stormConf == null) {
                    stormConf = readConfIgnoreNotFound(yaml, new File(f, "storm.yaml"));
                }
            } else if (f.isFile()) {
                // no wildcard, file
                String fileName = f.getName();
                if (fileName.endsWith(".zip") || fileName.endsWith(".ZIP")) {
                    JarConfigReader jarConfigReader = new JarConfigReader(yaml, defaultsConf, stormConf, f).readZip();
                    defaultsConf = jarConfigReader.getDefaultsConf();
                    stormConf = jarConfigReader.getStormConf();
                } else if (fileName.endsWith(".jar") || fileName.endsWith(".JAR")) {
                    JarConfigReader jarConfigReader = new JarConfigReader(yaml, defaultsConf, stormConf, f).readJar();
                    defaultsConf = jarConfigReader.getDefaultsConf();
                    stormConf = jarConfigReader.getStormConf();
                }
                // Class path entries that are neither directories nor archives (.zip or JAR files)
                // nor the asterisk (*) wildcard character are ignored.
            }
        }
        if (stormConf != null) {
            defaultsConf.putAll(stormConf);
        }
        return defaultsConf;
    }

    public static boolean isLocalhostAddress(String address) {
        return LOCALHOST_ADDRESSES.contains(address);
    }

    public static <K, V> Map<K, V> merge(Map<? extends K, ? extends V> first, Map<? extends K, ? extends V> other) {
        Map<K, V> ret = new HashMap<>(first);
        if (other != null) {
            ret.putAll(other);
        }
        return ret;
    }

    public static <V> ArrayList<V> convertToArray(Map<Integer, V> srcMap, int start) {
        Set<Integer> ids = srcMap.keySet();
        Integer largestId = ids.stream().max(Integer::compareTo).get();
        int end = largestId - start;
        ArrayList<V> result = new ArrayList<>(Collections.nCopies(end + 1, null)); // creates array[largestId+1] filled with nulls
        for (Map.Entry<Integer, V> entry : srcMap.entrySet()) {
            int id = entry.getKey();
            if (id < start) {
                LOG.debug("Entry {} will be skipped it is too small {} ...", id, start);
            } else {
                result.set(id - start, entry.getValue());
            }
        }
        return result;
    }

    // Non-static impl methods exist for mocking purposes.
    protected void forceDeleteImpl(String path) throws IOException {
        LOG.debug("Deleting path {}", path);
        if (checkFileExists(path)) {
            try {
                FileUtils.forceDelete(new File(path));
            } catch (FileNotFoundException ignored) {
                //ignore
            }
        }
    }

    // Non-static impl methods exist for mocking purposes.
    public UptimeComputer makeUptimeComputerImpl() {
        return new UptimeComputer();
    }

    // Non-static impl methods exist for mocking purposes.
    protected String localHostnameImpl() throws UnknownHostException {
        return InetAddress.getLocalHost().getCanonicalHostName();
    }

    // Non-static impl methods exist for mocking purposes.
    protected String hostnameImpl() throws UnknownHostException {
        if (localConf == null) {
            return memoizedLocalHostname();
        }
        Object hostnameString = localConf.get(Config.STORM_LOCAL_HOSTNAME);
        if (hostnameString == null || hostnameString.equals("")) {
            return memoizedLocalHostname();
        }
        return (String) hostnameString;
    }

    /**
     * Validates blob key.
     *
     * @param key Key for the blob.
     */
    public static boolean isValidKey(String key) {
        if (StringUtils.isEmpty(key) || "..".equals(key) || ".".equals(key) || !BLOB_KEY_PATTERN.matcher(key).matches()) {
            LOG.error("'{}' does not appear to be valid. It must match {}. And it can't be \".\", \"..\", null or empty string.", key,
                BLOB_KEY_PATTERN);
            return false;
        }
        return true;
    }

    /**
     * Validates topology name.
     * @param name the topology name
     * @throws IllegalArgumentException if the topology name is not valid
     */
    public static void validateTopologyName(String name) throws IllegalArgumentException {
        if (name == null || !TOPOLOGY_NAME_REGEX.matcher(name).matches()) {
            String message = "Topology name '" + name + "' is not valid. It can't be null and it must match " + TOPOLOGY_NAME_REGEX;
            throw new IllegalArgumentException(message);
        }
    }

    /**
     * A thread that can answer if it is sleeping in the case of simulated time. This class is not useful when simulated time is not being
     * used.
     */
    public static class SmartThread extends Thread {
        public SmartThread(Runnable r) {
            super(r);
        }

        public boolean isSleeping() {
            return Time.isThreadWaiting(this);
        }
    }

    public static class UptimeComputer {
        final int startTime;

        public UptimeComputer() {
            startTime = Time.currentTimeSecs();
        }

        public int upTime() {
            return Time.deltaSecs(startTime);
        }
    }

    private static class JarConfigReader {
        private final Yaml yaml;
        private Map<String, Object> defaultsConf;
        private Map<String, Object> stormConf;
        private final File file;

        JarConfigReader(Yaml yaml, Map<String, Object> defaultsConf, Map<String, Object> stormConf, File file) {
            this.yaml = yaml;
            this.defaultsConf = defaultsConf;
            this.stormConf = stormConf;
            this.file = file;
        }

        public Map<String, Object> getDefaultsConf() {
            return defaultsConf;
        }

        public Map<String, Object> getStormConf() {
            return stormConf;
        }

        public JarConfigReader readZip() throws IOException {
            try (ZipFile zipFile = new ZipFile(file)) {
                readArchive(zipFile);
            }
            return this;
        }

        public JarConfigReader readJar() throws IOException {
            try (JarFile jarFile = new JarFile(file)) {
                readArchive(jarFile);
            }
            return this;
        }

        private void readArchive(ZipFile zipFile) throws IOException {
            Enumeration<? extends ZipEntry> zipEnums = zipFile.entries();
            while (zipEnums.hasMoreElements()) {
                ZipEntry entry = zipEnums.nextElement();
                if (!entry.isDirectory()) {
                    if (defaultsConf == null && entry.getName().equals("defaults.yaml")) {
                        try (InputStreamReader isr = new InputStreamReader(zipFile.getInputStream(entry))) {
                            defaultsConf = yaml.load(isr);
                        }
                    }

                    if (stormConf == null && entry.getName().equals("storm.yaml")) {
                        try (InputStreamReader isr = new InputStreamReader(zipFile.getInputStream(entry))) {
                            stormConf = yaml.load(isr);
                        }
                    }
                }
            }
        }
    }

    /**
     * Create a map of forward edges for bolts in a topology. Note that spouts can be a source but not a target in
     * the edge. The mapping contains ids of spouts and bolts.
     *
     * @param topology StormTopology to examine.
     * @return a map with entry for each SpoutId/BoltId to a set of outbound edges of BoltIds.
     */
    private static Map<String, Set<String>> getStormTopologyForwardGraph(StormTopology topology) {
        Map<String, Set<String>> edgesOut = new HashMap<>();

        if (topology.get_bolts() != null) {
            topology.get_bolts().forEach((key, value) -> {
                if (!Utils.isSystemId(key)) {
                    value.get_common().get_inputs().forEach(
                        (k, v) -> edgesOut.computeIfAbsent(k.get_componentId(), x -> new HashSet<>()).add(key));
                }
            });
        }
        return edgesOut;
    }

    /**
     * Use recursive descent to detect cycles. This is a Depth First recursion. Component Cycle is recorded when encountered.
     * In addition, the last link in the cycle is removed to avoid re-detecting same cycle/subcycle.
     *
     * @param stack used for recursion.
     * @param edgesOut outbound edge connections, modified when cycle is detected.
     * @param seen keeps track of component ids that have already been seen.
     * @param cycles list of cycles seen so far.
     */
    private static void findComponentCyclesRecursion(
            Stack<String> stack, Map<String, Set<String>> edgesOut, Set<String> seen, List<List<String>> cycles) {
        if (stack.isEmpty()) {
            return;
        }
        String compId1 = stack.peek();
        if (!edgesOut.containsKey(compId1) || edgesOut.get(compId1).isEmpty()) {
            stack.pop();
            return;
        }
        Set<String> children = new HashSet<>(edgesOut.get(compId1));
        for (String compId2: children) {
            if (seen.contains(compId2)) {
                // cycle/diamond detected
                List<String> possibleCycle = new ArrayList<>();
                if (compId1.equals(compId2)) {
                    possibleCycle.add(compId2);
                } else if (edgesOut.get(compId2) != null && edgesOut.get(compId2).contains(compId1)) {
                    possibleCycle.addAll(Arrays.asList(compId1, compId2));
                } else {
                    List<String> tmp = Collections.list(stack.elements());
                    int prevIdx = tmp.indexOf(compId2);
                    if (prevIdx >= 0) {
                        // cycle (as opposed to diamond)
                        tmp = tmp.subList(prevIdx, tmp.size());
                        tmp.add(compId2);
                        possibleCycle.addAll(tmp);
                    }
                }
                if (!possibleCycle.isEmpty()) {
                    cycles.add(possibleCycle);
                    edgesOut.get(compId1).remove(compId2); // disconnect this cycle
                    continue;
                }
            }
            seen.add(compId2);
            stack.push(compId2);
            findComponentCyclesRecursion(stack, edgesOut, seen, cycles);
        }
        stack.pop();
    }

    /**
     * Find and return components cycles in the topology graph when starting from spout.
     * Return a list of cycles. Each cycle may consist of one or more components.
     * Components that cannot be reached from any of the spouts are ignored.
     *
     * @return a List of cycles. Each cycle has a list of component names.
     *
     */
    @VisibleForTesting
    public static List<List<String>> findComponentCycles(StormTopology topology, String topoId) {
        List<List<String>> ret = new ArrayList<>();
        Map<String, Set<String>> edgesOut = getStormTopologyForwardGraph(topology);
        Set<String> allComponentIds = new HashSet<>();
        edgesOut.forEach((k, v) -> {
            allComponentIds.add(k) ;
            allComponentIds.addAll(v);
        });

        if (topology.get_spouts_size() == 0) {
            LOG.error("Topology {} does not contain any spouts, cannot traverse graph to determine cycles", topoId);
            return ret;
        }

        Set<String> unreachable = new HashSet<>(edgesOut.keySet());
        topology.get_spouts().forEach((spoutId, spout)  -> {
            Stack<String> dfsStack = new Stack<>();
            dfsStack.push(spoutId);
            Set<String> seen = new HashSet<>();
            seen.add(spoutId);
            findComponentCyclesRecursion(dfsStack, edgesOut, seen, ret);
            unreachable.removeAll(seen);
        });

        // warning about unreachable components
        if (!unreachable.isEmpty()) {
            LOG.warn("Topology {} contains unreachable components \"{}\"", topoId, String.join(",", unreachable));
        }
        return ret;
    }

    /**
     * Validate that the topology is cycle free. If not, then throw an InvalidTopologyException describing the cycle(s).
     *
     * @param topology StormTopology instance to examine.
     * @param name Name of the topology, used in exception error message.
     * @throws InvalidTopologyException if there are cycles, with message describing the cycles encountered.
     */
    public static void validateCycleFree(StormTopology topology, String name) throws InvalidTopologyException {
        List<List<String>> cycles = Utils.findComponentCycles(topology, name);
        if (!cycles.isEmpty()) {
            String err = String.format("Topology %s contains cycles in components \"%s\"", name,
                    cycles.stream().map(x -> String.join(",", x)).collect(Collectors.joining(" ; ")));
            throw new WrappedInvalidTopologyException(err);
        }
    }
}<|MERGE_RESOLUTION|>--- conflicted
+++ resolved
@@ -176,14 +176,8 @@
         try {
             in = getConfigFileInputStream(name);
             if (null != in) {
-<<<<<<< HEAD
-                Yaml yaml = new Yaml(new SafeConstructor());
+                Yaml yaml = new Yaml(new SafeConstructor(new LoaderOptions()));
                 Map<String, Object> ret = yaml.load(new InputStreamReader(in));
-=======
-                Yaml yaml = new Yaml(new SafeConstructor(new LoaderOptions()));
-                @SuppressWarnings("unchecked")
-                Map<String, Object> ret = (Map<String, Object>) yaml.load(new InputStreamReader(in));
->>>>>>> fc0859e3
                 if (null != ret) {
                     return new HashMap<>(ret);
                 } else {
@@ -391,7 +385,6 @@
     public static SmartThread asyncLoop(final Callable afn, boolean isDaemon, final Thread.UncaughtExceptionHandler eh,
                                         int priority, final boolean isFactory, boolean startImmediately,
                                         String threadName) {
-<<<<<<< HEAD
         SmartThread thread = new SmartThread(() -> {
             try {
                 final Callable<Long> fn = (Callable<Long>) (isFactory ? afn.call() : afn);
@@ -402,24 +395,6 @@
                     final Long s = fn.call();
                     if (s == null) { // then stop running it
                         break;
-=======
-        SmartThread thread = new SmartThread(new Runnable() {
-            @Override
-            public void run() {
-                try {
-                    final Callable<Long> fn = isFactory ? (Callable<Long>) afn.call() : afn;
-                    while (true) {
-                        if (Thread.interrupted()) {
-                            throw new InterruptedException();
-                        }
-                        final Long s = fn.call();
-                        if (s == null) { // then stop running it
-                            break;
-                        }
-                        if (s > 0) {
-                            Time.sleep(s);
-                        }
->>>>>>> fc0859e3
                     }
                     if (s > 0) {
                         Time.sleep(s);
@@ -438,18 +413,9 @@
         if (eh != null) {
             thread.setUncaughtExceptionHandler(eh);
         } else {
-<<<<<<< HEAD
             thread.setUncaughtExceptionHandler((t, e) -> {
                 LOG.error("Async loop died!", e);
                 Utils.exitProcess(1, "Async loop died!");
-=======
-            thread.setUncaughtExceptionHandler(new Thread.UncaughtExceptionHandler() {
-                @Override
-                public void uncaughtException(Thread t, Throwable e) {
-                    LOG.error("Async loop died!", e);
-                    Utils.exitProcess(1, "Async loop died!");
-                }
->>>>>>> fc0859e3
             });
         }
         thread.setDaemon(isDaemon);
