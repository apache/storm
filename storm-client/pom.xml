<?xml version="1.0" encoding="UTF-8"?>
<!--
  ~ Licensed to the Apache Software Foundation (ASF) under one
  ~ or more contributor license agreements.  See the NOTICE file
  ~ distributed with this work for additional information
  ~ regarding copyright ownership.  The ASF licenses this file
  ~ to you under the Apache License, Version 2.0 (the
  ~ "License"); you may not use this file except in compliance
  ~ with the License.  You may obtain a copy of the License at
  ~
  ~ http://www.apache.org/licenses/LICENSE-2.0
  ~
  ~ Unless required by applicable law or agreed to in writing, software
  ~ distributed under the License is distributed on an "AS IS" BASIS,
  ~ WITHOUT WARRANTIES OR CONDITIONS OF ANY KIND, either express or implied.
  ~ See the License for the specific language governing permissions and
  ~ limitations under the License.
  -->

<project xmlns="http://maven.apache.org/POM/4.0.0"
         xmlns:xsi="http://www.w3.org/2001/XMLSchema-instance"
         xsi:schemaLocation="http://maven.apache.org/POM/4.0.0 http://maven.apache.org/xsd/maven-4.0.0.xsd">
    <modelVersion>4.0.0</modelVersion>
    <parent>
        <artifactId>storm</artifactId>
        <groupId>org.apache.storm</groupId>
        <version>2.0.0-SNAPSHOT</version>
        <relativePath>..</relativePath>
    </parent>

    <artifactId>storm-client</artifactId>
    <packaging>jar</packaging>
    <name>Storm Client</name>
    <description>The client side (including worker) of Storm implementations.</description>

    <dependencies>
        <!-- logging -->

        <!--Hadoop Mini Cluster cannot use log4j2 bridge,
    Surefire has a way to exclude the conflicting log4j API jar
    from the classpath, classpathDependencyExcludes, but it didn't work in practice.
    This is here as a work around to place it at the beginning of the classpath
    even though maven does not officially support ordering of the classpath.-->
        <dependency>
            <groupId>uk.org.lidalia</groupId>
            <artifactId>sysout-over-slf4j</artifactId>
        </dependency>

        <dependency>
            <groupId>org.slf4j</groupId>
            <artifactId>slf4j-api</artifactId>
        </dependency>
        <dependency>
            <groupId>org.apache.logging.log4j</groupId>
            <artifactId>log4j-api</artifactId>
        </dependency>
        <dependency>
            <groupId>org.apache.logging.log4j</groupId>
            <artifactId>log4j-core</artifactId>
        </dependency>
        <dependency>
            <groupId>org.apache.logging.log4j</groupId>
            <artifactId>log4j-slf4j-impl</artifactId>
        </dependency>
        <dependency>
            <groupId>org.slf4j</groupId>
            <artifactId>log4j-over-slf4j</artifactId>
        </dependency>

        <!-- guava -->
        <dependency>
            <groupId>com.google.guava</groupId>
            <artifactId>guava</artifactId>
        </dependency>

        <!-- thrift -->
        <dependency>
            <groupId>org.apache.thrift</groupId>
            <artifactId>libthrift</artifactId>
            <scope>compile</scope>
            <exclusions>
                <exclusion>
                    <groupId>org.slf4j</groupId>
                    <artifactId>slf4j-api</artifactId>
                </exclusion>
                <exclusion>
                    <groupId>javax.servlet</groupId>
                    <artifactId>servlet-api</artifactId>
                </exclusion>
                <exclusion>
                    <groupId>javax.servlet</groupId>
                    <artifactId>javax.servlet-api</artifactId>
                </exclusion>
            </exclusions>
        </dependency>

        <!-- commons -->
        <dependency>
            <groupId>commons-io</groupId>
            <artifactId>commons-io</artifactId>
            <scope>compile</scope>
        </dependency>
        <dependency>
            <groupId>commons-lang</groupId>
            <artifactId>commons-lang</artifactId>
            <scope>compile</scope>
        </dependency>
        <dependency>
            <groupId>commons-collections</groupId>
            <artifactId>commons-collections</artifactId>
        </dependency>

        <!-- jctools -->
        <dependency>
            <groupId>org.jctools</groupId>
            <artifactId>jctools-core</artifactId>
        </dependency>
        
        <!-- JAXB -->
        <dependency>
            <groupId>javax.xml.bind</groupId>
            <artifactId>jaxb-api</artifactId>
        </dependency>

        <!-- json -->
        <dependency>
            <groupId>com.googlecode.json-simple</groupId>
            <artifactId>json-simple</artifactId>
        </dependency>

        <!-- yaml -->
        <dependency>
            <groupId>org.yaml</groupId>
            <artifactId>snakeyaml</artifactId>
        </dependency>

        <!-- netty -->
        <dependency>
            <groupId>io.netty</groupId>
            <artifactId>netty</artifactId>
        </dependency>

        <!-- kryo -->
        <dependency>
            <groupId>com.esotericsoftware</groupId>
            <artifactId>kryo</artifactId>
        </dependency>

        <!-- zookeeper -->
        <dependency>
            <groupId>org.apache.zookeeper</groupId>
            <artifactId>zookeeper</artifactId>
        </dependency>

        <!-- curator -->
        <dependency>
            <groupId>org.apache.curator</groupId>
            <artifactId>curator-framework</artifactId>
        </dependency>

        <!-- jgrapht -->
        <dependency>
            <groupId>org.jgrapht</groupId>
            <artifactId>jgrapht-core</artifactId>
            <scope>compile</scope>
        </dependency>

        <!-- servlet -->
        <dependency>
            <groupId>javax.servlet</groupId>
            <artifactId>javax.servlet-api</artifactId>
        </dependency>

        <!-- belows are transitive dependencies which are version managed in storm pom -->
        <!-- httpclient is derived from thrift -->
        <dependency>
            <groupId>org.apache.httpcomponents</groupId>
            <artifactId>httpclient</artifactId>
        </dependency>

        <!-- curator-client is derived from curator-framework -->
        <dependency>
            <groupId>org.apache.curator</groupId>
            <artifactId>curator-client</artifactId>
        </dependency>

        <dependency>
            <groupId>io.dropwizard.metrics</groupId>
            <artifactId>metrics-core</artifactId>
        </dependency>
        <dependency>
            <groupId>io.dropwizard.metrics</groupId>
            <artifactId>metrics-ganglia</artifactId>
        </dependency>
        <dependency>
            <groupId>io.dropwizard.metrics</groupId>
            <artifactId>metrics-graphite</artifactId>
        </dependency>

        <!-- end of transitive dependency management -->

        <!-- test -->
        <dependency>
            <groupId>junit</groupId>
            <artifactId>junit</artifactId>
        </dependency>
        <dependency>
            <groupId>org.mockito</groupId>
            <artifactId>mockito-core</artifactId>
        </dependency>
        <dependency>
            <groupId>org.hamcrest</groupId>
            <artifactId>java-hamcrest</artifactId>
        </dependency>
    </dependencies>

    <build>
        <sourceDirectory>src/jvm</sourceDirectory>
        <testSourceDirectory>test/jvm</testSourceDirectory>
        <resources>
            <resource>
                <directory>../conf</directory>
            </resource>
            <resource>
                <directory>../</directory>
                <targetPath>META-INF</targetPath>
                <includes>
                    <include>NOTICE</include>
                </includes>
            </resource>
            <resource>
                <directory>${basedir}/src/resources</directory>
                <excludes>
                    <exclude>storm-client-version-info.properties</exclude>
                </excludes>
                <filtering>false</filtering>
            </resource>
            <resource>
                <directory>${basedir}/src/resources</directory>
                <includes>
                    <include>storm-client-version-info.properties</include>
                </includes>
                <filtering>true</filtering>
            </resource>
        </resources>
        <testResources>
            <testResource>
                <directory>src/dev</directory>
            </testResource>
            <testResource>
                <directory>test/resources</directory>
            </testResource>
        </testResources>
        <plugins>
            <plugin>
                <groupId>org.apache.maven.plugins</groupId>
                <artifactId>maven-surefire-report-plugin</artifactId>
                <configuration>
                    <reportsDirectories>
                        <file>${project.build.directory}/test-reports</file>
                    </reportsDirectories>
                </configuration>
            </plugin>
            <plugin>
                <groupId>org.apache.maven.plugins</groupId>
                <artifactId>maven-failsafe-plugin</artifactId>
                <configuration>
                    <reportsDirectory>${project.build.directory}/test-reports</reportsDirectory>
                </configuration>
            </plugin>
            <plugin>
                <groupId>org.apache.maven.plugins</groupId>
                <artifactId>maven-checkstyle-plugin</artifactId>
                <!--Note - the version would be inherited-->
                <configuration>
                    <excludes>**/generated/**</excludes>
<<<<<<< HEAD
                    <maxAllowedViolations>9767</maxAllowedViolations>
=======
                    <maxAllowedViolations>3298</maxAllowedViolations>
>>>>>>> 1117a37b
                </configuration>
            </plugin>
            <plugin>
                <artifactId>maven-dependency-plugin</artifactId>
                <version>2.8</version>
                <executions>
                    <execution>
                        <id>copy-dependencies</id>
                        <phase>package</phase>
                        <goals>
                            <goal>copy-dependencies</goal>
                        </goals>
                        <configuration>
                            <overWriteReleases>false</overWriteReleases>
                            <overWriteSnapshots>false</overWriteSnapshots>
                            <overWriteIfNewer>true</overWriteIfNewer>
                            <includeScope>runtime</includeScope>
                        </configuration>
                    </execution>
                    <!-- multi-lang resources -->
                    <execution>
                        <id>unpack</id>
                        <phase>process-test-resources</phase>
                        <goals>
                            <goal>unpack</goal>
                        </goals>
                        <configuration>
                            <artifactItems>
                                <artifactItem>
                                    <groupId>org.apache.storm</groupId>
                                    <artifactId>multilang-ruby</artifactId>
                                    <version>${project.version}</version>
                                </artifactItem>
                                <artifactItem>
                                    <groupId>org.apache.storm</groupId>
                                    <artifactId>multilang-python</artifactId>
                                    <version>${project.version}</version>
                                </artifactItem>
                                <artifactItem>
                                    <groupId>org.apache.storm</groupId>
                                    <artifactId>multilang-javascript</artifactId>
                                    <version>${project.version}</version>
                                </artifactItem>
                            </artifactItems>
                            <outputDirectory>${project.build.directory}/test-classes</outputDirectory>
                        </configuration>
                    </execution>
                </executions>
            </plugin>
            <plugin>
                <groupId>org.apache.maven.plugins</groupId>
                <artifactId>maven-source-plugin</artifactId>
                <version>2.2.1</version>
                <executions>
                    <execution>
                        <id>attach-sources</id>
                        <goals>
                            <!-- avoid warning about recursion -->
                            <goal>jar-no-fork</goal>
                        </goals>
                    </execution>
                </executions>
            </plugin>
            <plugin>
                <groupId>org.apache.maven.plugins</groupId>
                <artifactId>maven-jar-plugin</artifactId>
                <version>2.6</version>
                <executions>
                    <execution>
                        <goals>
                            <goal>test-jar</goal>
                        </goals>
                    </execution>
                </executions>
            </plugin>
        </plugins>
    </build>

</project><|MERGE_RESOLUTION|>--- conflicted
+++ resolved
@@ -274,11 +274,7 @@
                 <!--Note - the version would be inherited-->
                 <configuration>
                     <excludes>**/generated/**</excludes>
-<<<<<<< HEAD
-                    <maxAllowedViolations>9767</maxAllowedViolations>
-=======
                     <maxAllowedViolations>3298</maxAllowedViolations>
->>>>>>> 1117a37b
                 </configuration>
             </plugin>
             <plugin>
