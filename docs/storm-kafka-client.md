--- conflicted
+++ resolved
@@ -357,16 +357,9 @@
 For the AT_LEAST_ONCE and AT_MOST_ONCE processing guarantees the spout controls when the commit happens.
 When the guarantee is NONE Kafka controls when the commit happens.
 
-<<<<<<< HEAD
-To enable it, you need to:
-
-* set Config.TOPOLOGY_ACKERS to 0;
-* enable *AutoCommitMode* in Kafka consumer configuration; 
-=======
 * AT_LEAST_ONCE - an offset is ready to commit only after the corresponding tuple has been processed (at-least-once)
      and acked. If a tuple fails or times out it will be re-emitted. A tuple can be processed more than once if for instance
      the ack gets lost.
->>>>>>> 2181fcde
 
 * AT_MOST_ONCE - Offsets will be committed to Kafka right after being polled but before being emitted to the downstream
      components of the topology. Offsets are processed at most once because tuples that fail or timeout won't be retried.
