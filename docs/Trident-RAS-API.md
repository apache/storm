---
title: Trident RAS API
layout: documentation
documentation: true
---

## Trident RAS API

The Trident RAS (Resource Aware Scheduler) API provides a mechanism to allow users to specify the resource consumption of a Trident topology. The API looks exactly like the base RAS API, only it is called on Trident Streams instead of Bolts and Spouts.

In order to avoid duplication and inconsistency in documentation, the purpose and effects of resource setting are not described here, but are instead found in the [Resource Aware Scheduler Overview](Resource_Aware_Scheduler_overview.html)

### Use

First, an example:

```java
    TridentTopology topo = new TridentTopology();
    TridentState wordCounts =
        topology
            .newStream("words", feeder)
            .parallelismHint(5)
            .setCPULoad(20)
            .setMemoryLoad(512,256)
            .each( new Fields("sentence"),  new Split(), new Fields("word"))
            .setCPULoad(10)
            .setMemoryLoad(512)
            .each(new Fields("word"), new BangAdder(), new Fields("word!"))
            .parallelismHint(10)
            .setCPULoad(50)
            .setMemoryLoad(1024)
            .groupBy(new Fields("word!"))
            .persistentAggregate(new MemoryMapState.Factory(), new Count(), new Fields("count"))
            .setCPULoad(100)
            .setMemoryLoad(2048);
```

Resources can be set for each operation (except for grouping, shuffling, partitioning).
Operations that are combined by Trident into single Bolts will have their resources summed.

Every Bolt is given **at least** the default resources, regardless of user settings.

<<<<<<< HEAD
In the above case, we end up with
 * a spout and spout coordinator with a CPU load of 20% each, and a memory load of 512MiB on-heap and 256MiB off-heap.
 * a bolt with 60% cpu load (10% + 50%) and a memory load of 1536MiB (1024 + 512) on-heap from the combined `Split` and `BangAdder`
 * a bolt with 100% cpu load and a memory load of 2048MiB on-heap, with default value for off-heap.
=======
The Trident Stream above becomes a Storm Topology with:
 * a spout and spout coordinator with a CPU load of 20% each, and a memory load of 512MiB on heap and 256MiB off heap.
 * a bolt with 60% cpu load (10% + 50%) and a memory load of 1536MiB (1024 + 512) on heap from the combined `Split` and `BangAdder`
 * a bolt with 100% cpu load and a memory load of 2048MiB.
>>>>>>> 614672ed

The API can be called as many times as is desired.
It may be called after every operation, after some of the operations, or used in the same manner as `parallelismHint()` to set resources for a whole section.
Resource declarations have the same *boundaries* as parallelism hints. They don't cross any groupings, shufflings, or any other kind of repartitioning.<|MERGE_RESOLUTION|>--- conflicted
+++ resolved
@@ -40,17 +40,10 @@
 
 Every Bolt is given **at least** the default resources, regardless of user settings.
 
-<<<<<<< HEAD
 In the above case, we end up with
  * a spout and spout coordinator with a CPU load of 20% each, and a memory load of 512MiB on-heap and 256MiB off-heap.
  * a bolt with 60% cpu load (10% + 50%) and a memory load of 1536MiB (1024 + 512) on-heap from the combined `Split` and `BangAdder`
  * a bolt with 100% cpu load and a memory load of 2048MiB on-heap, with default value for off-heap.
-=======
-The Trident Stream above becomes a Storm Topology with:
- * a spout and spout coordinator with a CPU load of 20% each, and a memory load of 512MiB on heap and 256MiB off heap.
- * a bolt with 60% cpu load (10% + 50%) and a memory load of 1536MiB (1024 + 512) on heap from the combined `Split` and `BangAdder`
- * a bolt with 100% cpu load and a memory load of 2048MiB.
->>>>>>> 614672ed
 
 The API can be called as many times as is desired.
 It may be called after every operation, after some of the operations, or used in the same manner as `parallelismHint()` to set resources for a whole section.
