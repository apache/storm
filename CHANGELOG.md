--- conflicted
+++ resolved
@@ -1,9 +1,5 @@
-<<<<<<< HEAD
-## 0.11.0
+## 0.11.0 
  * STORM-1020: Added Javadoc to Fields and ITuple.
-=======
-## 0.11.0 
->>>>>>> ff1962af
  * STORM-1010: Each KafkaBolt could have a specified properties.
  * STORM-1008: Isolate the code for metric collection and retrieval from DisruptorQueue
  * STORM-991: General cleanup of the generics (storm.trident.spout package)
