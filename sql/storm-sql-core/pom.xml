--- conflicted
+++ resolved
@@ -46,7 +46,7 @@
             <email>ricetons@gmail.com</email>
         </developer>
     </developers>
-
+    
     <dependencies>
         <dependency>
             <groupId>org.apache.storm</groupId>
@@ -276,11 +276,7 @@
                     <dependency>
                         <groupId>org.freemarker</groupId>
                         <artifactId>freemarker</artifactId>
-<<<<<<< HEAD
-                        <version>2.3.31</version>
-=======
                         <version>2.3.34</version>
->>>>>>> f2b705f0
                     </dependency>
                 </dependencies>
                 <executions>
@@ -320,11 +316,7 @@
             <plugin>
                 <groupId>org.codehaus.mojo</groupId>
                 <artifactId>javacc-maven-plugin</artifactId>
-<<<<<<< HEAD
-                <version>3.0.1</version>
-=======
                 <version>3.1.1</version>
->>>>>>> f2b705f0
                 <executions>
                     <execution>
                         <phase>generate-sources</phase>
