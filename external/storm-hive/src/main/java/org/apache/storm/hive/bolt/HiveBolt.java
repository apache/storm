--- conflicted
+++ resolved
@@ -61,11 +61,8 @@
     private UserGroupInformation ugi = null;
     private Map<HiveEndPoint, HiveWriter> allWriters;
     private BatchHelper batchHelper;
-<<<<<<< HEAD
     private String agentInfo;
-=======
     private boolean tokenAuthEnabled;
->>>>>>> e4e912fc
 
     public HiveBolt(HiveOptions options) {
         this.options = options;
@@ -82,19 +79,6 @@
                 throw new IllegalArgumentException(ex);
             }
 
-<<<<<<< HEAD
-            if (kerberosEnabled) {
-                try {
-                    ugi = HiveUtils.authenticate(options.getKerberosKeytab(), options.getKerberosPrincipal());
-                    HiveUtils.spawnReLoginThread(ugi);
-                } catch(HiveUtils.AuthenticationFailed ex) {
-                    LOG.error("Hive Kerberos authentication failed " + ex.getMessage(), ex);
-                    throw new IllegalArgumentException(ex);
-                }
-            }
-
-=======
->>>>>>> e4e912fc
             this.collector = collector;
             this.batchHelper = new BatchHelper(options.getBatchSize(), collector);
             allWriters = new ConcurrentHashMap<HiveEndPoint,HiveWriter>();
@@ -269,11 +253,7 @@
             HiveWriter writer = allWriters.get( endPoint );
             if (writer == null) {
                 LOG.debug("Creating Writer to Hive end point : " + endPoint);
-<<<<<<< HEAD
-                writer = HiveUtils.makeHiveWriter(endPoint, callTimeoutPool, ugi, options, agentInfo);
-=======
-                writer = HiveUtils.makeHiveWriter(endPoint, callTimeoutPool, ugi, options, tokenAuthEnabled);
->>>>>>> e4e912fc
+                writer = HiveUtils.makeHiveWriter(endPoint, callTimeoutPool, ugi, options, agentInfo, tokenAuthEnabled);
                 if (allWriters.size() > (options.getMaxOpenConnections() - 1)) {
                     LOG.info("cached HiveEndPoint size {} exceeded maxOpenConnections {} ", allWriters.size(), options.getMaxOpenConnections());
                     int retired = retireIdleWriters();
