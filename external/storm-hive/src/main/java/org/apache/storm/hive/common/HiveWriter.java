--- conflicted
+++ resolved
@@ -60,11 +60,7 @@
     public HiveWriter(HiveEndPoint endPoint, int txnsPerBatch,
                       boolean autoCreatePartitions, long callTimeout,
                       ExecutorService callTimeoutPool, HiveMapper mapper,
-<<<<<<< HEAD
-                      UserGroupInformation ugi, String agentInfo)
-=======
-                      UserGroupInformation ugi, boolean tokenAuthEnabled)
->>>>>>> e4e912fc
+                      UserGroupInformation ugi, String agentInfo, boolean tokenAuthEnabled)
         throws InterruptedException, ConnectFailure {
         try {
             this.autoCreatePartitions = autoCreatePartitions;
@@ -271,11 +267,8 @@
             return  callWithTimeout(new CallRunner<StreamingConnection>() {
                     @Override
                     public StreamingConnection call() throws Exception {
-<<<<<<< HEAD
-                        return endPoint.newConnection(autoCreatePartitions, null, ugi, agentInfo); // could block
-=======
-                        return endPoint.newConnection(autoCreatePartitions, createHiveConf(endPoint.metaStoreUri, tokenAuthEnabled) , ugi); // could block
->>>>>>> e4e912fc
+                        HiveConf conf = createHiveConf(endPoint.metaStoreUri, tokenAuthEnabled);
+                        return endPoint.newConnection(autoCreatePartitions, conf, ugi, agentInfo); // could block
                     }
                 });
         } catch(StreamingException e) {
