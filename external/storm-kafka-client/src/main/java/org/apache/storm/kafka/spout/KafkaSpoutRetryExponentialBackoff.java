--- conflicted
+++ resolved
@@ -32,10 +32,7 @@
 import java.util.Set;
 import java.util.TreeSet;
 import java.util.concurrent.TimeUnit;
-<<<<<<< HEAD
-=======
 import org.apache.commons.lang.Validate;
->>>>>>> 2181fcde
 import org.apache.kafka.clients.consumer.ConsumerRecord;
 import org.apache.storm.utils.Time;
 
@@ -295,11 +292,7 @@
     @Override
     public KafkaSpoutMessageId getMessageId(ConsumerRecord<?, ?> record) {
         KafkaSpoutMessageId msgId = new KafkaSpoutMessageId(record);
-<<<<<<< HEAD
-        if (toRetryMsgs.contains(msgId)) {
-=======
         if (isScheduled(msgId)) {
->>>>>>> 2181fcde
             for (KafkaSpoutMessageId originalMsgId : toRetryMsgs) {
                 if (originalMsgId.equals(msgId)) {
                     return originalMsgId;
