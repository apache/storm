--- conflicted
+++ resolved
@@ -18,18 +18,12 @@
 
 package org.apache.storm.kafka.spout.trident;
 
-<<<<<<< HEAD
-import static org.apache.storm.kafka.spout.KafkaSpoutConfig.FirstPollOffsetStrategy.EARLIEST;
-import static org.apache.storm.kafka.spout.KafkaSpoutConfig.FirstPollOffsetStrategy.LATEST;
-import static org.apache.storm.kafka.spout.KafkaSpoutConfig.FirstPollOffsetStrategy.TIMESTAMP;
-import static org.apache.storm.kafka.spout.KafkaSpoutConfig.FirstPollOffsetStrategy.UNCOMMITTED_EARLIEST;
-import static org.apache.storm.kafka.spout.KafkaSpoutConfig.FirstPollOffsetStrategy.UNCOMMITTED_LATEST;
-=======
 import static org.apache.storm.kafka.spout.FirstPollOffsetStrategy.EARLIEST;
 import static org.apache.storm.kafka.spout.FirstPollOffsetStrategy.LATEST;
+import static org.apache.storm.kafka.spout.FirstPollOffsetStrategy.TIMESTAMP;
 import static org.apache.storm.kafka.spout.FirstPollOffsetStrategy.UNCOMMITTED_EARLIEST;
 import static org.apache.storm.kafka.spout.FirstPollOffsetStrategy.UNCOMMITTED_LATEST;
->>>>>>> 26e6c06c
+import static org.apache.storm.kafka.spout.FirstPollOffsetStrategy.UNCOMMITTED_TIMESTAMP;
 
 import com.google.common.annotations.VisibleForTesting;
 import java.io.Serializable;
@@ -47,18 +41,15 @@
 import org.apache.kafka.clients.consumer.ConsumerRecord;
 import org.apache.kafka.clients.consumer.ConsumerRecords;
 import org.apache.kafka.common.TopicPartition;
-<<<<<<< HEAD
 import org.apache.kafka.common.errors.UnsupportedVersionException;
-import org.apache.storm.kafka.spout.KafkaSpoutConfig;
-=======
 import org.apache.storm.kafka.spout.FirstPollOffsetStrategy;
->>>>>>> 26e6c06c
 import org.apache.storm.kafka.spout.RecordTranslator;
 import org.apache.storm.kafka.spout.TopicPartitionComparator;
 import org.apache.storm.kafka.spout.internal.ConsumerFactory;
 import org.apache.storm.kafka.spout.internal.ConsumerFactoryDefault;
 import org.apache.storm.kafka.spout.subscription.TopicAssigner;
 import org.apache.storm.task.TopologyContext;
+import org.apache.storm.topology.ReportedFailedException;
 import org.apache.storm.trident.operation.TridentCollector;
 import org.apache.storm.trident.topology.TransactionAttempt;
 import org.slf4j.Logger;
@@ -255,36 +246,19 @@
      * @return the offset of the next fetch
      */
     private long seek(TopicPartition tp, KafkaTridentSpoutBatchMetadata lastBatchMeta) {
-<<<<<<< HEAD
-        if (isFirstPoll(tp)) {
-            if(firstPollOffsetStrategy.equals(TIMESTAMP)) {
-                Long startTimeStampOffset = null;
-                try {
-                    startTimeStampOffset =
-                            consumer.offsetsForTimes(Collections.singletonMap(tp, startTimeStamp)).get(tp).offset();
-                } catch (IllegalArgumentException e) {
-                    LOG.error("Illegal timestamp {} provided for tp {} ",startTimeStamp,tp.toString());
-                } catch (UnsupportedVersionException e) {
-                    LOG.error("Kafka Server do not support offsetsForTimes(), probably < 0.10.1",e);
-                }
-                if(startTimeStampOffset != null) {
-                    LOG.debug("First poll for topic partition [{}], seeking to partition from startTimeStamp [{}]", tp , startTimeStamp);
-                    consumer.seek(tp, startTimeStampOffset);
-                } else {
-                    LOG.info("Kafka consumer offset reset by timestamp failed for TopicPartition {}, TimeStamp {}, Offset {}. Restart with a different Strategy ", tp, startTimeStamp, startTimeStampOffset);
-                }
-            } else if (firstPollOffsetStrategy == EARLIEST) {
-=======
+
         if (isFirstPollSinceExecutorStarted(tp)) {
             boolean isFirstPollSinceTopologyWasDeployed = lastBatchMeta == null 
                 || !topologyContext.getStormId().equals(lastBatchMeta.getTopologyId());
             if (firstPollOffsetStrategy == EARLIEST && isFirstPollSinceTopologyWasDeployed) {
->>>>>>> 26e6c06c
                 LOG.debug("First poll for topic partition [{}], seeking to partition beginning", tp);
                 consumer.seekToBeginning(Collections.singleton(tp));
             } else if (firstPollOffsetStrategy == LATEST && isFirstPollSinceTopologyWasDeployed) {
                 LOG.debug("First poll for topic partition [{}], seeking to partition end", tp);
                 consumer.seekToEnd(Collections.singleton(tp));
+            } else if (firstPollOffsetStrategy == TIMESTAMP && isFirstPollSinceTopologyWasDeployed) {
+                LOG.debug("First poll for topic partition [{}], seeking to partition based on startTimeStamp", tp);
+                seekOffsetByStartTimeStamp(tp);
             } else if (lastBatchMeta != null) {
                 LOG.debug("First poll for topic partition [{}], using last batch metadata", tp);
                 consumer.seek(tp, lastBatchMeta.getLastOffset() + 1);  // seek next offset after last offset from previous batch
@@ -294,6 +268,10 @@
             } else if (firstPollOffsetStrategy == UNCOMMITTED_LATEST) {
                 LOG.debug("First poll for topic partition [{}] with no last batch metadata, seeking to partition end", tp);
                 consumer.seekToEnd(Collections.singleton(tp));
+            } else if (firstPollOffsetStrategy == UNCOMMITTED_TIMESTAMP) {
+                LOG.debug("First poll for topic partition [{}] with no last batch metadata, "
+                        + "seeking to partition based on startTimeStamp", tp);
+                seekOffsetByStartTimeStamp(tp);
             }
             tpToFirstSeekOffset.put(tp, consumer.position(tp));
         } else if (lastBatchMeta != null) {
@@ -315,6 +293,25 @@
         return fetchOffset;
     }
 
+    /**
+     * Seek the consumer to offset corresponding to startTimeStamp.
+     */
+    private void seekOffsetByStartTimeStamp(TopicPartition tp) {
+        long startTimeStampOffset;
+        try {
+            startTimeStampOffset =
+                    consumer.offsetsForTimes(Collections.singletonMap(tp, startTimeStamp)).get(tp).offset();
+        } catch (IllegalArgumentException e) {
+            LOG.error("Illegal timestamp {} provided for tp {} ", startTimeStamp, tp.toString());
+            throw new ReportedFailedException();
+        } catch (UnsupportedVersionException e) {
+            LOG.error("Kafka Server do not support offsetsForTimes(), probably < 0.10.1", e);
+            throw new ReportedFailedException();
+        }
+        LOG.debug("First poll for topic partition [{}], seeking to partition from startTimeStamp [{}]", tp, startTimeStamp);
+        consumer.seek(tp, startTimeStampOffset);
+    }
+
     private boolean isFirstPollSinceExecutorStarted(TopicPartition tp) {
         return !tpToFirstSeekOffset.containsKey(tp);
     }
