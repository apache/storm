--- conflicted
+++ resolved
@@ -162,11 +162,7 @@
      * @return Number of offsets committed in this commit
      */
     public long commit(OffsetAndMetadata committedOffset) {
-<<<<<<< HEAD
-        final long preCommitCommittedOffsets = this.committedOffset;
-=======
         final long preCommitCommittedOffset = this.committedOffset;
->>>>>>> 2181fcde
         long numCommittedOffsets = 0;
         this.committedOffset = committedOffset.offset();
         for (Iterator<KafkaSpoutMessageId> iterator = ackedMsgs.iterator(); iterator.hasNext();) {
@@ -188,15 +184,10 @@
 
         LOG.trace("{}", this);
         
-<<<<<<< HEAD
-        LOG.debug("Committed [{}] offsets in the range [{}-{}] for topic-partition [{}].",
-                numCommittedOffsets, preCommitCommittedOffsets + 1, this.committedOffset, tp);
-=======
         LOG.debug("Committed [{}] offsets in the range [{}-{}] for topic-partition [{}]."
             + " Processing will resume at [{}] if the spout restarts.",
                 numCommittedOffsets, preCommitCommittedOffset, this.committedOffset - 1, tp, this.committedOffset);
->>>>>>> 2181fcde
-        
+
         return numCommittedOffsets;
     }
 
