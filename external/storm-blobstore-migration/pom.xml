--- conflicted
+++ resolved
@@ -120,17 +120,16 @@
                     <artifactId>log4j</artifactId>
                 </exclusion>
                 <exclusion>
-<<<<<<< HEAD
                     <groupId>ch.qos.reload4j</groupId>
                     <artifactId>reload4j</artifactId>
                 </exclusion>
                 <exclusion>
                     <groupId>org.slf4j</groupId>
                     <artifactId>slf4j-reload4j</artifactId>
-=======
+                </exclusion>
+                <exclusion>
                     <groupId>org.apache.avro</groupId>
                     <artifactId>avro</artifactId>
->>>>>>> 964ca266
                 </exclusion>
             </exclusions>
         </dependency>
