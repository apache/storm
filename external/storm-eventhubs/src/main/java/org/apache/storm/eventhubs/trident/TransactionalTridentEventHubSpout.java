--- conflicted
+++ resolved
@@ -1,79 +1,65 @@
-/*******************************************************************************
- * Licensed to the Apache Software Foundation (ASF) under one
- * or more contributor license agreements.  See the NOTICE file
- * distributed with this work for additional information
- * regarding copyright ownership.  The ASF licenses this file
- * to you under the Apache License, Version 2.0 (the
- * "License"); you may not use this file except in compliance
- * with the License.  You may obtain a copy of the License at
- *
- * http://www.apache.org/licenses/LICENSE-2.0
- *
- * Unless required by applicable law or agreed to in writing, software
- * distributed under the License is distributed on an "AS IS" BASIS,
- * WITHOUT WARRANTIES OR CONDITIONS OF ANY KIND, either express or implied.
- * See the License for the specific language governing permissions and
- * limitations under the License.
- *******************************************************************************/
-package org.apache.storm.eventhubs.trident;
-
-import java.util.Map;
-
-import org.apache.storm.eventhubs.core.Partition;
-import org.apache.storm.eventhubs.core.Partitions;
-import org.apache.storm.eventhubs.format.IEventDataScheme;
-import org.apache.storm.eventhubs.spout.EventHubSpoutConfig;
-import org.apache.storm.task.TopologyContext;
-import org.apache.storm.tuple.Fields;
-import org.apache.storm.trident.spout.IPartitionedTridentSpout;
-
-/**
- * Transactional Trident EventHub Spout
- */
-public class TransactionalTridentEventHubSpout
-		implements IPartitionedTridentSpout<Partitions, Partition, Map<String, String>> {
-	private static final long serialVersionUID = 1L;
-	private final IEventDataScheme scheme;
-	private final EventHubSpoutConfig spoutConfig;
-
-	public TransactionalTridentEventHubSpout(EventHubSpoutConfig config) {
-		spoutConfig = config;
-		scheme = spoutConfig.getEventDataScheme();
-	}
-
-	@Override
-	public Map<String, Object> getComponentConfiguration() {
-		return null;
-	}
-
-<<<<<<< HEAD
-  @Override
-  public IPartitionedTridentSpout.Coordinator<Partitions> getCoordinator(
-      Map<String, Object> conf, TopologyContext context) {
-    return new org.apache.storm.eventhubs.trident.Coordinator(spoutConfig);
-  }
-
-  @Override
-  public IPartitionedTridentSpout.Emitter<Partitions, Partition, Map> getEmitter(
-      Map<String, Object> conf, TopologyContext context) {
-    return new TransactionalTridentEventHubEmitter(spoutConfig);
-  }
-=======
-	@Override
-	public IPartitionedTridentSpout.Coordinator<Partitions> getCoordinator(Map conf, TopologyContext context) {
-		return new org.apache.storm.eventhubs.trident.Coordinator(spoutConfig);
-	}
-
-	@Override
-	public IPartitionedTridentSpout.Emitter<Partitions, Partition, Map<String, String>> getEmitter(Map conf,
-			TopologyContext context) {
-		return new TransactionalTridentEventHubEmitter(spoutConfig);
-	}
->>>>>>> 2063f454
-
-	@Override
-	public Fields getOutputFields() {
-		return scheme.getOutputFields();
-	}
-
-}
+/*******************************************************************************
+ * Licensed to the Apache Software Foundation (ASF) under one
+ * or more contributor license agreements.  See the NOTICE file
+ * distributed with this work for additional information
+ * regarding copyright ownership.  The ASF licenses this file
+ * to you under the Apache License, Version 2.0 (the
+ * "License"); you may not use this file except in compliance
+ * with the License.  You may obtain a copy of the License at
+ *
+ * http://www.apache.org/licenses/LICENSE-2.0
+ *
+ * Unless required by applicable law or agreed to in writing, software
+ * distributed under the License is distributed on an "AS IS" BASIS,
+ * WITHOUT WARRANTIES OR CONDITIONS OF ANY KIND, either express or implied.
+ * See the License for the specific language governing permissions and
+ * limitations under the License.
+ *******************************************************************************/
+package org.apache.storm.eventhubs.trident;
+
+import java.util.Map;
+
+import org.apache.storm.eventhubs.core.Partition;
+import org.apache.storm.eventhubs.core.Partitions;
+import org.apache.storm.eventhubs.format.IEventDataScheme;
+import org.apache.storm.eventhubs.spout.EventHubSpoutConfig;
+import org.apache.storm.task.TopologyContext;
+import org.apache.storm.tuple.Fields;
+import org.apache.storm.trident.spout.IPartitionedTridentSpout;
+
+/**
+ * Transactional Trident EventHub Spout
+ */
+public class TransactionalTridentEventHubSpout
+		implements IPartitionedTridentSpout<Partitions, Partition, Map<String, String>> {
+	private static final long serialVersionUID = 1L;
+	private final IEventDataScheme scheme;
+	private final EventHubSpoutConfig spoutConfig;
+
+	public TransactionalTridentEventHubSpout(EventHubSpoutConfig config) {
+		spoutConfig = config;
+		scheme = spoutConfig.getEventDataScheme();
+	}
+
+	@Override
+	public Map<String, Object> getComponentConfiguration() {
+		return null;
+	}
+
+	@Override
+	public IPartitionedTridentSpout.Coordinator<Partitions> getCoordinator(Map conf, TopologyContext context) {
+		return new org.apache.storm.eventhubs.trident.Coordinator(spoutConfig);
+	}
+
+	@Override
+	public IPartitionedTridentSpout.Emitter<Partitions, Partition, Map<String, String>> getEmitter(Map conf,
+			TopologyContext context) {
+		return new TransactionalTridentEventHubEmitter(spoutConfig);
+	}
+
+	@Override
+	public Fields getOutputFields() {
+		return scheme.getOutputFields();
+	}
+
+}