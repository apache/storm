/*******************************************************************************
 * Licensed to the Apache Software Foundation (ASF) under one
 * or more contributor license agreements.  See the NOTICE file
 * distributed with this work for additional information
 * regarding copyright ownership.  The ASF licenses this file
 * to you under the Apache License, Version 2.0 (the
 * "License"); you may not use this file except in compliance
 * with the License.  You may obtain a copy of the License at
 *
 * http://www.apache.org/licenses/LICENSE-2.0
 *
 * Unless required by applicable law or agreed to in writing, software
 * distributed under the License is distributed on an "AS IS" BASIS,
 * WITHOUT WARRANTIES OR CONDITIONS OF ANY KIND, either express or implied.
 * See the License for the specific language governing permissions and
 * limitations under the License.
 *******************************************************************************/
package org.apache.storm.eventhubs.spout;

import java.util.List;
import java.util.function.Consumer;

import org.apache.storm.eventhubs.core.MessageId;
import org.apache.storm.spout.ISpoutOutputCollector;

/**
 * Mock of ISpoutOutputCollector
 */
public class SpoutOutputCollectorMock implements ISpoutOutputCollector {
	// comma separated offsets
	StringBuilder emittedOffset;
	Consumer<List<Object>> consumer;

	public SpoutOutputCollectorMock() {
		emittedOffset = new StringBuilder();
		this.consumer = null;
	}

	public SpoutOutputCollectorMock(Consumer<List<Object>> predicate) {
		this.consumer = predicate;
	}

<<<<<<< HEAD
  @Override
  public void flush() {
    // NO-OP
  }

  @Override
  public void reportError(Throwable arg0) {
  }
=======
	public String getOffsetSequenceAndReset() {
		String ret = null;
		if (emittedOffset.length() > 0) {
			emittedOffset.setLength(emittedOffset.length() - 1);
			ret = emittedOffset.toString();
			emittedOffset.setLength(0);
		}
		return ret;
	}
>>>>>>> 2063f454

	@Override
	public List<Integer> emit(String streamId, List<Object> tuple, Object messageId) {
		MessageId mid = (MessageId) messageId;
		String pid = mid.getPartitionId();
		String offset = mid.getOffset();
		emittedOffset.append(pid + "_" + offset + ",");
		if (consumer != null) {
			consumer.accept(tuple);
		}

		return null;
	}

	@Override
	public void emitDirect(int arg0, String arg1, List<Object> arg2, Object arg3) {
	}

	@Override
	public void reportError(Throwable arg0) {
	}

	@Override
	public long getPendingCount() {
		return 0;
	}

	public Consumer<List<Object>> getConsumer() {
		return consumer;
	}

	public void setConsumer(Consumer<List<Object>> consumer) {
		this.consumer = consumer;
	}
}
<|MERGE_RESOLUTION|>--- conflicted
+++ resolved
@@ -1,97 +1,91 @@
-/*******************************************************************************
- * Licensed to the Apache Software Foundation (ASF) under one
- * or more contributor license agreements.  See the NOTICE file
- * distributed with this work for additional information
- * regarding copyright ownership.  The ASF licenses this file
- * to you under the Apache License, Version 2.0 (the
- * "License"); you may not use this file except in compliance
- * with the License.  You may obtain a copy of the License at
- *
- * http://www.apache.org/licenses/LICENSE-2.0
- *
- * Unless required by applicable law or agreed to in writing, software
- * distributed under the License is distributed on an "AS IS" BASIS,
- * WITHOUT WARRANTIES OR CONDITIONS OF ANY KIND, either express or implied.
- * See the License for the specific language governing permissions and
- * limitations under the License.
- *******************************************************************************/
-package org.apache.storm.eventhubs.spout;
-
-import java.util.List;
-import java.util.function.Consumer;
-
-import org.apache.storm.eventhubs.core.MessageId;
-import org.apache.storm.spout.ISpoutOutputCollector;
-
-/**
- * Mock of ISpoutOutputCollector
- */
-public class SpoutOutputCollectorMock implements ISpoutOutputCollector {
-	// comma separated offsets
-	StringBuilder emittedOffset;
-	Consumer<List<Object>> consumer;
-
-	public SpoutOutputCollectorMock() {
-		emittedOffset = new StringBuilder();
-		this.consumer = null;
-	}
-
-	public SpoutOutputCollectorMock(Consumer<List<Object>> predicate) {
-		this.consumer = predicate;
-	}
-
-<<<<<<< HEAD
-  @Override
-  public void flush() {
-    // NO-OP
-  }
-
-  @Override
-  public void reportError(Throwable arg0) {
-  }
-=======
-	public String getOffsetSequenceAndReset() {
-		String ret = null;
-		if (emittedOffset.length() > 0) {
-			emittedOffset.setLength(emittedOffset.length() - 1);
-			ret = emittedOffset.toString();
-			emittedOffset.setLength(0);
-		}
-		return ret;
-	}
->>>>>>> 2063f454
-
-	@Override
-	public List<Integer> emit(String streamId, List<Object> tuple, Object messageId) {
-		MessageId mid = (MessageId) messageId;
-		String pid = mid.getPartitionId();
-		String offset = mid.getOffset();
-		emittedOffset.append(pid + "_" + offset + ",");
-		if (consumer != null) {
-			consumer.accept(tuple);
-		}
-
-		return null;
-	}
-
-	@Override
-	public void emitDirect(int arg0, String arg1, List<Object> arg2, Object arg3) {
-	}
-
-	@Override
-	public void reportError(Throwable arg0) {
-	}
-
-	@Override
-	public long getPendingCount() {
-		return 0;
-	}
-
-	public Consumer<List<Object>> getConsumer() {
-		return consumer;
-	}
-
-	public void setConsumer(Consumer<List<Object>> consumer) {
-		this.consumer = consumer;
-	}
-}
+/*******************************************************************************
+ * Licensed to the Apache Software Foundation (ASF) under one
+ * or more contributor license agreements.  See the NOTICE file
+ * distributed with this work for additional information
+ * regarding copyright ownership.  The ASF licenses this file
+ * to you under the Apache License, Version 2.0 (the
+ * "License"); you may not use this file except in compliance
+ * with the License.  You may obtain a copy of the License at
+ *
+ * http://www.apache.org/licenses/LICENSE-2.0
+ *
+ * Unless required by applicable law or agreed to in writing, software
+ * distributed under the License is distributed on an "AS IS" BASIS,
+ * WITHOUT WARRANTIES OR CONDITIONS OF ANY KIND, either express or implied.
+ * See the License for the specific language governing permissions and
+ * limitations under the License.
+ *******************************************************************************/
+package org.apache.storm.eventhubs.spout;
+
+import java.util.List;
+import java.util.function.Consumer;
+
+import org.apache.storm.eventhubs.core.MessageId;
+import org.apache.storm.spout.ISpoutOutputCollector;
+
+/**
+ * Mock of ISpoutOutputCollector
+ */
+public class SpoutOutputCollectorMock implements ISpoutOutputCollector {
+	// comma separated offsets
+	StringBuilder emittedOffset;
+	Consumer<List<Object>> consumer;
+
+	public SpoutOutputCollectorMock() {
+		emittedOffset = new StringBuilder();
+		this.consumer = null;
+	}
+
+	public SpoutOutputCollectorMock(Consumer<List<Object>> predicate) {
+		this.consumer = predicate;
+	}
+
+	@Override
+	public void flush() {
+	// NO-OP
+	}
+
+	public String getOffsetSequenceAndReset() {
+		String ret = null;
+		if (emittedOffset.length() > 0) {
+			emittedOffset.setLength(emittedOffset.length() - 1);
+			ret = emittedOffset.toString();
+			emittedOffset.setLength(0);
+		}
+		return ret;
+	}
+
+	@Override
+	public List<Integer> emit(String streamId, List<Object> tuple, Object messageId) {
+		MessageId mid = (MessageId) messageId;
+		String pid = mid.getPartitionId();
+		String offset = mid.getOffset();
+		emittedOffset.append(pid + "_" + offset + ",");
+		if (consumer != null) {
+			consumer.accept(tuple);
+		}
+
+		return null;
+	}
+
+	@Override
+	public void emitDirect(int arg0, String arg1, List<Object> arg2, Object arg3) {
+	}
+
+	@Override
+	public void reportError(Throwable arg0) {
+	}
+
+	@Override
+	public long getPendingCount() {
+		return 0;
+	}
+
+	public Consumer<List<Object>> getConsumer() {
+		return consumer;
+	}
+
+	public void setConsumer(Consumer<List<Object>> consumer) {
+		this.consumer = consumer;
+	}
+}