<?xml version="1.0" encoding="UTF-8"?>
<!--
 Licensed to the Apache Software Foundation (ASF) under one or more
 contributor license agreements.  See the NOTICE file distributed with
 this work for additional information regarding copyright ownership.
 The ASF licenses this file to You under the Apache License, Version 2.0
 (the "License"); you may not use this file except in compliance with
 the License.  You may obtain a copy of the License at

     http://www.apache.org/licenses/LICENSE-2.0

 Unless required by applicable law or agreed to in writing, software
 distributed under the License is distributed on an "AS IS" BASIS,
 WITHOUT WARRANTIES OR CONDITIONS OF ANY KIND, either express or implied.
 See the License for the specific language governing permissions and
 limitations under the License.
-->
<project xmlns="http://maven.apache.org/POM/4.0.0" xmlns:xsi="http://www.w3.org/2001/XMLSchema-instance" xsi:schemaLocation="http://maven.apache.org/POM/4.0.0 http://maven.apache.org/xsd/maven-4.0.0.xsd">
    <modelVersion>4.0.0</modelVersion>
    
    <parent>
        <artifactId>storm</artifactId>
        <groupId>org.apache.storm</groupId>
<<<<<<< HEAD
        <version>1.1.0.2.6.0.2-SNAPSHOT</version>
=======
        <version>1.1.1-SNAPSHOT</version>
>>>>>>> b04ff48f
        <relativePath>../../pom.xml</relativePath>
    </parent>
    
    <artifactId>storm-eventhubs</artifactId>
<<<<<<< HEAD
    <version>1.1.0.2.6.0.2-SNAPSHOT</version>
=======
>>>>>>> b04ff48f
    <packaging>jar</packaging>
    <name>storm-eventhubs</name>
    <description>EventHubs Storm Spout</description>
    
    <build>
        <plugins>
<<<<<<< HEAD
            <plugin>
                <groupId>org.apache.maven.plugins</groupId>
                <artifactId>maven-shade-plugin</artifactId>
                <executions>
                    <execution>
                        <goals>
                            <goal>shade</goal>
                        </goals>
                        <phase>package</phase>
                    </execution>
                </executions>
                <configuration>
                    <filters>
                        <filter>
                            <artifact>*:*</artifact>
                            <excludes>
                                <exclude>META-INF/*.SF</exclude>
                                <exclude>META-INF/*.sf</exclude>
                                <exclude>META-INF/*.DSA</exclude>
                                <exclude>META-INF/*.dsa</exclude>
                                <exclude>META-INF/*.RSA</exclude>
                                <exclude>META-INF/*.rsa</exclude>
                                <exclude>META-INF/*.EC</exclude>
                                <exclude>META-INF/*.ec</exclude>
                                <exclude>META-INF/MSFTSIG.SF</exclude>
                                <exclude>META-INF/MSFTSIG.RSA</exclude>
                            </excludes>
                        </filter>
                    </filters>
                    <transformers>
                        <transformer implementation="org.apache.maven.plugins.shade.resource.ApacheLicenseResourceTransformer">
                        </transformer>
                    </transformers>
                    <outputFile>target/${project.artifactId}-${project.version}-jar-with-dependencies.jar</outputFile>
                    <createDependencyReducedPom>true</createDependencyReducedPom>
                    <filters>
                        <filter>
                            <artifact>*:*</artifact>
                            <excludes>
                                <exclude>META-INF/*.SF</exclude>
                                <exclude>META-INF/*.sf</exclude>
                                <exclude>META-INF/*.DSA</exclude>
                                <exclude>META-INF/*.dsa</exclude>
                                <exclude>META-INF/*.RSA</exclude>
                                <exclude>META-INF/*.rsa</exclude>
                                <exclude>META-INF/*.EC</exclude>
                                <exclude>META-INF/*.ec</exclude>
                                <exclude>META-INF/MSFTSIG.SF</exclude>
                                <exclude>META-INF/MSFTSIG.RSA</exclude>
                            </excludes>
                        </filter>
                    </filters>
                </configuration>
	        </plugin>
            <plugin>
=======
             <plugin>
>>>>>>> b04ff48f
		        <artifactId>maven-antrun-plugin</artifactId>
		        <executions>
		          <execution>
		            <phase>package</phase>
		            <configuration>
		              <tasks>
		                <copy file="src/main/resources/config.properties" tofile="target/eventhubs-config.properties" />
                    </tasks>
		            </configuration>
		            <goals>
		              <goal>run</goal>
		            </goals>
		          </execution>
		        </executions>
	        </plugin>
        </plugins>
    </build>
    <dependencies>
        <dependency>
            <groupId>com.microsoft.eventhubs.client</groupId>
            <artifactId>eventhubs-client</artifactId>
            <version>${eventhubs.client.version}</version>
        </dependency>
        <dependency>
            <groupId>org.apache.storm</groupId>
            <artifactId>storm-core</artifactId>
            <version>${project.version}</version>
            <!-- keep storm out of the jar-with-dependencies -->
            <type>jar</type>
            <scope>${provided.scope}</scope>
        </dependency>
        <dependency>
            <groupId>org.apache.curator</groupId>
            <artifactId>curator-framework</artifactId>
            <version>${curator.version}</version>
            <exclusions>
                <exclusion>
                    <groupId>log4j</groupId>
                    <artifactId>log4j</artifactId>
                </exclusion>
                <exclusion>
                    <groupId>org.slf4j</groupId>
                    <artifactId>slf4j-log4j12</artifactId>
                </exclusion>
            </exclusions>
        </dependency>
        <dependency>
            <groupId>org.apache.qpid</groupId>
            <artifactId>qpid-amqp-1-0-client</artifactId>
            <version>${qpid.version}</version>
        </dependency>
        <dependency>
            <groupId>org.apache.qpid</groupId>
            <artifactId>qpid-amqp-1-0-client-jms</artifactId>
            <version>${qpid.version}</version>
        </dependency>
        <dependency>
            <groupId>org.apache.qpid</groupId>
            <artifactId>qpid-amqp-1-0-common</artifactId>
            <version>${qpid.version}</version>
        </dependency>
        <dependency>
            <groupId>junit</groupId>
            <artifactId>junit</artifactId>
            <version>4.11</version>
            <scope>test</scope>
        </dependency>
    </dependencies> 
</project><|MERGE_RESOLUTION|>--- conflicted
+++ resolved
@@ -21,26 +21,18 @@
     <parent>
         <artifactId>storm</artifactId>
         <groupId>org.apache.storm</groupId>
-<<<<<<< HEAD
         <version>1.1.0.2.6.0.2-SNAPSHOT</version>
-=======
-        <version>1.1.1-SNAPSHOT</version>
->>>>>>> b04ff48f
         <relativePath>../../pom.xml</relativePath>
     </parent>
     
     <artifactId>storm-eventhubs</artifactId>
-<<<<<<< HEAD
     <version>1.1.0.2.6.0.2-SNAPSHOT</version>
-=======
->>>>>>> b04ff48f
     <packaging>jar</packaging>
     <name>storm-eventhubs</name>
     <description>EventHubs Storm Spout</description>
     
     <build>
         <plugins>
-<<<<<<< HEAD
             <plugin>
                 <groupId>org.apache.maven.plugins</groupId>
                 <artifactId>maven-shade-plugin</artifactId>
@@ -96,9 +88,6 @@
                 </configuration>
 	        </plugin>
             <plugin>
-=======
-             <plugin>
->>>>>>> b04ff48f
 		        <artifactId>maven-antrun-plugin</artifactId>
 		        <executions>
 		          <execution>
