--- conflicted
+++ resolved
@@ -42,12 +42,8 @@
 import org.slf4j.Logger;
 import org.slf4j.LoggerFactory;
 public class KafkaUtilsTest {
-<<<<<<< HEAD
     private String TEST_TOPIC = "testTopic";
-=======
-
     private static final Logger LOG = LoggerFactory.getLogger(KafkaUtilsTest.class);
->>>>>>> 5383ac37
     private KafkaTestBroker broker;
     private SimpleConsumer simpleConsumer;
     private KafkaConfig config;
