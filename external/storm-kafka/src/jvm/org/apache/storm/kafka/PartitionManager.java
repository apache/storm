/**
 * Licensed to the Apache Software Foundation (ASF) under one
 * or more contributor license agreements.  See the NOTICE file
 * distributed with this work for additional information
 * regarding copyright ownership.  The ASF licenses this file
 * to you under the Apache License, Version 2.0 (the
 * "License"); you may not use this file except in compliance
 * with the License.  You may obtain a copy of the License at
 *
 * http://www.apache.org/licenses/LICENSE-2.0
 *
 * Unless required by applicable law or agreed to in writing, software
 * distributed under the License is distributed on an "AS IS" BASIS,
 * WITHOUT WARRANTIES OR CONDITIONS OF ANY KIND, either express or implied.
 * See the License for the specific language governing permissions and
 * limitations under the License.
 */
package org.apache.storm.kafka;

import com.google.common.base.Strings;
import com.google.common.collect.ImmutableMap;
<<<<<<< HEAD
import kafka.javaapi.consumer.SimpleConsumer;
import kafka.javaapi.message.ByteBufferMessageSet;
import kafka.message.MessageAndOffset;
=======

>>>>>>> 71d615b7
import org.apache.storm.Config;
import org.apache.storm.kafka.KafkaSpout.EmitState;
import org.apache.storm.kafka.trident.MaxMetric;
import org.apache.storm.metric.api.CombinedMetric;
import org.apache.storm.metric.api.CountMetric;
import org.apache.storm.metric.api.MeanReducer;
import org.apache.storm.metric.api.ReducedMetric;
import org.apache.storm.spout.SpoutOutputCollector;
import org.slf4j.Logger;
import org.slf4j.LoggerFactory;

import java.util.*;

<<<<<<< HEAD
=======
import kafka.javaapi.consumer.SimpleConsumer;
import kafka.javaapi.message.ByteBufferMessageSet;
import kafka.message.MessageAndOffset;

>>>>>>> 71d615b7
public class PartitionManager {
    private static final Logger LOG = LoggerFactory.getLogger(PartitionManager.class);

    private final CombinedMetric _fetchAPILatencyMax;
    private final ReducedMetric _fetchAPILatencyMean;
    private final CountMetric _fetchAPICallCount;
    private final CountMetric _fetchAPIMessageCount;

    private Long _emittedToOffset;
    // _pending key = Kafka offset, value = time at which the message was first submitted to the topology
    private final SortedMap<Long,Long> _pending = new TreeMap<Long,Long>();
    private final FailedMsgRetryManager _failedMsgRetryManager;

    private Long _committedTo;
    private final LinkedList<KafkaSpout.MessageAndRealOffset> _waitingToEmit = new LinkedList<KafkaSpout.MessageAndRealOffset>();
    private final Partition _partition;
    private final SpoutConfig _spoutConfig;
    private final String _topologyInstanceId;
    private final SimpleConsumer _consumer;
    private final DynamicPartitionConnections _connections;
    private final PartitionStateManager _partitionStateManager;
    private final Map _stormConf;
    private long numberFailed, numberAcked;

    public PartitionManager(DynamicPartitionConnections connections, String topologyInstanceId, PartitionStateManager partitionStateManager,
                            Map stormConf, SpoutConfig spoutConfig, Partition id) {
        _partition = id;
        _connections = connections;
        _spoutConfig = spoutConfig;
        _topologyInstanceId = topologyInstanceId;
        _consumer = connections.register(id.host, id.topic, id.partition);
        _partitionStateManager = partitionStateManager;
        _stormConf = stormConf;
        numberAcked = numberFailed = 0;

        _failedMsgRetryManager = new ExponentialBackoffMsgRetryManager(_spoutConfig.retryInitialDelayMs,
                                                                           _spoutConfig.retryDelayMultiplier,
                                                                           _spoutConfig.retryDelayMaxMs);


        String jsonTopologyId = null;
        Long jsonOffset = null;
        try {
            Map<Object, Object> json = _partitionStateManager.getState();
            if (json != null) {
                jsonTopologyId = (String) ((Map<Object, Object>) json.get("topology")).get("id");
                jsonOffset = (Long) json.get("offset");
            }
        } catch (Throwable e) {
            LOG.warn("Error reading and/or parsing partition state", e);
        }

        String topic = _partition.topic;
        Long currentOffset = KafkaUtils.getOffset(_consumer, topic, id.partition, spoutConfig);

        if (jsonTopologyId == null || jsonOffset == null) { // failed to parse JSON?
            _committedTo = currentOffset;
            LOG.info("No partition information found, using configuration to determine offset");
        } else if (!topologyInstanceId.equals(jsonTopologyId) && (spoutConfig.ignoreStoredOffsets || spoutConfig.ignoreZkOffsets)) {
            _committedTo = KafkaUtils.getOffset(_consumer, spoutConfig.topic, id.partition, spoutConfig.startOffsetTime);
            LOG.info("Topology change detected and ignore zookeeper offsets set to true, using configuration to determine offset");
        } else {
            _committedTo = jsonOffset;
            LOG.info("Read last commit offset from zookeeper: " + _committedTo + "; old topology_id: " + jsonTopologyId + " - new topology_id: " + topologyInstanceId );
        }

        if (currentOffset - _committedTo > spoutConfig.maxOffsetBehind || _committedTo <= 0) {
            LOG.info("Last commit offset from zookeeper: " + _committedTo);
            Long lastCommittedOffset = _committedTo;
            _committedTo = currentOffset;
            LOG.info("Commit offset " + lastCommittedOffset + " is more than " +
                    spoutConfig.maxOffsetBehind + " behind latest offset " + currentOffset + ", resetting to startOffsetTime=" + spoutConfig.startOffsetTime);
        }

        LOG.info("Starting Kafka " + _consumer.host() + ":" + id.partition + " from offset " + _committedTo);
        _emittedToOffset = _committedTo;

        _fetchAPILatencyMax = new CombinedMetric(new MaxMetric());
        _fetchAPILatencyMean = new ReducedMetric(new MeanReducer());
        _fetchAPICallCount = new CountMetric();
        _fetchAPIMessageCount = new CountMetric();
    }

    public Map getMetricsDataMap() {
        Map ret = new HashMap();
        ret.put(_partition + "/fetchAPILatencyMax", _fetchAPILatencyMax.getValueAndReset());
        ret.put(_partition + "/fetchAPILatencyMean", _fetchAPILatencyMean.getValueAndReset());
        ret.put(_partition + "/fetchAPICallCount", _fetchAPICallCount.getValueAndReset());
        ret.put(_partition + "/fetchAPIMessageCount", _fetchAPIMessageCount.getValueAndReset());
        return ret;
    }

    //returns false if it's reached the end of current batch
    public EmitState next(SpoutOutputCollector collector) {
        if (_waitingToEmit.isEmpty()) {
            fill();
        }
        while (true) {
            KafkaSpout.MessageAndRealOffset toEmit = _waitingToEmit.pollFirst();
            if (toEmit == null) {
                return EmitState.NO_EMITTED;
            }

            Iterable<List<Object>> tups;
            if (_spoutConfig.scheme instanceof MessageMetadataSchemeAsMultiScheme) {
                tups = KafkaUtils.generateTuples((MessageMetadataSchemeAsMultiScheme) _spoutConfig.scheme, toEmit.msg, _partition, toEmit.offset);
            } else {
                tups = KafkaUtils.generateTuples(_spoutConfig, toEmit.msg, _partition.topic);
            }
            
            if ((tups != null) && tups.iterator().hasNext()) {
               if (!Strings.isNullOrEmpty(_spoutConfig.outputStreamId)) {
                    for (List<Object> tup : tups) {
                        collector.emit(_spoutConfig.topic, tup, new KafkaMessageId(_partition, toEmit.offset));
                    }
                } else {
                    for (List<Object> tup : tups) {
                        collector.emit(tup, new KafkaMessageId(_partition, toEmit.offset));
                    }
                }
                break;
            } else {
                ack(toEmit.offset);
            }
        }
        if (!_waitingToEmit.isEmpty()) {
            return EmitState.EMITTED_MORE_LEFT;
        } else {
            return EmitState.EMITTED_END;
        }
    }


    private void fill() {
        long start = System.nanoTime();
        Long offset;

        // Are there failed tuples? If so, fetch those first.
        offset = this._failedMsgRetryManager.nextFailedMessageToRetry();
        final boolean processingNewTuples = (offset == null);
        if (processingNewTuples) {
            offset = _emittedToOffset;
        }

        ByteBufferMessageSet msgs = null;
        try {
            msgs = KafkaUtils.fetchMessages(_spoutConfig, _consumer, _partition, offset);
        } catch (TopicOffsetOutOfRangeException e) {
            offset = KafkaUtils.getOffset(_consumer, _partition.topic, _partition.partition, kafka.api.OffsetRequest.EarliestTime());
            // fetch failed, so don't update the metrics
            
            //fix bug [STORM-643] : remove outdated failed offsets
            if (!processingNewTuples) {
                // For the case of EarliestTime it would be better to discard
                // all the failed offsets, that are earlier than actual EarliestTime
                // offset, since they are anyway not there.
                // These calls to broker API will be then saved.
                Set<Long> omitted = this._failedMsgRetryManager.clearInvalidMessages(offset);
                
                LOG.warn("Removing the failed offsets that are out of range: {}", omitted);
            }

            if (offset > _emittedToOffset) {
                _emittedToOffset = offset;
                LOG.warn("{} Using new offset: {}", _partition.partition, _emittedToOffset);
            }
            
            return;
        }
        long end = System.nanoTime();
        long millis = (end - start) / 1000000;
        _fetchAPILatencyMax.update(millis);
        _fetchAPILatencyMean.update(millis);
        _fetchAPICallCount.incr();
        if (msgs != null) {
            int numMessages = 0;

            for (MessageAndOffset msg : msgs) {
                final Long cur_offset = msg.offset();
                if (cur_offset < offset) {
                    // Skip any old offsets.
                    continue;
                }
                if (processingNewTuples || this._failedMsgRetryManager.shouldRetryMsg(cur_offset)) {
                    numMessages += 1;
                    if (!_pending.containsKey(cur_offset)) {
                        _pending.put(cur_offset, System.currentTimeMillis());
                    }
                    _waitingToEmit.add(new KafkaSpout.MessageAndRealOffset(msg.message(), msg.offset()));
                    _emittedToOffset = Math.max(msg.nextOffset(), _emittedToOffset);
                    if (_failedMsgRetryManager.shouldRetryMsg(cur_offset)) {
                        this._failedMsgRetryManager.retryStarted(cur_offset);
                    }
                }
            }
            _fetchAPIMessageCount.incrBy(numMessages);
        }
    }

    public void ack(Long offset) {
        if (!_pending.isEmpty() && _pending.firstKey() < offset - _spoutConfig.maxOffsetBehind) {
            // Too many things pending!
            _pending.headMap(offset - _spoutConfig.maxOffsetBehind).clear();
        }
        _pending.remove(offset);
        this._failedMsgRetryManager.acked(offset);
        numberAcked++;
    }

    public void fail(Long offset) {
        if (offset < _emittedToOffset - _spoutConfig.maxOffsetBehind) {
            LOG.info(
                    "Skipping failed tuple at offset=" + offset +
                            " because it's more than maxOffsetBehind=" + _spoutConfig.maxOffsetBehind +
                            " behind _emittedToOffset=" + _emittedToOffset
            );
        } else {
            LOG.debug("failing at offset={} with _pending.size()={} pending and _emittedToOffset={}", offset, _pending.size(), _emittedToOffset);
            numberFailed++;
            if (numberAcked == 0 && numberFailed > _spoutConfig.maxOffsetBehind) {
                throw new RuntimeException("Too many tuple failures");
            }

            this._failedMsgRetryManager.failed(offset);
        }
    }

    public void commit() {
        long lastCompletedOffset = lastCompletedOffset();
        if (_committedTo != lastCompletedOffset) {
            LOG.debug("Writing last completed offset (" + lastCompletedOffset + ") for " + _partition + " for topology: " + _topologyInstanceId);
            Map<Object, Object> data = (Map<Object, Object>) ImmutableMap.builder()
                    .put("topology", ImmutableMap.of(
                            "id", _topologyInstanceId,
                            "name", _stormConf.get(Config.TOPOLOGY_NAME)))
                    .put("offset", lastCompletedOffset)
                    .put("partition", _partition.partition)
                    .put("broker", ImmutableMap.of(
                            "host", _partition.host.host,
                            "port", _partition.host.port))
                    .put("topic", _partition.topic).build();
            _partitionStateManager.writeState(data);

            _committedTo = lastCompletedOffset;
            LOG.debug("Wrote last completed offset (" + lastCompletedOffset + ") for " + _partition + " for topology: " + _topologyInstanceId);
        } else {
            LOG.debug("No new offset for {} for topology: {}", _partition, _topologyInstanceId);
        }
    }

    public long lastCompletedOffset() {
        if (_pending.isEmpty()) {
            return _emittedToOffset;
        } else {
            return _pending.firstKey();
        }
    }

    public OffsetData getOffsetData() {
        return new OffsetData(_emittedToOffset, lastCompletedOffset());
    }

    public Partition getPartition() {
        return _partition;
    }

    public void close() {
        commit();
        _connections.unregister(_partition.host, _partition.topic , _partition.partition);
    }

    static class KafkaMessageId {
        public Partition partition;
        public long offset;


        public KafkaMessageId(Partition partition, long offset) {
            this.partition = partition;
            this.offset = offset;
        }
    }

<<<<<<< HEAD
=======
    public static class OffsetData {
        public long latestEmittedOffset;
        public long latestCompletedOffset;

        public OffsetData(long latestEmittedOffset, long latestCompletedOffset) {
            this.latestEmittedOffset = latestEmittedOffset;
            this.latestCompletedOffset = latestCompletedOffset;
        }
    }
>>>>>>> 71d615b7
}<|MERGE_RESOLUTION|>--- conflicted
+++ resolved
@@ -19,13 +19,9 @@
 
 import com.google.common.base.Strings;
 import com.google.common.collect.ImmutableMap;
-<<<<<<< HEAD
 import kafka.javaapi.consumer.SimpleConsumer;
 import kafka.javaapi.message.ByteBufferMessageSet;
 import kafka.message.MessageAndOffset;
-=======
-
->>>>>>> 71d615b7
 import org.apache.storm.Config;
 import org.apache.storm.kafka.KafkaSpout.EmitState;
 import org.apache.storm.kafka.trident.MaxMetric;
@@ -37,15 +33,14 @@
 import org.slf4j.Logger;
 import org.slf4j.LoggerFactory;
 
-import java.util.*;
-
-<<<<<<< HEAD
-=======
-import kafka.javaapi.consumer.SimpleConsumer;
-import kafka.javaapi.message.ByteBufferMessageSet;
-import kafka.message.MessageAndOffset;
-
->>>>>>> 71d615b7
+import java.util.HashMap;
+import java.util.LinkedList;
+import java.util.List;
+import java.util.Map;
+import java.util.Set;
+import java.util.SortedMap;
+import java.util.TreeMap;
+
 public class PartitionManager {
     private static final Logger LOG = LoggerFactory.getLogger(PartitionManager.class);
 
@@ -328,8 +323,6 @@
         }
     }
 
-<<<<<<< HEAD
-=======
     public static class OffsetData {
         public long latestEmittedOffset;
         public long latestCompletedOffset;
@@ -339,5 +332,4 @@
             this.latestCompletedOffset = latestCompletedOffset;
         }
     }
->>>>>>> 71d615b7
 }