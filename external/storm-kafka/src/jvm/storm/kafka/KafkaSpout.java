--- conflicted
+++ resolved
@@ -67,43 +67,19 @@
     @Override
     public void open(Map conf, final TopologyContext context, final SpoutOutputCollector collector) {
         _collector = collector;
-<<<<<<< HEAD
-=======
         String topologyInstanceId = context.getStormId();
-        Map stateConf = new HashMap(conf);
-        List<String> zkServers = _spoutConfig.zkServers;
-        if (zkServers == null) {
-            zkServers = (List<String>) conf.get(Config.STORM_ZOOKEEPER_SERVERS);
-        }
-        Integer zkPort = _spoutConfig.zkPort;
-        if (zkPort == null) {
-            zkPort = ((Number) conf.get(Config.STORM_ZOOKEEPER_PORT)).intValue();
-        }
-        stateConf.put(Config.TRANSACTIONAL_ZOOKEEPER_SERVERS, zkServers);
-        stateConf.put(Config.TRANSACTIONAL_ZOOKEEPER_PORT, zkPort);
-        stateConf.put(Config.TRANSACTIONAL_ZOOKEEPER_ROOT, _spoutConfig.zkRoot);
-        _state = new ZkState(stateConf);
 
->>>>>>> 7cf4d259
         _connections = new DynamicPartitionConnections(_spoutConfig, KafkaUtils.makeBrokerReader(conf, _spoutConfig));
         _partitionStateManagerFactory = new PartitionStateManagerFactory(conf, _spoutConfig);
 
         // using TransactionalState like this is a hack
         int totalTasks = context.getComponentTasks(context.getThisComponentId()).size();
         if (_spoutConfig.hosts instanceof StaticHosts) {
-<<<<<<< HEAD
-            _coordinator = new StaticCoordinator(_connections, _partitionStateManagerFactory, conf, _spoutConfig, context.getThisTaskIndex(), totalTasks, _uuid);
+            _coordinator = new StaticCoordinator(_connections, _partitionStateManagerFactory, conf, _spoutConfig,
+                    context.getThisTaskIndex(), totalTasks, topologyInstanceId);
         } else {
-            _coordinator = new ZkCoordinator(_connections, _partitionStateManagerFactory, conf, _spoutConfig, context.getThisTaskIndex(), totalTasks, _uuid);
-=======
-            _coordinator = new StaticCoordinator(_connections, conf,
-                    _spoutConfig, _state, context.getThisTaskIndex(),
-                    totalTasks, topologyInstanceId);
-        } else {
-            _coordinator = new ZkCoordinator(_connections, conf,
-                    _spoutConfig, _state, context.getThisTaskIndex(),
-                    totalTasks, topologyInstanceId);
->>>>>>> 7cf4d259
+            _coordinator = new ZkCoordinator(_connections, _partitionStateManagerFactory, conf, _spoutConfig,
+                    context.getThisTaskIndex(), totalTasks, topologyInstanceId);
         }
 
         context.registerMetric("kafkaOffset", new IMetric() {
